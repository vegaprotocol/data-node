--- conflicted
+++ resolved
@@ -1,11 +1,9 @@
 package sqlstore
 
 import (
-	"errors"
 	"fmt"
 	"strconv"
 	"strings"
-	"time"
 
 	"code.vegaprotocol.io/data-node/entities"
 )
@@ -59,11 +57,7 @@
 	return query, args
 }
 
-<<<<<<< HEAD
 func orderAndPaginateWithCursor(query string, cursor entities.Pagination, cursorColumn string,
-=======
-func orderAndPaginateWithCursor(query string, cursor entities.Cursor, cursorColumn string,
->>>>>>> e9726d22
 	args ...interface{}) (string, []interface{},
 ) {
 	var limit int32
@@ -71,7 +65,6 @@
 
 	whereOrAnd := "WHERE"
 
-<<<<<<< HEAD
 	if strings.Contains(strings.ToUpper(query), "WHERE") {
 		whereOrAnd = "AND"
 	}
@@ -88,24 +81,6 @@
 		limit = *cursor.Backward.Limit + 1
 		if cursor.Backward.HasCursor() {
 			query = fmt.Sprintf("%s %s %s <= %s", query, whereOrAnd, cursorColumn, nextBindVar(&args, cursor.Backward.Cursor.Value()))
-=======
-	if strings.Contains(query, "WHERE") {
-		whereOrAnd = "AND"
-	}
-
-	if cursor.Forward != nil && cursor.Forward.Limit != nil {
-		order = "ASC"
-		limit = *cursor.Forward.Limit + 1
-		if cursor.Forward.Cursor != nil {
-			query = fmt.Sprintf("%s %s %s >= %s", query, whereOrAnd, cursorColumn, nextBindVar(&args, cursor.Forward.Cursor))
-			limit = *cursor.Forward.Limit + 2 // +2 to make sure we get the previous and next cursor
-		}
-	} else if cursor.Backward != nil && cursor.Backward.Limit != nil {
-		order = "DESC"
-		limit = *cursor.Backward.Limit + 1
-		if cursor.Backward.Cursor != nil {
-			query = fmt.Sprintf("%s %s %s <= %s", query, whereOrAnd, cursorColumn, nextBindVar(&args, cursor.Backward.Cursor))
->>>>>>> e9726d22
 			limit = *cursor.Backward.Limit + 2 // +2 to make sure we get the previous and next cursor
 		}
 	} else {
@@ -119,61 +94,4 @@
 	query = fmt.Sprintf("%s LIMIT %d", query, limit)
 
 	return query, args
-}
-
-<<<<<<< HEAD
-//func paginationCursorOffsetToTimestamp(pagination entities.Pagination) (entities.Pagination, error) {
-//	if pagination.HasForward() && pagination.Forward.HasCursor() {
-//		cursorString, err := extractTimestampFromCursor(pagination.Forward.Cursor)
-//		if err != nil {
-//			return pagination, errors.New("invalid pagination")
-//		}
-//		pagination.Forward.Cursor = entities.NewCursor(cursorString)
-//	} else if pagination.HasBackward() && pagination.Backward.HasCursor() {
-//		cursorString, err := extractTimestampFromCursor(pagination.Backward.Cursor)
-//		if err != nil {
-//			return pagination, errors.New("invalid pagination")
-//		}
-//		pagination.Backward.Cursor = entities.NewCursor(cursorString)
-//	}
-//	return pagination, nil
-//}
-
-//func extractTimestampFromCursor(cursor *entities.Cursor) (string, error) {
-//	if cursor == nil {
-//		return "", nil
-//	}
-//	nanos, err := strconv.ParseInt(cursor.Value(), 10, 64)
-//	if err != nil {
-//		return "", err
-//	}
-//	t := time.Unix(0, nanos)
-//	return t.Format(time.RFC3339Nano), nil
-//}
-=======
-func cursorOffsetToTimestamp(cursor entities.Cursor) (entities.Cursor, error) {
-	if cursor.Forward != nil && cursor.Forward.Cursor != nil {
-		cursorString, err := extractTimestampFromCursor(*cursor.Forward.Cursor)
-		if err != nil {
-			return cursor, errors.New("invalid cursor")
-		}
-		cursor.Forward.Cursor = &cursorString
-	} else if cursor.Backward != nil && cursor.Backward.Cursor != nil {
-		cursorString, err := extractTimestampFromCursor(*cursor.Backward.Cursor)
-		if err != nil {
-			return cursor, errors.New("invalid cursor")
-		}
-		cursor.Backward.Cursor = &cursorString
-	}
-	return cursor, nil
-}
-
-func extractTimestampFromCursor(cursor string) (string, error) {
-	nanos, err := strconv.ParseInt(cursor, 10, 64)
-	if err != nil {
-		return "", err
-	}
-	t := time.Unix(0, nanos)
-	return t.Format(time.RFC3339Nano), nil
-}
->>>>>>> e9726d22
+}