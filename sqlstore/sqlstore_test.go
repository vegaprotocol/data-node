package sqlstore_test

import (
	"crypto/sha256"
	"strconv"
	"testing"
	"time"

	"code.vegaprotocol.io/data-node/logging"
	"code.vegaprotocol.io/data-node/sqlstore"
	"code.vegaprotocol.io/shared/paths"
)

var (
	testStore       *sqlstore.SQLStore
	sqlTestsEnabled bool = true
)

func TestMain(m *testing.M) {
	var err error

	sqlConfig := NewTestConfig(15432)
	if sqlTestsEnabled {
		config := sqlstore.NewDefaultConfig()
		config.Port = 38233
		config.UseEmbedded = true
		config.Enabled = true
		testStore, err = sqlstore.InitialiseStorage(
			logging.NewTestLogger(),
<<<<<<< HEAD
			sqlConfig,
=======
			config,
>>>>>>> 4e1c4d1a
			&paths.DefaultPaths{},
		)
		defer testStore.Stop()
		if err != nil {
			panic(err)
		}

		defer testStore.Stop()
		m.Run()
	}
}

// Generate a 256 bit pseudo-random hash ID based on the time
func generateID() []byte {
	currentTime := time.Now().UnixNano()
	currentTimeString := strconv.FormatInt(currentTime, 10)
	hash := sha256.Sum256([]byte(currentTimeString))
	return hash[:]
}

func NewTestConfig(port int) sqlstore.Config {
	sqlConfig := sqlstore.NewDefaultConfig()
	sqlConfig.Enabled = true
	sqlConfig.UseEmbedded = true
	sqlConfig.Port = port

	return sqlConfig
}<|MERGE_RESOLUTION|>--- conflicted
+++ resolved
@@ -21,25 +21,17 @@
 
 	sqlConfig := NewTestConfig(15432)
 	if sqlTestsEnabled {
-		config := sqlstore.NewDefaultConfig()
-		config.Port = 38233
-		config.UseEmbedded = true
-		config.Enabled = true
 		testStore, err = sqlstore.InitialiseStorage(
 			logging.NewTestLogger(),
-<<<<<<< HEAD
 			sqlConfig,
-=======
-			config,
->>>>>>> 4e1c4d1a
 			&paths.DefaultPaths{},
 		)
 		defer testStore.Stop()
+
 		if err != nil {
 			panic(err)
 		}
 
-		defer testStore.Stop()
 		m.Run()
 	}
 }
