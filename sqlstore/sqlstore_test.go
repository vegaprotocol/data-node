--- conflicted
+++ resolved
@@ -14,7 +14,7 @@
 var (
 	testStore       *sqlstore.SQLStore
 	sqlTestsEnabled bool = true
-	testDBPort           = 38742
+	testDBPort           = 38233
 )
 
 func TestMain(m *testing.M) {
@@ -27,10 +27,6 @@
 			sqlConfig,
 			&paths.DefaultPaths{},
 		)
-<<<<<<< HEAD
-		defer testStore.Stop()
-=======
->>>>>>> 05bc4a89
 
 		if err != nil {
 			panic(err)
