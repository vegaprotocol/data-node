--- conflicted
+++ resolved
@@ -331,13 +331,27 @@
 
 create table if not exists risk_factors (
     market_id bytea not null,
-    short numeric(32, 16) not null, 
+    short numeric(32, 16) not null,
     long numeric(32, 16) not null,
     vega_time timestamp with time zone not null references blocks(vega_time),
     primary key (market_id, vega_time)
 );
 
-<<<<<<< HEAD
+CREATE TABLE network_parameters (
+    key          TEXT                     NOT NULL,
+    value        TEXT                     NOT NULL,
+    vega_time    TIMESTAMP WITH TIME ZONE NOT NULL REFERENCES blocks(vega_time),
+    PRIMARY KEY (key, vega_time)
+);
+
+CREATE TABLE checkpoints(
+    hash         TEXT                     NOT NULL,
+    block_hash   TEXT                     NOT NULL,
+    block_height BIGINT                   NOT NULL,
+    vega_time    TIMESTAMP WITH TIME ZONE NOT NULL REFERENCES blocks(vega_time),
+    PRIMARY KEY (block_height)
+);
+
 create type oracle_spec_status as enum('STATUS_UNSPECIFIED', 'STATUS_ACTIVE', 'STATUS_DEACTIVATED');
 
 create table if not exists oracle_specs (
@@ -361,39 +375,20 @@
 
 create index if not exists idx_oracle_data_matched_spec_ids on oracle_data(matched_spec_ids);
 
-=======
-CREATE TABLE network_parameters (
-    key          TEXT                     NOT NULL,
-    value        TEXT                     NOT NULL,
-    vega_time    TIMESTAMP WITH TIME ZONE NOT NULL REFERENCES blocks(vega_time),
-    PRIMARY KEY (key, vega_time)
-);
-
-CREATE TABLE checkpoints(
-    hash         TEXT                     NOT NULL,
-    block_hash   TEXT                     NOT NULL,
-    block_height BIGINT                   NOT NULL,
-    vega_time    TIMESTAMP WITH TIME ZONE NOT NULL REFERENCES blocks(vega_time),
-    PRIMARY KEY (block_height)
-);
-
->>>>>>> 4cc116c1
 -- +goose Down
 DROP AGGREGATE IF EXISTS public.first(anyelement);
 DROP AGGREGATE IF EXISTS public.last(anyelement);
 DROP FUNCTION IF EXISTS public.first_agg(anyelement, anyelement);
 DROP FUNCTION IF EXISTS public.last_agg(anyelement, anyelement);
 
-<<<<<<< HEAD
+DROP TABLE IF EXISTS checkpoints;
+
+DROP TABLE IF EXISTS network_parameters;
+
 DROP INDEX IF EXISTS idx_oracle_data_matched_spec_ids;
 DROP TABLE IF EXISTS oracle_data;
 DROP TABLE IF EXISTS oracle_specs;
 DROP TYPE IF EXISTS oracle_spec_status;
-=======
-DROP TABLE IF EXISTS checkpoints;
-
-DROP TABLE IF EXISTS network_parameters;
->>>>>>> 4cc116c1
 
 DROP VIEW IF EXISTS votes_current;
 DROP TABLE IF EXISTS votes;
