--- conflicted
+++ resolved
@@ -183,24 +183,6 @@
 
 
 -- +goose Down
-<<<<<<< HEAD
-DROP AGGREGATE public.first(anyelement);
-DROP AGGREGATE public.last(anyelement);
-DROP FUNCTION public.first_agg(anyelement, anyelement);
-DROP FUNCTION public.last_agg(anyelement, anyelement);
-
-drop view if exists market_data_snapshot;
-drop table if exists market_data;
-drop type if exists market_trading_mode_type;
-drop type if exists auction_trigger_type;
-drop table if exists ledger;
-drop table if exists balances;
-drop table if exists accounts;
-drop table if exists parties;
-drop table if exists assets;
-drop table if exists blocks;
-drop extension if exists timescaledb;
-=======
 DROP AGGREGATE IF EXISTS public.first(anyelement);
 DROP AGGREGATE IF EXISTS public.last(anyelement);
 DROP FUNCTION IF EXISTS public.first_agg(anyelement, anyelement);
@@ -216,10 +198,15 @@
 DROP TYPE IF EXISTS order_type;
 DROP TYPE IF EXISTS order_pegged_reference;
 
+DROP VIEW IF EXISTS market_data_snapshot;
+DROP TABLE IF EXISTS market_data;
+DROP TYPE IF EXISTS market_trading_mode_type;
+DROP TYPE IF EXISTS auction_trigger_type;
+
 DROP TABLE IF EXISTS ledger;
 DROP TABLE IF EXISTS balances;
 DROP TABLE IF EXISTS accounts;
 DROP TABLE IF EXISTS parties;
 DROP TABLE IF EXISTS assets;
 DROP TABLE IF EXISTS blocks;
->>>>>>> 4e1c4d1a
+DROP EXTENSION IF EXISTS timescaledb;