--- conflicted
+++ resolved
@@ -250,10 +250,6 @@
 DROP TABLE IF EXISTS accounts;
 DROP TABLE IF EXISTS parties;
 DROP TABLE IF EXISTS assets;
-<<<<<<< HEAD
 DROP TABLE IF EXISTS trades;
 DROP TABLE IF EXISTS blocks;
-=======
-DROP TABLE IF EXISTS blocks;
-DROP EXTENSION IF EXISTS timescaledb;
->>>>>>> dc5b801e
+DROP EXTENSION IF EXISTS timescaledb;