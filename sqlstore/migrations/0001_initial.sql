--- conflicted
+++ resolved
@@ -279,27 +279,6 @@
     primary key (id, party_id, vega_time)
 );
 
-<<<<<<< HEAD
-create table if not exists margin_levels (
-    market_id bytea not null,
-    asset_id bytea not null,
-    party_id bytea not null,
-    timestamp timestamp with time zone not null,
-    maintenance_margin numeric(32, 0),
-    search_level numeric(32, 0),
-    initial_margin numeric(32, 0),
-    collateral_release_level numeric(32, 0),
-    vega_time timestamp with time zone not null references blocks(vega_time),
-    primary key (market_id, asset_id, party_id, vega_time)
-);
-
-create table if not exists risk_factors (
-    market_id bytea not null,
-    short numeric(32, 16) not null,
-    long numeric(32, 16) not null,
-    vega_time timestamp with time zone not null references blocks(vega_time),
-    primary key (market_id, vega_time)
-=======
 CREATE TYPE proposal_state AS enum('STATE_UNSPECIFIED', 'STATE_FAILED', 'STATE_OPEN', 'STATE_PASSED', 'STATE_REJECTED', 'STATE_DECLINED', 'STATE_ENACTED', 'STATE_WAITING_FOR_NODE_VOTE');
 CREATE TYPE proposal_error AS enum('PROPOSAL_ERROR_UNSPECIFIED', 'PROPOSAL_ERROR_CLOSE_TIME_TOO_SOON', 'PROPOSAL_ERROR_CLOSE_TIME_TOO_LATE', 'PROPOSAL_ERROR_ENACT_TIME_TOO_SOON', 'PROPOSAL_ERROR_ENACT_TIME_TOO_LATE', 'PROPOSAL_ERROR_INSUFFICIENT_TOKENS', 'PROPOSAL_ERROR_INVALID_INSTRUMENT_SECURITY', 'PROPOSAL_ERROR_NO_PRODUCT', 'PROPOSAL_ERROR_UNSUPPORTED_PRODUCT', 'PROPOSAL_ERROR_NO_TRADING_MODE', 'PROPOSAL_ERROR_UNSUPPORTED_TRADING_MODE', 'PROPOSAL_ERROR_NODE_VALIDATION_FAILED', 'PROPOSAL_ERROR_MISSING_BUILTIN_ASSET_FIELD', 'PROPOSAL_ERROR_MISSING_ERC20_CONTRACT_ADDRESS', 'PROPOSAL_ERROR_INVALID_ASSET', 'PROPOSAL_ERROR_INCOMPATIBLE_TIMESTAMPS', 'PROPOSAL_ERROR_NO_RISK_PARAMETERS', 'PROPOSAL_ERROR_NETWORK_PARAMETER_INVALID_KEY', 'PROPOSAL_ERROR_NETWORK_PARAMETER_INVALID_VALUE', 'PROPOSAL_ERROR_NETWORK_PARAMETER_VALIDATION_FAILED', 'PROPOSAL_ERROR_OPENING_AUCTION_DURATION_TOO_SMALL', 'PROPOSAL_ERROR_OPENING_AUCTION_DURATION_TOO_LARGE', 'PROPOSAL_ERROR_MARKET_MISSING_LIQUIDITY_COMMITMENT', 'PROPOSAL_ERROR_COULD_NOT_INSTANTIATE_MARKET', 'PROPOSAL_ERROR_INVALID_FUTURE_PRODUCT', 'PROPOSAL_ERROR_MISSING_COMMITMENT_AMOUNT', 'PROPOSAL_ERROR_INVALID_FEE_AMOUNT', 'PROPOSAL_ERROR_INVALID_SHAPE', 'PROPOSAL_ERROR_INVALID_RISK_PARAMETER', 'PROPOSAL_ERROR_MAJORITY_THRESHOLD_NOT_REACHED', 'PROPOSAL_ERROR_PARTICIPATION_THRESHOLD_NOT_REACHED', 'PROPOSAL_ERROR_INVALID_ASSET_DETAILS', 'PROPOSAL_ERROR_UNKNOWN_TYPE', 'PROPOSAL_ERROR_UNKNOWN_RISK_PARAMETER_TYPE', 'PROPOSAL_ERROR_INVALID_FREEFORM', 'PROPOSAL_ERROR_INSUFFICIENT_EQUITY_LIKE_SHARE', 'PROPOSAL_ERROR_INVALID_MARKET');
 CREATE TYPE vote_value AS enum('VALUE_UNSPECIFIED', 'VALUE_NO', 'VALUE_YES');
@@ -334,7 +313,27 @@
 
 CREATE VIEW votes_current AS (
   SELECT DISTINCT ON (proposal_id, party_id) * FROM votes ORDER BY proposal_id, party_id, vega_time DESC
->>>>>>> 59536515
+);
+
+create table if not exists margin_levels (
+    market_id bytea not null,
+    asset_id bytea not null,
+    party_id bytea not null,
+    timestamp timestamp with time zone not null,
+    maintenance_margin numeric(32, 0),
+    search_level numeric(32, 0),
+    initial_margin numeric(32, 0),
+    collateral_release_level numeric(32, 0),
+    vega_time timestamp with time zone not null references blocks(vega_time),
+    primary key (market_id, asset_id, party_id, vega_time)
+);
+
+create table if not exists risk_factors (
+    market_id bytea not null,
+    short numeric(32, 16) not null,
+    long numeric(32, 16) not null,
+    vega_time timestamp with time zone not null references blocks(vega_time),
+    primary key (market_id, vega_time)
 );
 
 -- +goose Down
