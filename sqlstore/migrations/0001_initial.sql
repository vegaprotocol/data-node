-- +goose Up
create extension if not exists timescaledb;

create table blocks
(
    vega_time     TIMESTAMP WITH TIME ZONE NOT NULL PRIMARY KEY,
    height        BIGINT                   NOT NULL,
    hash          BYTEA                    NOT NULL
);

create table assets
(
    id             BYTEA NOT NULL PRIMARY KEY,
    name           TEXT NOT NULL UNIQUE,
    symbol         TEXT NOT NULL UNIQUE,
    total_supply   NUMERIC(32, 0),
    decimals       INT,
    quantum        INT,
    source         TEXT,
    erc20_contract TEXT,
    vega_time      TIMESTAMP WITH TIME ZONE NOT NULL REFERENCES blocks (vega_time)
);

create table parties
(
    id        BYTEA NOT NULL PRIMARY KEY,
    vega_time TIMESTAMP WITH TIME ZONE REFERENCES blocks (vega_time)
);

create table accounts
(
    id        SERIAL PRIMARY KEY,
    party_id  BYTEA,
    asset_id  BYTEA                    NOT NULL REFERENCES assets (id),
    market_id BYTEA,
    type      INT,
    vega_time TIMESTAMP WITH TIME ZONE NOT NULL REFERENCES blocks(vega_time),

    UNIQUE(party_id, asset_id, market_id, type)
);

create table balances
(
    account_id INT                      NOT NULL REFERENCES accounts(id),
    vega_time  TIMESTAMP WITH TIME ZONE NOT NULL REFERENCES blocks(vega_time),
    balance    NUMERIC(32, 0)           NOT NULL,

    PRIMARY KEY(vega_time, account_id)
);

create table ledger
(
    id              SERIAL                   PRIMARY KEY,
    account_from_id INT                      NOT NULL REFERENCES accounts(id),
    account_to_id   INT                      NOT NULL REFERENCES accounts(id),
    quantity        NUMERIC(32, 0)           NOT NULL,
    vega_time       TIMESTAMP WITH TIME ZONE NOT NULL REFERENCES blocks(vega_time),
    transfer_time   TIMESTAMP WITH TIME ZONE NOT NULL,
    reference       TEXT,
    type            TEXT
);

CREATE TABLE orders (
    id                BYTEA                     NOT NULL,
    market_id         BYTEA                     NOT NULL,
    party_id          BYTEA                     NOT NULL, -- at some point add REFERENCES parties(id),
    side              SMALLINT                  NOT NULL,
    price             BIGINT                    NOT NULL,
    size              BIGINT                    NOT NULL,
    remaining         BIGINT                    NOT NULL,
    time_in_force     SMALLINT                  NOT NULL,
    type              SMALLINT                  NOT NULL,
    status            SMALLINT                  NOT NULL,
    reference         TEXT,
    reason            SMALLINT,
    version           INT                       NOT NULL,
    batch_id          INT                       NOT NULL,
    pegged_offset     INT,
    pegged_reference  SMALLINT,
    lp_id             BYTEA,
    created_at        TIMESTAMP WITH TIME ZONE NOT NULL,
    updated_at        TIMESTAMP WITH TIME ZONE,
    expires_at        TIMESTAMP WITH TIME ZONE,
    vega_time         TIMESTAMP WITH TIME ZONE NOT NULL REFERENCES blocks(vega_time),
    PRIMARY key(vega_time, id, version)
);

-- Orders contains all the historical changes to each order (as of the end of the block),
-- this view contains the *current* state of the latest version each order
--  (e.g. it's unique on order ID)
CREATE VIEW orders_current AS (
  SELECT DISTINCT ON (id) * FROM orders ORDER BY id, version DESC, vega_time DESC
);

-- Manual updates to the order (e.g. user changing price level) increment the 'version'
-- this view contains the current state of each *version* of the order (e.g. it is
-- unique on (order ID, version)
CREATE VIEW orders_current_versions AS (
  SELECT DISTINCT ON (id, version) * FROM orders ORDER BY id, version DESC, vega_time DESC
);

create table trades
(
    vega_time       TIMESTAMP WITH TIME ZONE NOT NULL REFERENCES blocks(vega_time),
    seq_num    BIGINT NOT NULL,
    id     BYTEA NOT NULL,
    market_id BYTEA NOT NULL,
    price     NUMERIC(32, 0),
    size      NUMERIC(32, 0),
    buyer     BYTEA NOT NULL,
    seller    BYTEA NOT NULL,
    aggressor SMALLINT,
    buy_order BYTEA NOT NULL,
    sell_order BYTEA NOT NULL,
    type       SMALLINT NOT NULL,
    buyer_maker_fee NUMERIC(32, 0),
    buyer_infrastructure_fee NUMERIC(32, 0),
    buyer_liquidity_fee NUMERIC(32, 0),
    seller_maker_fee NUMERIC(32, 0),
    seller_infrastructure_fee NUMERIC(32, 0),
    seller_liquidity_fee NUMERIC(32, 0),
    buyer_auction_batch BIGINT,
    seller_auction_batch BIGINT
);

SELECT create_hypertable('trades', 'vega_time', chunk_time_interval => INTERVAL '1 day');
CREATE INDEX ON trades (market_id, vega_time DESC);


CREATE TABLE network_limits (
  vega_time                   TIMESTAMP WITH TIME ZONE NOT NULL PRIMARY KEY REFERENCES blocks(vega_time),
  can_propose_market          BOOLEAN NOT NULL,
  can_propose_asset           BOOLEAN NOT NULL,
  bootstrap_finished          BOOLEAN NOT NULL,
  propose_market_enabled      BOOLEAN NOT NULL,
  propose_asset_enabled       BOOLEAN NOT NULL,
  bootstrap_block_count       INTEGER,
  genesis_loaded              BOOLEAN NOT NULL,
  propose_market_enabled_from TIMESTAMP WITH TIME ZONE NOT NULL,
  propose_asset_enabled_from  TIMESTAMP WITH TIME ZONE NOT NULL
);

-- Create a function that always returns the first non-NULL value:
CREATE OR REPLACE FUNCTION public.first_agg (anyelement, anyelement)
  RETURNS anyelement
  LANGUAGE sql IMMUTABLE STRICT PARALLEL SAFE AS
'SELECT $1';

-- Then wrap an aggregate around it:
CREATE AGGREGATE public.first (anyelement) (
  SFUNC    = public.first_agg
, STYPE    = anyelement
, PARALLEL = safe
);

-- Create a function that always returns the last non-NULL value:
CREATE OR REPLACE FUNCTION public.last_agg (anyelement, anyelement)
  RETURNS anyelement
  LANGUAGE sql IMMUTABLE STRICT PARALLEL SAFE AS
'SELECT $2';

-- Then wrap an aggregate around it:
CREATE AGGREGATE public.last (anyelement) (
  SFUNC    = public.last_agg
, STYPE    = anyelement
, PARALLEL = safe
);

create type auction_trigger_type as enum('AUCTION_TRIGGER_UNSPECIFIED', 'AUCTION_TRIGGER_BATCH', 'AUCTION_TRIGGER_OPENING', 'AUCTION_TRIGGER_PRICE', 'AUCTION_TRIGGER_LIQUIDITY');
create type market_trading_mode_type as enum('TRADING_MODE_UNSPECIFIED', 'TRADING_MODE_CONTINUOUS', 'TRADING_MODE_BATCH_AUCTION', 'TRADING_MODE_OPENING_AUCTION', 'TRADING_MODE_MONITORING_AUCTION');
create type market_state_type as enum('STATE_UNSPECIFIED', 'STATE_PROPOSED', 'STATE_REJECTED', 'STATE_PENDING', 'STATE_CANCELLED', 'STATE_ACTIVE', 'STATE_SUSPENDED', 'STATE_CLOSED', 'STATE_TRADING_TERMINATED', 'STATE_SETTLED');

create table market_data (
    market bytea not null,
    vega_time timestamp with time zone not null references blocks(vega_time),
    seq_num bigint not null,
    mark_price numeric(32),
    best_bid_price numeric(32),
    best_bid_volume bigint,
    best_offer_price numeric(32),
    best_offer_volume bigint,
    best_static_bid_price numeric(32),
    best_static_bid_volume bigint,
    best_static_offer_price numeric(32),
    best_static_offer_volume bigint,
    mid_price numeric(32),
    static_mid_price numeric(32),
    open_interest bigint,
    auction_end bigint,
    auction_start bigint,
    indicative_price numeric(32),
    indicative_volume bigint,
    market_trading_mode market_trading_mode_type,
    auction_trigger auction_trigger_type,
    extension_trigger auction_trigger_type,
    target_stake numeric(32),
    supplied_stake numeric(32),
    price_monitoring_bounds jsonb,
    market_value_proxy text,
    liquidity_provider_fee_shares jsonb
);

select create_hypertable('market_data', 'vega_time', chunk_time_interval => INTERVAL '1 day');

create index on market_data (market, vega_time);

create or replace view market_data_snapshot as
with cte_market_data_latest(market, vega_time) as (
    select market, max(vega_time)
    from market_data
    group by market
)
select md.market, md.vega_time, seq_num, mark_price, best_bid_price, best_bid_volume, best_offer_price, best_offer_volume,
       best_static_bid_price, best_static_bid_volume, best_static_offer_price, best_static_offer_volume,
       mid_price, static_mid_price, open_interest, auction_end, auction_start, indicative_price, indicative_volume,
       market_trading_mode, auction_trigger, extension_trigger, target_stake, supplied_stake, price_monitoring_bounds,
       market_value_proxy, liquidity_provider_fee_shares
from market_data md
join cte_market_data_latest mx
on md.market = mx.market
and md.vega_time = mx.vega_time
;

CREATE TABLE rewards(
  party_id         BYTEA NOT NULL REFERENCES parties(id),
  asset_id         BYTEA NOT NULL REFERENCES assets(id),
  epoch_id         BIGINT NOT NULL,
  amount           NUMERIC(32, 0),
  percent_of_total FLOAT,
  vega_time        TIMESTAMP WITH TIME ZONE NOT NULL
);

CREATE TABLE delegations(
  party_id         BYTEA NOT NULL, -- REFERENCES parties(id), TODO once parties table is populated
  node_id          BYTEA NOT NULL, -- REFERENCES nodes(id),   TODO once we have node table
  epoch_id         BIGINT NOT NULL,
  amount           NUMERIC(32, 0),
  vega_time        TIMESTAMP WITH TIME ZONE NOT NULL
);

create table if not exists markets (
    id bytea not null,
    vega_time timestamp with time zone not null references blocks(vega_time),
    instrument_id text,
    tradable_instrument jsonb,
    decimal_places int,
    fees jsonb,
    opening_auction jsonb,
    price_monitoring_settings jsonb,
    liquidity_monitoring_parameters jsonb,
    trading_mode market_trading_mode_type,
    state market_state_type,
    market_timestamps jsonb,
    position_decimal_places int,
    primary key (id, vega_time)
);

<<<<<<< HEAD
create type deposit_status as enum('STATUS_UNSPECIFIED', 'STATUS_OPEN', 'STATUS_CANCELLED', 'STATUS_FINALIZED');

create table if not exists deposits (
    id bytea not null,
    status deposit_status not null,
    party_id bytea not null,
    asset bytea not null,
    amount numeric,
    tx_hash text not null,
    credited_timestamp timestamp with time zone not null,
    created_timestamp timestamp with time zone not null,
    vega_time timestamp with time zone not null references blocks(vega_time),
    primary key (id, party_id, vega_time)
=======
CREATE TABLE epochs(
  id           BIGINT                   NOT NULL,
  start_time   TIMESTAMP WITH TIME ZONE NOT NULL,
  expire_time  TIMESTAMP WITH TIME ZONE NOT NULL,
  end_time     TIMESTAMP WITH TIME ZONE,
  vega_time    TIMESTAMP WITH TIME ZONE NOT NULL REFERENCES blocks(vega_time),
  PRIMARY KEY(id, vega_time)
>>>>>>> febb90f8
);

-- +goose Down
DROP AGGREGATE IF EXISTS public.first(anyelement);
DROP AGGREGATE IF EXISTS public.last(anyelement);
DROP FUNCTION IF EXISTS public.first_agg(anyelement, anyelement);
DROP FUNCTION IF EXISTS public.last_agg(anyelement, anyelement);

DROP TABLE IF EXISTS epochs;
DROP TABLE IF EXISTS delegations;
DROP TABLE IF EXISTS rewards;

DROP TABLE IF EXISTS network_limits;
DROP VIEW IF EXISTS orders_current;
DROP VIEW IF EXISTS orders_current_versions;

DROP TABLE IF EXISTS deposits;
DROP TYPE IF EXISTS deposit_status;

DROP TABLE IF EXISTS orders;
DROP TYPE IF EXISTS order_time_in_force;
DROP TYPE IF EXISTS order_status;
DROP TYPE IF EXISTS order_side;
DROP TYPE IF EXISTS order_type;
DROP TYPE IF EXISTS order_pegged_reference;

DROP TABLE IF EXISTS markets;
DROP VIEW IF EXISTS market_data_snapshot;
DROP TABLE IF EXISTS market_data;
DROP TYPE IF EXISTS auction_trigger_type;
DROP TYPE IF EXISTS market_trading_mode_type;
DROP TYPE IF EXISTS market_state_type;

DROP TABLE IF EXISTS ledger;
DROP TABLE IF EXISTS balances;
DROP TABLE IF EXISTS accounts;
DROP TABLE IF EXISTS parties;
DROP TABLE IF EXISTS assets;
DROP TABLE IF EXISTS trades;
DROP TABLE IF EXISTS blocks cascade;
<|MERGE_RESOLUTION|>--- conflicted
+++ resolved
@@ -255,7 +255,15 @@
     primary key (id, vega_time)
 );
 
-<<<<<<< HEAD
+CREATE TABLE epochs(
+  id           BIGINT                   NOT NULL,
+  start_time   TIMESTAMP WITH TIME ZONE NOT NULL,
+  expire_time  TIMESTAMP WITH TIME ZONE NOT NULL,
+  end_time     TIMESTAMP WITH TIME ZONE,
+  vega_time    TIMESTAMP WITH TIME ZONE NOT NULL REFERENCES blocks(vega_time),
+  PRIMARY KEY(id, vega_time)
+);
+
 create type deposit_status as enum('STATUS_UNSPECIFIED', 'STATUS_OPEN', 'STATUS_CANCELLED', 'STATUS_FINALIZED');
 
 create table if not exists deposits (
@@ -269,15 +277,6 @@
     created_timestamp timestamp with time zone not null,
     vega_time timestamp with time zone not null references blocks(vega_time),
     primary key (id, party_id, vega_time)
-=======
-CREATE TABLE epochs(
-  id           BIGINT                   NOT NULL,
-  start_time   TIMESTAMP WITH TIME ZONE NOT NULL,
-  expire_time  TIMESTAMP WITH TIME ZONE NOT NULL,
-  end_time     TIMESTAMP WITH TIME ZONE,
-  vega_time    TIMESTAMP WITH TIME ZONE NOT NULL REFERENCES blocks(vega_time),
-  PRIMARY KEY(id, vega_time)
->>>>>>> febb90f8
 );
 
 -- +goose Down
