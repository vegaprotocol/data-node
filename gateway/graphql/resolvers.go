package gql

import (
	"context"
	"encoding/base64"
	"errors"
	"fmt"
	"io"
	"strconv"
	"time"

	"google.golang.org/grpc"

	"code.vegaprotocol.io/data-node/gateway"
	"code.vegaprotocol.io/data-node/logging"
	"code.vegaprotocol.io/data-node/vegatime"
	protoapi "code.vegaprotocol.io/protos/data-node/api/v1"
	types "code.vegaprotocol.io/protos/vega"
	vegaprotoapi "code.vegaprotocol.io/protos/vega/api/v1"
	commandspb "code.vegaprotocol.io/protos/vega/commands/v1"
	oraclespb "code.vegaprotocol.io/protos/vega/oracles/v1"
)

var (
	// ErrMissingIDOrReference is returned when neither id nor reference has been supplied in the query
	ErrMissingIDOrReference = errors.New("missing id or reference")
	// ErrMissingNodeID is returned when no node id has been supplied in the query
	ErrMissingNodeID = errors.New("missing node id")
	// ErrInvalidVotesSubscription is returned if neither proposal ID nor party ID is specified
	ErrInvalidVotesSubscription = errors.New("invalid subscription, either proposal or party ID required")
	// ErrInvalidProposal is returned when invalid governance data is received by proposal resolver
	ErrInvalidProposal = errors.New("invalid proposal")
)

// CoreProxyServiceClient ...
//go:generate go run github.com/golang/mock/mockgen -destination mocks/core_service_client_mock.go -package mocks code.vegaprotocol.io/data-node/gateway/graphql CoreProxyServiceClient
type CoreProxyServiceClient interface {
	vegaprotoapi.CoreServiceClient
}

// TradingDataServiceClient ...
//go:generate go run github.com/golang/mock/mockgen -destination mocks/trading_data_service_client_mock.go -package mocks code.vegaprotocol.io/data-node/gateway/graphql TradingDataServiceClient
type TradingDataServiceClient interface {
	protoapi.TradingDataServiceClient
}

// VegaResolverRoot is the root resolver for all graphql types
type VegaResolverRoot struct {
	gateway.Config

	log                *logging.Logger
	tradingProxyClient CoreProxyServiceClient
	tradingDataClient  TradingDataServiceClient
	r                  allResolver
}

// NewResolverRoot instantiate a graphql root resolver
func NewResolverRoot(
	log *logging.Logger,
	config gateway.Config,
	tradingClient CoreProxyServiceClient,
	tradingDataClient TradingDataServiceClient,
) *VegaResolverRoot {

	return &VegaResolverRoot{
		log:                log,
		Config:             config,
		tradingProxyClient: tradingClient,
		tradingDataClient:  tradingDataClient,
		r:                  allResolver{log, tradingDataClient},
	}
}

// Query returns the query resolver
func (r *VegaResolverRoot) Query() QueryResolver {
	return (*myQueryResolver)(r)
}

// Candle returns the candles resolver
func (r *VegaResolverRoot) Candle() CandleResolver {
	return (*myCandleResolver)(r)
}

// MarketDepth returns the market depth resolver
func (r *VegaResolverRoot) MarketDepth() MarketDepthResolver {
	return (*myMarketDepthResolver)(r)
}

// MarketDepthUpdate returns the market depth update resolver
func (r *VegaResolverRoot) MarketDepthUpdate() MarketDepthUpdateResolver {
	return (*myMarketDepthUpdateResolver)(r)
}

// MarketData returns the market data resolver
func (r *VegaResolverRoot) MarketData() MarketDataResolver {
	return (*myMarketDataResolver)(r)
}

// MarginLevels returns the market levels resolver
func (r *VegaResolverRoot) MarginLevels() MarginLevelsResolver {
	return (*myMarginLevelsResolver)(r)
}

// PriceLevel returns the price levels resolver
func (r *VegaResolverRoot) PriceLevel() PriceLevelResolver {
	return (*myPriceLevelResolver)(r)
}

// Market returns the markets resolver
func (r *VegaResolverRoot) Market() MarketResolver {
	return (*myMarketResolver)(r)
}

// Order returns the order resolver
func (r *VegaResolverRoot) Order() OrderResolver {
	return (*myOrderResolver)(r)
}

// Trade returns the trades resolver
func (r *VegaResolverRoot) Trade() TradeResolver {
	return (*myTradeResolver)(r)
}

// Position returns the positions resolver
func (r *VegaResolverRoot) Position() PositionResolver {
	return (*myPositionResolver)(r)
}

// Party returns the parties resolver
func (r *VegaResolverRoot) Party() PartyResolver {
	return (*myPartyResolver)(r)
}

// Subscription returns the subscriptions resolver
func (r *VegaResolverRoot) Subscription() SubscriptionResolver {
	return (*mySubscriptionResolver)(r)
}

// Account returns the accounts resolver
func (r *VegaResolverRoot) Account() AccountResolver {
	return (*myAccountResolver)(r)
}

// Proposal returns the proposal resolver
func (r *VegaResolverRoot) Proposal() ProposalResolver {
	return (*proposalResolver)(r)
}

// NodeSignature ...
func (r *VegaResolverRoot) NodeSignature() NodeSignatureResolver {
	return (*myNodeSignatureResolver)(r)
}

// Asset ...
func (r *VegaResolverRoot) Asset() AssetResolver {
	return (*myAssetResolver)(r)
}

// Deposit ...
func (r *VegaResolverRoot) Deposit() DepositResolver {
	return (*myDepositResolver)(r)
}

// Withdrawal ...
func (r *VegaResolverRoot) Withdrawal() WithdrawalResolver {
	return (*myWithdrawalResolver)(r)
}

func (r *VegaResolverRoot) LiquidityOrder() LiquidityOrderResolver {
	return (*myLiquidityOrderResolver)(r)
}

func (r *VegaResolverRoot) LiquidityOrderReference() LiquidityOrderReferenceResolver {
	return (*myLiquidityOrderReferenceResolver)(r)
}

func (r *VegaResolverRoot) LiquidityProvision() LiquidityProvisionResolver {
	return (*myLiquidityProvisionResolver)(r)
}

func (r *VegaResolverRoot) Future() FutureResolver {
	return (*myFutureResolver)(r)
}

func (r *VegaResolverRoot) FutureProduct() FutureProductResolver {
	return (*myFutureProductResolver)(r)
}

func (r *VegaResolverRoot) Instrument() InstrumentResolver {
	return (*myInstrumentResolver)(r)
}

func (r *VegaResolverRoot) InstrumentConfiguration() InstrumentConfigurationResolver {
	return (*myInstrumentConfigurationResolver)(r)
}

func (r *VegaResolverRoot) TradableInstrument() TradableInstrumentResolver {
	return (*myTradableInstrumentResolver)(r)
}

func (r *VegaResolverRoot) NewAsset() NewAssetResolver {
	return (*newAssetResolver)(r)
}

func (r *VegaResolverRoot) NewMarket() NewMarketResolver {
	return (*newMarketResolver)(r)
}

func (r *VegaResolverRoot) ProposalTerms() ProposalTermsResolver {
	return (*proposalTermsResolver)(r)
}

func (r *VegaResolverRoot) UpdateMarket() UpdateMarketResolver {
	return (*updateMarketResolver)(r)
}

func (r *VegaResolverRoot) UpdateNetworkParameter() UpdateNetworkParameterResolver {
	return (*updateNetworkParameterResolver)(r)
}

func (r *VegaResolverRoot) PeggedOrder() PeggedOrderResolver {
	return (*myPeggedOrderResolver)(r)
}

func (r *VegaResolverRoot) OracleSpec() OracleSpecResolver {
	return (*oracleSpecResolver)(r)
}

func (r *VegaResolverRoot) PropertyKey() PropertyKeyResolver {
	return (*propertyKeyResolver)(r)
}

func (r *VegaResolverRoot) Condition() ConditionResolver {
	return (*conditionResolver)(r)
}

func (r *VegaResolverRoot) AuctionEvent() AuctionEventResolver {
	return (*auctionEventResolver)(r)
}

func (r *VegaResolverRoot) Vote() VoteResolver {
	return (*voteResolver)(r)
}

func (r *VegaResolverRoot) MarketTimestamps() MarketTimestampsResolver {
	return (*marketTimestampsResolver)(r)
}

func (r *VegaResolverRoot) NodeData() NodeDataResolver {
	return (*nodeDataResolver)(r)
}

func (r *VegaResolverRoot) Node() NodeResolver {
	return (*nodeResolver)(r)
}

func (r *VegaResolverRoot) KeyRotation() KeyRotationResolver {
	return (*keyRotationResolver)(r)
}

func (r *VegaResolverRoot) Delegation() DelegationResolver {
	return (*delegationResolver)(r)
}

func (r *VegaResolverRoot) Epoch() EpochResolver {
	return (*epochResolver)(r)
}

func (r *VegaResolverRoot) EpochTimestamps() EpochTimestampsResolver {
	return (*epochTimestampsResolver)(r)
}

// TODO: RewardPerAssetDetail is deprecated, remove once front end has caught up
func (r *VegaResolverRoot) RewardPerAssetDetail() RewardPerAssetDetailResolver {
	return (*rewardPerAssetDetailResolver)(r)
}

func (r *VegaResolverRoot) Reward() RewardResolver {
	return (*rewardResolver)(r)
}

func (r *VegaResolverRoot) RewardSummary() RewardSummaryResolver {
	return (*rewardSummaryResolver)(r)
}

func (r *VegaResolverRoot) StakeLinking() StakeLinkingResolver {
	return (*stakeLinkingResolver)(r)
}

func (r *VegaResolverRoot) PartyStake() PartyStakeResolver {
	return (*partyStakeResolver)(r)
}

<<<<<<< HEAD
func (r *VegaResolverRoot) Reward() RewardResolver {
	return (*rewardResolver)(r)
}

func (r *VegaResolverRoot) Statistics() StatisticsResolver {
	return (*statisticsResolver)(r)
}

=======
>>>>>>> 115668c1
// LiquidityOrder resolver

type myLiquidityOrderResolver VegaResolverRoot

func (r *myLiquidityOrderResolver) Proportion(ctx context.Context, obj *types.LiquidityOrder) (int, error) {
	return int(obj.Proportion), nil
}

func (r *myLiquidityOrderResolver) Reference(ctx context.Context, obj *types.LiquidityOrder) (PeggedReference, error) {
	return convertPeggedReferenceFromProto(obj.Reference)
}

// LiquidityOrderReference resolver

type myLiquidityOrderReferenceResolver VegaResolverRoot

func (r *myLiquidityOrderReferenceResolver) Order(ctx context.Context, obj *types.LiquidityOrderReference) (*types.Order, error) {
	if len(obj.OrderId) <= 0 {
		return nil, nil
	}
	return r.r.getOrderByID(ctx, obj.OrderId, nil)
}

// LiquidityProvision resolver

type myLiquidityProvisionResolver VegaResolverRoot

func (r *myLiquidityProvisionResolver) Party(ctx context.Context, obj *types.LiquidityProvision) (*types.Party, error) {
	return &types.Party{Id: obj.PartyId}, nil
}

func (r *myLiquidityProvisionResolver) CreatedAt(ctx context.Context, obj *types.LiquidityProvision) (string, error) {
	return vegatime.Format(vegatime.UnixNano(obj.CreatedAt)), nil
}

func (r *myLiquidityProvisionResolver) UpdatedAt(ctx context.Context, obj *types.LiquidityProvision) (*string, error) {
	var updatedAt *string
	if obj.UpdatedAt > 0 {
		t := vegatime.Format(vegatime.UnixNano(obj.UpdatedAt))
		updatedAt = &t
	}
	return updatedAt, nil
}

func (r *myLiquidityProvisionResolver) Market(ctx context.Context, obj *types.LiquidityProvision) (*types.Market, error) {
	return r.r.getMarketByID(ctx, obj.MarketId)
}

func (r *myLiquidityProvisionResolver) CommitmentAmount(ctx context.Context, obj *types.LiquidityProvision) (string, error) {
	return obj.CommitmentAmount, nil
}

func (r *myLiquidityProvisionResolver) Status(ctx context.Context, obj *types.LiquidityProvision) (LiquidityProvisionStatus, error) {
	return convertLiquidityProvisionStatusFromProto(obj.Status)
}

// deposit resolver

type myDepositResolver VegaResolverRoot

func (r *myDepositResolver) Asset(ctx context.Context, obj *types.Deposit) (*types.Asset, error) {
	return r.r.getAssetByID(ctx, obj.Asset)
}

func (r *myDepositResolver) Party(ctx context.Context, obj *types.Deposit) (*types.Party, error) {
	if len(obj.PartyId) <= 0 {
		return nil, errors.New("missing party ID")
	}
	return &types.Party{Id: obj.PartyId}, nil
}

func (r *myDepositResolver) CreatedTimestamp(ctx context.Context, obj *types.Deposit) (string, error) {
	if obj.CreatedTimestamp == 0 {
		return "", errors.New("invalid timestamp")
	}
	return vegatime.Format(vegatime.UnixNano(obj.CreatedTimestamp)), nil
}

func (r *myDepositResolver) CreditedTimestamp(ctx context.Context, obj *types.Deposit) (*string, error) {
	if obj.CreditedTimestamp == 0 {
		return nil, nil
	}
	t := vegatime.Format(vegatime.UnixNano(obj.CreditedTimestamp))
	return &t, nil
}

func (r *myDepositResolver) Status(ctx context.Context, obj *types.Deposit) (DepositStatus, error) {
	return convertDepositStatusFromProto(obj.Status)
}

// BEGIN: Query Resolver

type myQueryResolver VegaResolverRoot

func (r *myQueryResolver) LastBlockHeight(ctx context.Context) (string, error) {
	resp, err := r.tradingProxyClient.LastBlockHeight(ctx, &vegaprotoapi.LastBlockHeightRequest{})
	if err != nil {
		return "0", err
	}

	return strconv.FormatUint(resp.Height, 10), nil
}

func (r *myQueryResolver) OracleSpecs(ctx context.Context) ([]*oraclespb.OracleSpec, error) {
	res, err := r.tradingDataClient.OracleSpecs(
		ctx, &protoapi.OracleSpecsRequest{},
	)
	if err != nil {
		return nil, err
	}

	return res.OracleSpecs, nil
}

func (r *myQueryResolver) OracleSpec(ctx context.Context, id string) (*oraclespb.OracleSpec, error) {
	res, err := r.tradingDataClient.OracleSpec(
		ctx, &protoapi.OracleSpecRequest{Id: id},
	)
	if err != nil {
		return nil, err
	}

	return res.OracleSpec, nil
}

func (r *myQueryResolver) OracleDataBySpec(ctx context.Context, id string) ([]*oraclespb.OracleData, error) {
	res, err := r.tradingDataClient.OracleDataBySpec(
		ctx, &protoapi.OracleDataBySpecRequest{Id: id},
	)
	if err != nil {
		return nil, err
	}

	return res.OracleData, nil
}

func (r *myQueryResolver) NetworkParameters(ctx context.Context) ([]*types.NetworkParameter, error) {
	res, err := r.tradingDataClient.NetworkParameters(
		ctx, &protoapi.NetworkParametersRequest{},
	)
	if err != nil {
		return nil, err
	}

	return res.NetworkParameters, nil
}

func (r *myQueryResolver) Erc20WithdrawalApproval(ctx context.Context, wid string) (*Erc20WithdrawalApproval, error) {
	res, err := r.tradingDataClient.ERC20WithdrawalApproval(
		ctx, &protoapi.ERC20WithdrawalApprovalRequest{WithdrawalId: wid},
	)
	if err != nil {
		return nil, err
	}

	return &Erc20WithdrawalApproval{
		AssetSource:   res.AssetSource,
		Amount:        res.Amount,
		Expiry:        strconv.FormatInt(res.Expiry, 10),
		Nonce:         res.Nonce,
		Signatures:    res.Signatures,
		TargetAddress: res.TargetAddress,
	}, nil
}

func (r *myQueryResolver) Withdrawal(ctx context.Context, wid string) (*types.Withdrawal, error) {
	res, err := r.tradingDataClient.Withdrawal(
		ctx, &protoapi.WithdrawalRequest{Id: wid},
	)
	if err != nil {
		return nil, err
	}

	return res.Withdrawal, nil
}

func (r *myQueryResolver) Deposit(ctx context.Context, did string) (*types.Deposit, error) {
	res, err := r.tradingDataClient.Deposit(
		ctx, &protoapi.DepositRequest{Id: did},
	)
	if err != nil {
		return nil, err
	}

	return res.Deposit, nil
}

func (r *myQueryResolver) EstimateOrder(ctx context.Context, market, party string, price *string, size string, side Side,
	timeInForce OrderTimeInForce, expiration *string, ty OrderType) (*OrderEstimate, error) {
	order := &types.Order{}

	var err error

	// We need to convert strings to uint64 (JS doesn't yet support uint64)
	if price != nil {
		order.Price = *price
	}
	s, err := safeStringUint64(size)
	if err != nil {
		return nil, err
	}
	order.Size = s
	if len(market) <= 0 {
		return nil, errors.New("market missing or empty")
	}
	order.MarketId = market
	if len(party) <= 0 {
		return nil, errors.New("party missing or empty")
	}

	order.PartyId = party
	if order.TimeInForce, err = convertOrderTimeInForceToProto(timeInForce); err != nil {
		return nil, err
	}
	if order.Side, err = convertSideToProto(side); err != nil {
		return nil, err
	}
	if order.Type, err = convertOrderTypeToProto(ty); err != nil {
		return nil, err
	}

	// GTT must have an expiration value
	if order.TimeInForce == types.Order_TIME_IN_FORCE_GTT && expiration != nil {
		var expiresAt time.Time
		expiresAt, err = vegatime.Parse(*expiration)
		if err != nil {
			return nil, fmt.Errorf("cannot parse expiration time: %s - invalid format sent to create order (example: 2018-01-02T15:04:05Z)", *expiration)
		}

		// move to pure timestamps or convert an RFC format shortly
		order.ExpiresAt = expiresAt.UnixNano()
	}

	req := protoapi.EstimateFeeRequest{
		Order: order,
	}

	// Pass the order over for consensus (service layer will use RPC client internally and handle errors etc)
	resp, err := r.tradingDataClient.EstimateFee(ctx, &req)
	if err != nil {
		r.log.Error("Failed to get fee estimates using rpc client in graphQL resolver", logging.Error(err))
		return nil, customErrorFromStatus(err)
	}

	// calclate the fee total amount
	ttf := resp.Fee.MakerFee + resp.Fee.InfrastructureFee + resp.Fee.LiquidityFee

	fee := TradeFee{
		MakerFee:          resp.Fee.MakerFee,
		InfrastructureFee: resp.Fee.InfrastructureFee,
		LiquidityFee:      resp.Fee.LiquidityFee,
	}

	// now we calculate the margins
	reqm := protoapi.EstimateMarginRequest{
		Order: order,
	}

	// Pass the order over for consensus (service layer will use RPC client internally and handle errors etc)
	respm, err := r.tradingDataClient.EstimateMargin(ctx, &reqm)
	if err != nil {
		r.log.Error("Failed to get margin estimates using rpc client in graphQL resolver", logging.Error(err))
		return nil, customErrorFromStatus(err)
	}

	return &OrderEstimate{
		Fee:            &fee,
		TotalFeeAmount: ttf,
		MarginLevels:   respm.MarginLevels,
	}, nil
}

func (r *myQueryResolver) Asset(ctx context.Context, id string) (*types.Asset, error) {
	return r.r.getAssetByID(ctx, id)
}

func (r *myQueryResolver) Assets(ctx context.Context) ([]*types.Asset, error) {
	return r.r.allAssets(ctx)
}

func (r *myQueryResolver) NodeSignatures(ctx context.Context, resourceID string) ([]*commandspb.NodeSignature, error) {
	if len(resourceID) <= 0 {
		return nil, ErrMissingIDOrReference
	}

	req := &protoapi.GetNodeSignaturesAggregateRequest{
		Id: resourceID,
	}
	res, err := r.tradingDataClient.GetNodeSignaturesAggregate(ctx, req)
	if err != nil {
		return nil, err
	}
	return res.Signatures, nil
}

func (r *myQueryResolver) Markets(ctx context.Context, id *string) ([]*types.Market, error) {
	return r.r.allMarkets(ctx, id)
}

func (r *myQueryResolver) Market(ctx context.Context, id string) (*types.Market, error) {
	return r.r.getMarketByID(ctx, id)
}

func (r *myQueryResolver) Parties(ctx context.Context, name *string) ([]*types.Party, error) {
	if name == nil {
		var empty protoapi.PartiesRequest
		resp, err := r.tradingDataClient.Parties(ctx, &empty)
		if err != nil {
			return nil, err
		}
		if resp.Parties == nil {
			return []*types.Party{}, nil
		}
		return resp.Parties, nil
	}
	party, err := r.Party(ctx, *name)
	if err != nil {
		return nil, err
	}

	// if we asked for a single party it may be null
	// so then we return an empty slice
	if party == nil {
		return []*types.Party{}, nil
	}

	return []*types.Party{party}, nil
}

func (r *myQueryResolver) Party(ctx context.Context, name string) (*types.Party, error) {
	return getParty(ctx, r.log, r.tradingDataClient, name)
}

func (r *myQueryResolver) OrderByID(ctx context.Context, orderID string, version *int) (*types.Order, error) {
	return r.r.getOrderByID(ctx, orderID, version)
}

func (r *myQueryResolver) OrderVersions(
	ctx context.Context, orderID string, skip, first, last *int) ([]*types.Order, error) {

	p := makePagination(skip, first, last)
	reqest := &protoapi.OrderVersionsByIDRequest{
		OrderId:    orderID,
		Pagination: p,
	}
	res, err := r.tradingDataClient.OrderVersionsByID(ctx, reqest)
	if err != nil {
		r.log.Error("tradingData client", logging.Error(err))
		return nil, customErrorFromStatus(err)
	}
	return res.Orders, nil
}

func (r *myQueryResolver) OrderByReference(ctx context.Context, reference string) (*types.Order, error) {
	req := &protoapi.OrderByReferenceRequest{
		Reference: reference,
	}
	res, err := r.tradingDataClient.OrderByReference(ctx, req)
	if err != nil {
		r.log.Error("tradingData client", logging.Error(err))
		return nil, customErrorFromStatus(err)
	}
	return res.Order, err
}

func (r *myQueryResolver) Proposals(ctx context.Context, inState *ProposalState) ([]*types.GovernanceData, error) {
	filter, err := inState.ToOptionalProposalState()
	if err != nil {
		return nil, err
	}
	resp, err := r.tradingDataClient.GetProposals(ctx, &protoapi.GetProposalsRequest{
		SelectInState: filter,
	})
	if err != nil {
		return nil, err
	}
	return resp.Data, nil
}

func (r *myQueryResolver) Proposal(ctx context.Context, id *string, reference *string) (*types.GovernanceData, error) {
	if id != nil {
		resp, err := r.tradingDataClient.GetProposalByID(ctx, &protoapi.GetProposalByIDRequest{
			ProposalId: *id,
		})
		if err != nil {
			return nil, err
		}
		return resp.Data, nil
	} else if reference != nil {
		resp, err := r.tradingDataClient.GetProposalByReference(ctx, &protoapi.GetProposalByReferenceRequest{
			Reference: *reference,
		})
		if err != nil {
			return nil, err
		}
		return resp.Data, nil
	}

	return nil, ErrMissingIDOrReference
}

func (r *myQueryResolver) NewMarketProposals(ctx context.Context, inState *ProposalState) ([]*types.GovernanceData, error) {
	filter, err := inState.ToOptionalProposalState()
	if err != nil {
		return nil, err
	}
	resp, err := r.tradingDataClient.GetNewMarketProposals(ctx, &protoapi.GetNewMarketProposalsRequest{
		SelectInState: filter,
	})
	if err != nil {
		return nil, err
	}
	return resp.Data, nil
}

func (r *myQueryResolver) UpdateMarketProposals(ctx context.Context, marketID *string, inState *ProposalState) ([]*types.GovernanceData, error) {
	filter, err := inState.ToOptionalProposalState()
	if err != nil {
		return nil, err
	}
	var market string
	if marketID != nil {
		market = *marketID
	}
	resp, err := r.tradingDataClient.GetUpdateMarketProposals(ctx, &protoapi.GetUpdateMarketProposalsRequest{
		MarketId:      market,
		SelectInState: filter,
	})
	if err != nil {
		return nil, err
	}
	return resp.Data, nil
}

func (r *myQueryResolver) NetworkParametersProposals(ctx context.Context, inState *ProposalState) ([]*types.GovernanceData, error) {
	filter, err := inState.ToOptionalProposalState()
	if err != nil {
		return nil, err
	}
	resp, err := r.tradingDataClient.GetNetworkParametersProposals(ctx, &protoapi.GetNetworkParametersProposalsRequest{
		SelectInState: filter,
	})
	if err != nil {
		return nil, err
	}
	return resp.Data, nil
}

func (r *myQueryResolver) NewAssetProposals(ctx context.Context, inState *ProposalState) ([]*types.GovernanceData, error) {
	filter, err := inState.ToOptionalProposalState()
	if err != nil {
		return nil, err
	}
	resp, err := r.tradingDataClient.GetNewAssetProposals(ctx, &protoapi.GetNewAssetProposalsRequest{
		SelectInState: filter,
	})
	if err != nil {
		return nil, err
	}
	return resp.Data, nil
}

func (r *myQueryResolver) NodeData(ctx context.Context) (*types.NodeData, error) {
	resp, err := r.tradingDataClient.GetNodeData(ctx, &protoapi.GetNodeDataRequest{})
	if err != nil {
		return nil, err
	}

	return resp.NodeData, nil
}

func (r *myQueryResolver) Nodes(ctx context.Context) ([]*types.Node, error) {
	resp, err := r.tradingDataClient.GetNodes(ctx, &protoapi.GetNodesRequest{})
	if err != nil {
		return nil, err
	}

	return resp.Nodes, nil
}

func (r *myQueryResolver) Node(ctx context.Context, id string) (*types.Node, error) {
	return r.r.getNodeByID(ctx, id)
}

func (r *myQueryResolver) KeyRotations(ctx context.Context, id *string) ([]*protoapi.KeyRotation, error) {
	if id != nil {
		resp, err := r.tradingDataClient.GetKeyRotationsByNode(ctx, &protoapi.GetKeyRotationsByNodeRequest{NodeId: *id})
		if err != nil {
			return nil, err
		}

		return resp.Rotations, nil
	}

	resp, err := r.tradingDataClient.GetKeyRotations(ctx, &protoapi.GetKeyRotationsRequest{})
	if err != nil {
		return nil, err
	}

	return resp.Rotations, nil
}

func (r *myQueryResolver) Epoch(ctx context.Context, id *string) (*types.Epoch, error) {
	var epochID uint64
	if id != nil {
		parsedID, err := strconv.ParseUint(*id, 10, 64)
		if err != nil {
			return nil, err
		}

		epochID = parsedID
	}

	resp, err := r.tradingDataClient.GetEpoch(ctx, &protoapi.GetEpochRequest{Id: epochID})
	if err != nil {
		return nil, err
	}

	return resp.Epoch, nil
}

<<<<<<< HEAD
func (r *myQueryResolver) RewardDetails(ctx context.Context, partyID string) ([]*types.RewardPerAssetDetail, error) {
	req := &protoapi.GetRewardDetailsRequest{
		PartyId: partyID,
	}
	resp, _ := r.tradingDataClient.GetRewardDetails(ctx, req)
	return resp.RewardDetails, nil
}

func (r *myQueryResolver) Statistics(ctx context.Context) (*vegaprotoapi.Statistics, error) {
	req := &vegaprotoapi.StatisticsRequest{}
	resp, err := r.tradingProxyClient.Statistics(ctx, req)
	if err != nil {
		return nil, err
	}
	return resp.GetStatistics(), nil
}

=======
>>>>>>> 115668c1
// END: Root Resolver

type myNodeSignatureResolver VegaResolverRoot

func (r *myNodeSignatureResolver) Signature(ctx context.Context, obj *commandspb.NodeSignature) (*string, error) {
	sig := base64.StdEncoding.EncodeToString(obj.Sig)
	return &sig, nil
}

func (r *myNodeSignatureResolver) Kind(ctx context.Context, obj *commandspb.NodeSignature) (*NodeSignatureKind, error) {
	kind, err := convertNodeSignatureKindFromProto(obj.Kind)
	if err != nil {
		return nil, err
	}
	return &kind, nil
}

// BEGIN: Party Resolver

type myPartyResolver VegaResolverRoot

func makePagination(skip, first, last *int) *protoapi.Pagination {
	var (
		offset, limit uint64
		descending    bool
	)
	if skip != nil {
		offset = uint64(*skip)
	}
	if last != nil {
		limit = uint64(*last)
		descending = true
	} else if first != nil {
		limit = uint64(*first)
	}
	return &protoapi.Pagination{
		Skip:       offset,
		Limit:      limit,
		Descending: descending,
	}
}

// TODO: RewardDetails have been depricated, remove once front end catches up
func (r *myPartyResolver) RewardDetails(
	ctx context.Context,
	party *types.Party,
) ([]*types.RewardSummary, error) {
	req := &protoapi.GetRewardSummariesRequest{
		PartyId: party.Id,
	}
	resp, err := r.tradingDataClient.GetRewardSummaries(ctx, req)
	return resp.Summaries, err
}

func (r *myPartyResolver) Rewards(
	ctx context.Context,
	party *types.Party,
	asset *string,
	skip, first, last *int,
) ([]*types.Reward, error) {

	var assetID string
	if asset != nil {
		assetID = *asset
	}

	p := makePagination(skip, first, last)

	req := &protoapi.GetRewardsRequest{
		PartyId:    party.Id,
		AssetId:    assetID,
		Pagination: p,
	}
	resp, err := r.tradingDataClient.GetRewards(ctx, req)
	return resp.Rewards, err
}

func (r *myPartyResolver) RewardSummaries(
	ctx context.Context,
	party *types.Party,
	asset *string) ([]*types.RewardSummary, error) {

	var assetID string
	if asset != nil {
		assetID = *asset
	}

	req := &protoapi.GetRewardSummariesRequest{
		PartyId: party.Id,
		AssetId: assetID,
	}

	resp, err := r.tradingDataClient.GetRewardSummaries(ctx, req)
	return resp.Summaries, err
}

func (r *myPartyResolver) Stake(
	ctx context.Context,
	party *types.Party,
) (*protoapi.PartyStakeResponse, error) {
	return r.tradingDataClient.PartyStake(
		ctx, &protoapi.PartyStakeRequest{
			Party: party.Id,
		},
	)
}

func (r *myPartyResolver) LiquidityProvisions(
	ctx context.Context,
	party *types.Party,
	market, ref *string,
) ([]*types.LiquidityProvision, error) {
	var mid string
	if market != nil {
		mid = *market
	}

	req := protoapi.LiquidityProvisionsRequest{
		Party:  party.Id,
		Market: mid,
	}
	res, err := r.tradingDataClient.LiquidityProvisions(ctx, &req)
	if err != nil {
		r.log.Error("tradingData client", logging.Error(err))
		return nil, customErrorFromStatus(err)
	}

	var out []*types.LiquidityProvision
	if ref != nil {
		for _, v := range res.LiquidityProvisions {
			if v.Reference == *ref {
				out = append(out, v)
			}
		}
	} else {
		out = res.LiquidityProvisions
	}

	return out, nil
}

func (r *myPartyResolver) Margins(ctx context.Context,
	party *types.Party, marketID *string) ([]*types.MarginLevels, error) {

	req := protoapi.MarginLevelsRequest{
		PartyId: party.Id,
	}
	if marketID != nil {
		req.MarketId = *marketID
	}

	res, err := r.tradingDataClient.MarginLevels(ctx, &req)
	if err != nil {
		r.log.Error("tradingData client", logging.Error(err))
		return nil, customErrorFromStatus(err)
	}
	out := make([]*types.MarginLevels, 0, len(res.MarginLevels))
	out = append(out, res.MarginLevels...)
	return out, nil
}

func (r *myPartyResolver) Orders(ctx context.Context, party *types.Party,
	skip, first, last *int) ([]*types.Order, error) {

	p := makePagination(skip, first, last)
	req := protoapi.OrdersByPartyRequest{
		PartyId:    party.Id,
		Pagination: p,
	}
	res, err := r.tradingDataClient.OrdersByParty(ctx, &req)
	if err != nil {
		r.log.Error("tradingData client", logging.Error(err))
		return nil, customErrorFromStatus(err)
	}

	if len(res.Orders) > 0 {
		return res.Orders, nil
	}
	// mandatory return field in schema
	return []*types.Order{}, nil
}

func (r *myPartyResolver) Trades(ctx context.Context, party *types.Party,
	market *string, skip, first, last *int) ([]*types.Trade, error) {

	var mkt string
	if market != nil {
		mkt = *market
	}

	p := makePagination(skip, first, last)
	req := protoapi.TradesByPartyRequest{
		PartyId:    party.Id,
		MarketId:   mkt,
		Pagination: p,
	}

	res, err := r.tradingDataClient.TradesByParty(ctx, &req)
	if err != nil {
		r.log.Error("tradingData client", logging.Error(err))
		return nil, customErrorFromStatus(err)
	}

	if len(res.Trades) > 0 {
		return res.Trades, nil
	}
	// mandatory return field in schema
	return []*types.Trade{}, nil
}

func (r *myPartyResolver) Positions(ctx context.Context, party *types.Party) ([]*types.Position, error) {
	if party == nil {
		return nil, errors.New("nil party")
	}
	req := protoapi.PositionsByPartyRequest{PartyId: party.Id}
	res, err := r.tradingDataClient.PositionsByParty(ctx, &req)
	if err != nil {
		r.log.Error("tradingData client", logging.Error(err))
		return nil, customErrorFromStatus(err)
	}
	if len(res.Positions) > 0 {
		return res.Positions, nil
	}
	// mandatory return field in schema
	return []*types.Position{}, nil
}

func (r *myPartyResolver) Accounts(ctx context.Context, party *types.Party,
	marketID *string, asset *string, accType *AccountType) ([]*types.Account, error) {
	if party == nil {
		return nil, errors.New("a party must be specified when querying accounts")
	}
	var (
		mktid = ""
		asst  = ""
		accTy = types.AccountType_ACCOUNT_TYPE_UNSPECIFIED
		err   error
	)

	if marketID != nil {
		mktid = *marketID
	}
	if asset != nil {
		asst = *asset
	}
	if accType != nil {
		accTy, err = convertAccountTypeToProto(*accType)
		if err != nil ||
			(accTy != types.AccountType_ACCOUNT_TYPE_GENERAL &&
				accTy != types.AccountType_ACCOUNT_TYPE_MARGIN &&
				accTy != types.AccountType_ACCOUNT_TYPE_LOCK_WITHDRAW &&
				accTy != types.AccountType_ACCOUNT_TYPE_BOND) {
			return nil, fmt.Errorf("invalid account type for party %v", accType)
		}
	}
	req := protoapi.PartyAccountsRequest{
		PartyId:  party.Id,
		MarketId: mktid,
		Asset:    asst,
		Type:     accTy,
	}
	res, err := r.tradingDataClient.PartyAccounts(ctx, &req)
	if err != nil {
		r.log.Error("unable to get Party account",
			logging.Error(err),
			logging.String("party-id", party.Id),
			logging.String("market-id", mktid),
			logging.String("asset", asst),
			logging.String("type", accTy.String()))
		return nil, customErrorFromStatus(err)
	}

	if len(res.Accounts) > 0 {
		return res.Accounts, nil
	}
	// mandatory return field in schema
	return []*types.Account{}, nil
}

func (r *myPartyResolver) Proposals(ctx context.Context, party *types.Party, inState *ProposalState) ([]*types.GovernanceData, error) {
	filter, err := inState.ToOptionalProposalState()
	if err != nil {
		return nil, err
	}
	resp, err := r.tradingDataClient.GetProposalsByParty(ctx, &protoapi.GetProposalsByPartyRequest{
		PartyId:       party.Id,
		SelectInState: filter,
	})
	if err != nil {
		return nil, err
	}
	return resp.Data, nil
}

func (r *myPartyResolver) Withdrawals(ctx context.Context, party *types.Party) ([]*types.Withdrawal, error) {
	res, err := r.tradingDataClient.Withdrawals(
		ctx, &protoapi.WithdrawalsRequest{PartyId: party.Id},
	)
	if err != nil {
		return nil, err
	}

	return res.Withdrawals, nil
}

func (r *myPartyResolver) Deposits(ctx context.Context, party *types.Party) ([]*types.Deposit, error) {
	res, err := r.tradingDataClient.Deposits(
		ctx, &protoapi.DepositsRequest{PartyId: party.Id},
	)
	if err != nil {
		return nil, err
	}

	return res.Deposits, nil
}

func (r *myPartyResolver) Votes(ctx context.Context, party *types.Party) ([]*ProposalVote, error) {
	resp, err := r.tradingDataClient.GetVotesByParty(ctx, &protoapi.GetVotesByPartyRequest{
		PartyId: party.Id,
	})
	if err != nil {
		return nil, err
	}
	result := make([]*ProposalVote, len(resp.Votes))
	for i, vote := range resp.Votes {
		result[i] = ProposalVoteFromProto(vote)
	}
	return result, nil
}

func (r *myPartyResolver) Delegations(ctx context.Context, obj *types.Party, nodeID *string) ([]*types.Delegation, error) {
	req := &protoapi.DelegationsRequest{
		Party: obj.Id,
	}

	if nodeID != nil {
		req.NodeId = *nodeID
	}

	resp, err := r.tradingDataClient.Delegations(ctx, req)
	if err != nil {
		return nil, err
	}

	return resp.Delegations, nil
}

// END: Party Resolver

// BEGIN: MarginLevels Resolver

type myMarginLevelsResolver VegaResolverRoot

func (r *myMarginLevelsResolver) Market(ctx context.Context, m *types.MarginLevels) (*types.Market, error) {
	return r.r.getMarketByID(ctx, m.MarketId)
}

func (r *myMarginLevelsResolver) Party(ctx context.Context, m *types.MarginLevels) (*types.Party, error) {
	if m == nil {
		return nil, errors.New("nil order")
	}
	if len(m.PartyId) == 0 {
		return nil, errors.New("invalid party")
	}
	req := protoapi.PartyByIDRequest{PartyId: m.PartyId}
	res, err := r.tradingDataClient.PartyByID(ctx, &req)
	if err != nil {
		r.log.Error("tradingData client", logging.Error(err))
		return nil, customErrorFromStatus(err)
	}
	return res.Party, nil
}

func (r *myMarginLevelsResolver) Asset(ctx context.Context, m *types.MarginLevels) (*types.Asset, error) {
	return r.r.getAssetByID(ctx, m.Asset)
}

func (r *myMarginLevelsResolver) CollateralReleaseLevel(_ context.Context, m *types.MarginLevels) (string, error) {
	return m.CollateralReleaseLevel, nil
}

func (r *myMarginLevelsResolver) InitialLevel(_ context.Context, m *types.MarginLevels) (string, error) {
	return m.InitialMargin, nil
}

func (r *myMarginLevelsResolver) SearchLevel(_ context.Context, m *types.MarginLevels) (string, error) {
	return m.SearchLevel, nil
}

func (r *myMarginLevelsResolver) MaintenanceLevel(_ context.Context, m *types.MarginLevels) (string, error) {
	return m.MaintenanceMargin, nil
}

func (r *myMarginLevelsResolver) Timestamp(_ context.Context, m *types.MarginLevels) (string, error) {
	return vegatime.Format(vegatime.UnixNano(m.Timestamp)), nil
}

// END: MarginLevels Resolver

// BEGIN: MarketData resolver

type myMarketDataResolver VegaResolverRoot

func (r *myMarketDataResolver) AuctionStart(_ context.Context, m *types.MarketData) (*string, error) {
	if m.AuctionStart <= 0 {
		return nil, nil
	}
	s := vegatime.Format(vegatime.UnixNano(m.AuctionStart))
	return &s, nil
}

func (r *myMarketDataResolver) AuctionEnd(_ context.Context, m *types.MarketData) (*string, error) {
	if m.AuctionEnd <= 0 {
		return nil, nil
	}
	s := vegatime.Format(vegatime.UnixNano(m.AuctionEnd))
	return &s, nil
}

func (r *myMarketDataResolver) MarketTradingMode(_ context.Context, m *types.MarketData) (MarketTradingMode, error) {
	return convertMarketTradingModeFromProto(m.MarketTradingMode)
}

func (r *myMarketDataResolver) IndicativePrice(_ context.Context, m *types.MarketData) (string, error) {
	return m.IndicativePrice, nil
}

func (r *myMarketDataResolver) IndicativeVolume(_ context.Context, m *types.MarketData) (string, error) {
	return strconv.FormatUint(m.IndicativeVolume, 10), nil
}

func (r *myMarketDataResolver) BestBidPrice(_ context.Context, m *types.MarketData) (string, error) {
	return m.BestBidPrice, nil
}

func (r *myMarketDataResolver) BestStaticBidPrice(_ context.Context, m *types.MarketData) (string, error) {
	return m.BestStaticBidPrice, nil
}

func (r *myMarketDataResolver) BestStaticBidVolume(_ context.Context, m *types.MarketData) (string, error) {
	return strconv.FormatUint(m.BestStaticBidVolume, 10), nil
}

func (r *myMarketDataResolver) OpenInterest(_ context.Context, m *types.MarketData) (string, error) {
	return strconv.FormatUint(m.OpenInterest, 10), nil
}

func (r *myMarketDataResolver) BestBidVolume(_ context.Context, m *types.MarketData) (string, error) {
	return strconv.FormatUint(m.BestBidVolume, 10), nil
}

func (r *myMarketDataResolver) BestOfferPrice(_ context.Context, m *types.MarketData) (string, error) {
	return m.BestOfferPrice, nil
}

func (r *myMarketDataResolver) BestStaticOfferPrice(_ context.Context, m *types.MarketData) (string, error) {
	return m.BestStaticOfferPrice, nil
}

func (r *myMarketDataResolver) BestStaticOfferVolume(_ context.Context, m *types.MarketData) (string, error) {
	return strconv.FormatUint(m.BestStaticOfferVolume, 10), nil
}

func (r *myMarketDataResolver) BestOfferVolume(_ context.Context, m *types.MarketData) (string, error) {
	return strconv.FormatUint(m.BestOfferVolume, 10), nil
}

func (r *myMarketDataResolver) MidPrice(_ context.Context, m *types.MarketData) (string, error) {
	return m.MidPrice, nil
}

func (r *myMarketDataResolver) StaticMidPrice(_ context.Context, m *types.MarketData) (string, error) {
	return m.StaticMidPrice, nil
}

func (r *myMarketDataResolver) MarkPrice(_ context.Context, m *types.MarketData) (string, error) {
	return m.MarkPrice, nil
}

func (r *myMarketDataResolver) Timestamp(_ context.Context, m *types.MarketData) (string, error) {
	return vegatime.Format(vegatime.UnixNano(m.Timestamp)), nil
}

func (r *myMarketDataResolver) Commitments(ctx context.Context, m *types.MarketData) (*MarketDataCommitments, error) {
	// get all the commitments for the given market
	req := protoapi.LiquidityProvisionsRequest{
		Market: m.Market,
	}
	res, err := r.tradingDataClient.LiquidityProvisions(ctx, &req)
	if err != nil {
		r.log.Error("tradingData client", logging.Error(err))
		return nil, customErrorFromStatus(err)
	}

	// now we split all the sells and buys
	sells := []*types.LiquidityOrderReference{}
	buys := []*types.LiquidityOrderReference{}

	for _, v := range res.LiquidityProvisions {
		sells = append(sells, v.Sells...)
		buys = append(buys, v.Buys...)
	}

	return &MarketDataCommitments{
		Sells: sells,
		Buys:  buys,
	}, nil
}

func (r *myMarketDataResolver) PriceMonitoringBounds(ctx context.Context, obj *types.MarketData) ([]*PriceMonitoringBounds, error) {
	ret := make([]*PriceMonitoringBounds, 0, len(obj.PriceMonitoringBounds))
	for _, b := range obj.PriceMonitoringBounds {
		bounds := &PriceMonitoringBounds{
			MinValidPrice: b.MinValidPrice,
			MaxValidPrice: b.MaxValidPrice,
			Trigger: &PriceMonitoringTrigger{
				HorizonSecs:          int(b.Trigger.Horizon),
				Probability:          b.Trigger.Probability,
				AuctionExtensionSecs: int(b.Trigger.AuctionExtension),
			},
			ReferencePrice: strconv.FormatFloat(b.ReferencePrice, 'f', -1, 64),
		}
		ret = append(ret, bounds)
	}
	return ret, nil
}

func (r *myMarketDataResolver) Market(ctx context.Context, m *types.MarketData) (*types.Market, error) {
	return r.r.getMarketByID(ctx, m.Market)
}

// Trigger...
func (r *myMarketDataResolver) Trigger(_ context.Context, m *types.MarketData) (AuctionTrigger, error) {
	return convertAuctionTriggerFromProto(m.Trigger)
}

// ExtensionTrigger same as Trigger
func (r *myMarketDataResolver) ExtensionTrigger(_ context.Context, m *types.MarketData) (AuctionTrigger, error) {
	return convertAuctionTriggerFromProto(m.ExtensionTrigger)
}

func (r *myMarketDataResolver) MarketValueProxy(_ context.Context, m *types.MarketData) (string, error) {
	return m.MarketValueProxy, nil
}

func (r *myMarketDataResolver) LiquidityProviderFeeShare(_ context.Context, m *types.MarketData) ([]*LiquidityProviderFeeShare, error) {
	out := make([]*LiquidityProviderFeeShare, 0, len(m.LiquidityProviderFeeShare))
	for _, v := range m.LiquidityProviderFeeShare {
		out = append(out, &LiquidityProviderFeeShare{
			Party:                 &types.Party{Id: v.Party},
			EquityLikeShare:       v.EquityLikeShare,
			AverageEntryValuation: v.AverageEntryValuation,
		})
	}
	return out, nil
}

// END: MarketData resolver

// BEGIN: Market Depth Resolver

type myMarketDepthResolver VegaResolverRoot

func (r *myMarketDepthResolver) LastTrade(ctx context.Context, md *types.MarketDepth) (*types.Trade, error) {
	if md == nil {
		return nil, errors.New("invalid market depth")
	}

	req := protoapi.LastTradeRequest{MarketId: md.MarketId}
	res, err := r.tradingDataClient.LastTrade(ctx, &req)
	if err != nil {
		r.log.Error("tradingData client", logging.Error(err))
		return nil, customErrorFromStatus(err)
	}
	return res.Trade, nil
}

func (r *myMarketDepthResolver) SequenceNumber(ctx context.Context, md *types.MarketDepth) (string, error) {
	return strconv.FormatUint(md.SequenceNumber, 10), nil
}

func (r *myMarketDepthResolver) Market(ctx context.Context, md *types.MarketDepth) (*types.Market, error) {
	return r.r.getMarketByID(ctx, md.MarketId)
}

// END: Market Depth Resolver

// BEGIN: Market Depth Update Resolver

type myMarketDepthUpdateResolver VegaResolverRoot

func (r *myMarketDepthUpdateResolver) SequenceNumber(ctx context.Context, md *types.MarketDepthUpdate) (string, error) {
	return strconv.FormatUint(md.SequenceNumber, 10), nil
}

func (r *myMarketDepthUpdateResolver) Market(ctx context.Context, md *types.MarketDepthUpdate) (*types.Market, error) {
	return r.r.getMarketByID(ctx, md.MarketId)
}

// END: Market Depth Update Resolver

// BEGIN: Order Resolver

type myOrderResolver VegaResolverRoot

func (r *myOrderResolver) RejectionReason(_ context.Context, o *types.Order) (*OrderRejectionReason, error) {
	if o.Reason == types.OrderError_ORDER_ERROR_UNSPECIFIED {
		return nil, nil
	}
	reason, err := convertOrderRejectionReasonFromProto(o.Reason)
	if err != nil {
		return nil, err
	}
	return &reason, nil
}

func (r *myOrderResolver) Price(ctx context.Context, obj *types.Order) (string, error) {
	return obj.Price, nil
}

func (r *myOrderResolver) TimeInForce(ctx context.Context, obj *types.Order) (OrderTimeInForce, error) {
	return convertOrderTimeInForceFromProto(obj.TimeInForce)
}

func (r *myOrderResolver) Type(ctx context.Context, obj *types.Order) (*OrderType, error) {
	t, err := convertOrderTypeFromProto(obj.Type)
	if err != nil {
		return nil, err
	}
	return &t, nil
}

func (r *myOrderResolver) Side(ctx context.Context, obj *types.Order) (Side, error) {
	return convertSideFromProto(obj.Side)
}

func (r *myOrderResolver) Market(ctx context.Context, obj *types.Order) (*types.Market, error) {
	return r.r.getMarketByID(ctx, obj.MarketId)
}

func (r *myOrderResolver) Size(ctx context.Context, obj *types.Order) (string, error) {
	return strconv.FormatUint(obj.Size, 10), nil
}

func (r *myOrderResolver) Remaining(ctx context.Context, obj *types.Order) (string, error) {
	return strconv.FormatUint(obj.Remaining, 10), nil
}

func (r *myOrderResolver) Status(ctx context.Context, obj *types.Order) (OrderStatus, error) {
	return convertOrderStatusFromProto(obj.Status)
}

func (r *myOrderResolver) CreatedAt(ctx context.Context, obj *types.Order) (string, error) {
	return vegatime.Format(vegatime.UnixNano(obj.CreatedAt)), nil
}

func (r *myOrderResolver) UpdatedAt(ctx context.Context, obj *types.Order) (*string, error) {
	var updatedAt *string
	if obj.UpdatedAt > 0 {
		t := vegatime.Format(vegatime.UnixNano(obj.UpdatedAt))
		updatedAt = &t
	}
	return updatedAt, nil
}

func (r *myOrderResolver) Version(ctx context.Context, obj *types.Order) (string, error) {
	return strconv.FormatUint(obj.Version, 10), nil
}

func (r *myOrderResolver) ExpiresAt(ctx context.Context, obj *types.Order) (*string, error) {
	if obj.ExpiresAt <= 0 {
		return nil, nil
	}
	expiresAt := vegatime.Format(vegatime.UnixNano(obj.ExpiresAt))
	return &expiresAt, nil
}

func (r *myOrderResolver) Trades(ctx context.Context, ord *types.Order) ([]*types.Trade, error) {
	if ord == nil {
		return nil, errors.New("nil order")
	}
	req := protoapi.TradesByOrderRequest{OrderId: ord.Id}
	res, err := r.tradingDataClient.TradesByOrder(ctx, &req)
	if err != nil {
		r.log.Error("tradingData client", logging.Error(err))
		return nil, customErrorFromStatus(err)
	}
	return res.Trades, nil
}

func (r *myOrderResolver) Party(ctx context.Context, order *types.Order) (*types.Party, error) {
	if order == nil {
		return nil, errors.New("nil order")
	}
	if len(order.PartyId) == 0 {
		return nil, errors.New("invalid party")
	}
	return &types.Party{Id: order.PartyId}, nil
}

func (r *myOrderResolver) PeggedOrder(ctx context.Context, order *types.Order) (*types.PeggedOrder, error) {
	return order.PeggedOrder, nil
}

func (r *myOrderResolver) LiquidityProvision(ctx context.Context, obj *types.Order) (*types.LiquidityProvision, error) {
	if len(obj.LiquidityProvisionId) <= 0 {
		return nil, nil
	}
	req := protoapi.LiquidityProvisionsRequest{
		Party:  obj.PartyId,
		Market: obj.MarketId,
	}
	res, err := r.tradingDataClient.LiquidityProvisions(ctx, &req)
	if err != nil {
		r.log.Error("tradingData client", logging.Error(err))
		return nil, customErrorFromStatus(err)
	}

	if len(res.LiquidityProvisions) <= 0 {
		return nil, nil
	}

	return res.LiquidityProvisions[0], nil
}

// END: Order Resolver

// BEGIN: Trade Resolver

type myTradeResolver VegaResolverRoot

func (r *myTradeResolver) Market(ctx context.Context, obj *types.Trade) (*types.Market, error) {
	return r.r.getMarketByID(ctx, obj.MarketId)
}

func (r *myTradeResolver) Aggressor(ctx context.Context, obj *types.Trade) (Side, error) {
	return Side(obj.Aggressor.String()), nil
}

func (r *myTradeResolver) Price(ctx context.Context, obj *types.Trade) (string, error) {
	return obj.Price, nil
}

func (r *myTradeResolver) Size(ctx context.Context, obj *types.Trade) (string, error) {
	return strconv.FormatUint(obj.Size, 10), nil
}

func (r *myTradeResolver) CreatedAt(ctx context.Context, obj *types.Trade) (string, error) {
	return vegatime.Format(vegatime.UnixNano(obj.Timestamp)), nil
}

func (r *myTradeResolver) Buyer(ctx context.Context, obj *types.Trade) (*types.Party, error) {
	if obj == nil {
		return nil, errors.New("invalid trade")
	}
	if len(obj.Buyer) == 0 {
		return nil, errors.New("invalid buyer")
	}
	req := protoapi.PartyByIDRequest{PartyId: obj.Buyer}
	res, err := r.tradingDataClient.PartyByID(ctx, &req)
	if err != nil {
		r.log.Error("tradingData client", logging.Error(err))
		return nil, customErrorFromStatus(err)
	}
	return res.Party, nil
}

func (r *myTradeResolver) Seller(ctx context.Context, obj *types.Trade) (*types.Party, error) {
	if obj == nil {
		return nil, errors.New("invalid trade")
	}
	if len(obj.Seller) == 0 {
		return nil, errors.New("invalid seller")
	}
	req := protoapi.PartyByIDRequest{PartyId: obj.Seller}
	res, err := r.tradingDataClient.PartyByID(ctx, &req)
	if err != nil {
		r.log.Error("tradingData client", logging.Error(err))
		return nil, customErrorFromStatus(err)
	}
	return res.Party, nil
}

func (r *myTradeResolver) Type(ctx context.Context, obj *types.Trade) (TradeType, error) {
	return convertTradeTypeFromProto(obj.Type)
}

func (r *myTradeResolver) BuyerAuctionBatch(ctx context.Context, obj *types.Trade) (*int, error) {
	i := int(obj.BuyerAuctionBatch)
	return &i, nil
}

func (r *myTradeResolver) BuyerFee(ctx context.Context, obj *types.Trade) (*TradeFee, error) {
	fee := TradeFee{
		MakerFee:          "0",
		InfrastructureFee: "0",
		LiquidityFee:      "0",
	}
	if obj.BuyerFee != nil {
		fee.MakerFee = obj.BuyerFee.MakerFee
		fee.InfrastructureFee = obj.BuyerFee.InfrastructureFee
		fee.LiquidityFee = obj.BuyerFee.LiquidityFee
	}
	return &fee, nil
}

func (r *myTradeResolver) SellerAuctionBatch(ctx context.Context, obj *types.Trade) (*int, error) {
	i := int(obj.SellerAuctionBatch)
	return &i, nil
}

func (r *myTradeResolver) SellerFee(ctx context.Context, obj *types.Trade) (*TradeFee, error) {
	fee := TradeFee{
		MakerFee:          "0",
		InfrastructureFee: "0",
		LiquidityFee:      "0",
	}
	if obj.SellerFee != nil {
		fee.MakerFee = obj.SellerFee.MakerFee
		fee.InfrastructureFee = obj.SellerFee.InfrastructureFee
		fee.LiquidityFee = obj.SellerFee.LiquidityFee
	}
	return &fee, nil
}

// END: Trade Resolver

// BEGIN: Candle Resolver

type myCandleResolver VegaResolverRoot

func (r *myCandleResolver) High(ctx context.Context, obj *types.Candle) (string, error) {
	return obj.High, nil
}

func (r *myCandleResolver) Low(ctx context.Context, obj *types.Candle) (string, error) {
	return obj.Low, nil
}

func (r *myCandleResolver) Open(ctx context.Context, obj *types.Candle) (string, error) {
	return obj.Open, nil
}

func (r *myCandleResolver) Close(ctx context.Context, obj *types.Candle) (string, error) {
	return obj.Close, nil
}

func (r *myCandleResolver) Volume(ctx context.Context, obj *types.Candle) (string, error) {
	return strconv.FormatUint(obj.Volume, 10), nil
}

func (r *myCandleResolver) Datetime(ctx context.Context, obj *types.Candle) (string, error) {
	return vegatime.Format(vegatime.UnixNano(obj.Timestamp)), nil
}

func (r *myCandleResolver) Timestamp(ctx context.Context, obj *types.Candle) (string, error) {
	return strconv.FormatInt(obj.Timestamp, 10), nil
}

func (r *myCandleResolver) Interval(ctx context.Context, obj *types.Candle) (Interval, error) {
	return convertIntervalFromProto(obj.Interval)
}

// END: Candle Resolver

// BEGIN: Price Level Resolver

type myPriceLevelResolver VegaResolverRoot

func (r *myPriceLevelResolver) Price(ctx context.Context, obj *types.PriceLevel) (string, error) {
	return obj.Price, nil
}

func (r *myPriceLevelResolver) Volume(ctx context.Context, obj *types.PriceLevel) (string, error) {
	return strconv.FormatUint(obj.Volume, 10), nil
}

func (r *myPriceLevelResolver) NumberOfOrders(ctx context.Context, obj *types.PriceLevel) (string, error) {
	return strconv.FormatUint(obj.NumberOfOrders, 10), nil
}

// END: Price Level Resolver

// BEGIN: PeggedOrder Resolver

type myPeggedOrderResolver VegaResolverRoot

func (r *myPeggedOrderResolver) Reference(ctx context.Context, obj *types.PeggedOrder) (PeggedReference, error) {
	return convertPeggedReferenceFromProto(obj.Reference)
}

func (r *myPeggedOrderResolver) Offset(ctx context.Context, obj *types.PeggedOrder) (string, error) {
	return strconv.FormatInt(obj.Offset, 10), nil
}

// END: PeggedOrder Resolver

// BEGIN: Position Resolver

type myPositionResolver VegaResolverRoot

func (r *myPositionResolver) Market(ctx context.Context, obj *types.Position) (*types.Market, error) {
	return r.r.getMarketByID(ctx, obj.MarketId)
}

func (r *myPositionResolver) UpdatedAt(ctx context.Context, obj *types.Position) (*string, error) {
	var updatedAt *string
	if obj.UpdatedAt > 0 {
		t := vegatime.Format(vegatime.UnixNano(obj.UpdatedAt))
		updatedAt = &t
	}
	return updatedAt, nil
}

func (r *myPositionResolver) OpenVolume(ctx context.Context, obj *types.Position) (string, error) {
	return strconv.FormatInt(obj.OpenVolume, 10), nil
}

func (r *myPositionResolver) RealisedPnl(ctx context.Context, obj *types.Position) (string, error) {
	return obj.RealisedPnl, nil
}

func (r *myPositionResolver) UnrealisedPnl(ctx context.Context, obj *types.Position) (string, error) {
	return obj.UnrealisedPnl, nil
}

func (r *myPositionResolver) AverageEntryPrice(ctx context.Context, obj *types.Position) (string, error) {
	return obj.AverageEntryPrice, nil
}

func (r *myPositionResolver) Party(ctx context.Context, obj *types.Position) (*types.Party, error) {
	return getParty(ctx, r.log, r.tradingDataClient, obj.PartyId)
}

func (r *myPositionResolver) Margins(ctx context.Context, obj *types.Position) ([]*types.MarginLevels, error) {
	if obj == nil {
		return nil, errors.New("invalid position")
	}
	if len(obj.PartyId) <= 0 {
		return nil, errors.New("missing party id")
	}
	req := protoapi.MarginLevelsRequest{
		PartyId:  obj.PartyId,
		MarketId: obj.MarketId,
	}
	res, err := r.tradingDataClient.MarginLevels(ctx, &req)
	if err != nil {
		r.log.Error("tradingData client", logging.Error(err))
		return nil, customErrorFromStatus(err)
	}
	return res.MarginLevels, nil
}

// END: Position Resolver

// BEGIN: Subscription Resolver

type mySubscriptionResolver VegaResolverRoot

func (r *mySubscriptionResolver) Delegations(ctx context.Context, party, nodeID *string) (<-chan *types.Delegation, error) {
	var p, n string
	if party != nil {
		p = *party
	}
	if nodeID != nil {
		n = *nodeID
	}

	req := &protoapi.ObserveDelegationsRequest{
		Party:  p,
		NodeId: n,
	}
	stream, err := r.tradingDataClient.ObserveDelegations(ctx, req)
	if err != nil {
		return nil, customErrorFromStatus(err)
	}

	ch := make(chan *types.Delegation)
	go func() {
		defer func() {
			stream.CloseSend()
			close(ch)
		}()
		for {
			dl, err := stream.Recv()
			if err == io.EOF {
				r.log.Error("delegations: stream closed by server", logging.Error(err))
				break
			}
			if err != nil {
				r.log.Error("delegations levls: stream closed", logging.Error(err))
				break
			}
			ch <- dl.Delegation
		}
	}()

	return ch, nil
}

func (r *mySubscriptionResolver) Rewards(ctx context.Context, assetID, party *string) (<-chan *types.Reward, error) {
	var a, p string
	if assetID != nil {
		a = *assetID
	}
	if party != nil {
		p = *party
	}

	req := &protoapi.ObserveRewardsRequest{
		AssetId: a,
		Party:   p,
	}
	stream, err := r.tradingDataClient.ObserveRewards(ctx, req)
	if err != nil {
		return nil, customErrorFromStatus(err)
	}

	ch := make(chan *types.Reward)
	go func() {
		defer func() {
			stream.CloseSend()
			close(ch)
		}()
		for {
			rd, err := stream.Recv()
			if err == io.EOF {
				r.log.Error("reward details: stream closed by server", logging.Error(err))
				break
			}
			if err != nil {
				r.log.Error("reward details: stream closed", logging.Error(err))
				break
			}
			ch <- rd.Reward
		}
	}()

	return ch, nil
}

func (r *mySubscriptionResolver) Margins(ctx context.Context, partyID string, marketID *string) (<-chan *types.MarginLevels, error) {
	var mktid string
	if marketID != nil {
		mktid = *marketID
	}
	req := &protoapi.MarginLevelsSubscribeRequest{
		MarketId: mktid,
		PartyId:  partyID,
	}
	stream, err := r.tradingDataClient.MarginLevelsSubscribe(ctx, req)
	if err != nil {
		return nil, customErrorFromStatus(err)
	}

	ch := make(chan *types.MarginLevels)
	go func() {
		defer func() {
			stream.CloseSend()
			close(ch)
		}()
		for {
			m, err := stream.Recv()
			if err == io.EOF {
				r.log.Error("margin levels: stream closed by server", logging.Error(err))
				break
			}
			if err != nil {
				r.log.Error("margin levls: stream closed", logging.Error(err))
				break
			}
			ch <- m.MarginLevels
		}
	}()

	return ch, nil
}

func (r *mySubscriptionResolver) MarketData(ctx context.Context, marketID *string) (<-chan *types.MarketData, error) {
	var mktid string
	if marketID != nil {
		mktid = *marketID
	}
	req := &protoapi.MarketsDataSubscribeRequest{
		MarketId: mktid,
	}
	stream, err := r.tradingDataClient.MarketsDataSubscribe(ctx, req)
	if err != nil {
		return nil, customErrorFromStatus(err)
	}

	ch := make(chan *types.MarketData)
	go func() {
		defer func() {
			stream.CloseSend()
			close(ch)
		}()
		for {
			m, err := stream.Recv()
			if err == io.EOF {
				r.log.Error("marketdata: stream closed by server", logging.Error(err))
				break
			}
			if err != nil {
				r.log.Error("marketdata: stream closed", logging.Error(err))
				break
			}
			ch <- m.MarketData
		}
	}()

	return ch, nil
}

func (r *mySubscriptionResolver) Accounts(ctx context.Context, marketID *string, partyID *string, asset *string, typeArg *AccountType) (<-chan *types.Account, error) {
	var (
		mkt, pty string
		ty       types.AccountType
	)

	if marketID == nil && partyID == nil && asset == nil && typeArg == nil {
		// Updates on every balance update, on every account, for everyone and shouldn't be allowed for GraphQL.
		return nil, errors.New("at least one query filter must be applied for this subscription")
	}
	if marketID != nil {
		mkt = *marketID
	}
	if partyID != nil {
		pty = *partyID
	}
	if typeArg != nil {
		ty = typeArg.IntoProto()
	}

	req := &protoapi.AccountsSubscribeRequest{
		MarketId: mkt,
		PartyId:  pty,
		Type:     ty,
	}
	stream, err := r.tradingDataClient.AccountsSubscribe(ctx, req)
	if err != nil {
		return nil, customErrorFromStatus(err)
	}

	c := make(chan *types.Account)
	go func() {
		defer func() {
			stream.CloseSend()
			close(c)
		}()
		for {
			a, err := stream.Recv()
			if err == io.EOF {
				r.log.Error("accounts: stream closed by server", logging.Error(err))
				break
			}
			if err != nil {
				r.log.Error("accounts: stream closed", logging.Error(err))
				break
			}
			c <- a.Account
		}
	}()

	return c, nil
}

func (r *mySubscriptionResolver) Orders(ctx context.Context, market *string, party *string) (<-chan []*types.Order, error) {
	var mkt, pty string
	if market != nil {
		mkt = *market
	}
	if party != nil {
		pty = *party
	}

	req := &protoapi.OrdersSubscribeRequest{
		MarketId: mkt,
		PartyId:  pty,
	}
	stream, err := r.tradingDataClient.OrdersSubscribe(ctx, req)
	if err != nil {
		return nil, customErrorFromStatus(err)
	}

	c := make(chan []*types.Order)
	go func() {
		defer func() {
			stream.CloseSend()
			close(c)
		}()
		for {
			o, err := stream.Recv()
			if err == io.EOF {
				r.log.Error("orders: stream closed by server", logging.Error(err))
				break
			}
			if err != nil {
				r.log.Error("orders: stream closed", logging.Error(err))
				break
			}
			c <- o.Orders
		}
	}()

	return c, nil
}

func (r *mySubscriptionResolver) Trades(ctx context.Context, market *string, party *string) (<-chan []*types.Trade, error) {
	var mkt, pty string
	if market != nil {
		mkt = *market
	}
	if party != nil {
		pty = *party
	}

	req := &protoapi.TradesSubscribeRequest{
		MarketId: mkt,
		PartyId:  pty,
	}
	stream, err := r.tradingDataClient.TradesSubscribe(ctx, req)
	if err != nil {
		return nil, customErrorFromStatus(err)
	}

	c := make(chan []*types.Trade)
	go func() {
		defer func() {
			stream.CloseSend()
			close(c)
		}()
		for {
			t, err := stream.Recv()
			if err == io.EOF {
				r.log.Error("trades: stream closed by server", logging.Error(err))
				break
			}
			if err != nil {
				r.log.Error("trades: stream closed", logging.Error(err))
				break
			}
			c <- t.Trades
		}
	}()

	return c, nil
}

func (r *mySubscriptionResolver) Positions(ctx context.Context, party, market *string) (<-chan *types.Position, error) {
	req := &protoapi.PositionsSubscribeRequest{}
	if party != nil {
		req.PartyId = *party
	}
	if market != nil {
		req.MarketId = *market
	}
	stream, err := r.tradingDataClient.PositionsSubscribe(ctx, req)
	if err != nil {
		return nil, customErrorFromStatus(err)
	}

	c := make(chan *types.Position)
	go func() {
		defer func() {
			stream.CloseSend()
			close(c)
		}()
		for {
			t, err := stream.Recv()
			if err == io.EOF {
				r.log.Error("positions: stream closed by server", logging.Error(err))
				break
			}
			if err != nil {
				r.log.Error("positions: stream closed", logging.Error(err))
				break
			}
			c <- t.Position
		}
	}()

	return c, nil
}

func (r *mySubscriptionResolver) MarketDepth(ctx context.Context, market string) (<-chan *types.MarketDepth, error) {
	req := &protoapi.MarketDepthSubscribeRequest{
		MarketId: market,
	}
	stream, err := r.tradingDataClient.MarketDepthSubscribe(ctx, req)
	if err != nil {
		return nil, customErrorFromStatus(err)
	}

	c := make(chan *types.MarketDepth)
	go func() {
		defer func() {
			stream.CloseSend()
			close(c)
		}()
		for {
			md, err := stream.Recv()
			if err == io.EOF {
				r.log.Error("marketDepth: stream closed by server", logging.Error(err))
				break
			}
			if err != nil {
				r.log.Error("marketDepth: stream closed", logging.Error(err))
				break
			}
			c <- md.MarketDepth
		}
	}()

	return c, nil
}

func (r *mySubscriptionResolver) MarketDepthUpdate(ctx context.Context, market string) (<-chan *types.MarketDepthUpdate, error) {
	req := &protoapi.MarketDepthUpdatesSubscribeRequest{
		MarketId: market,
	}
	stream, err := r.tradingDataClient.MarketDepthUpdatesSubscribe(ctx, req)
	if err != nil {
		return nil, customErrorFromStatus(err)
	}

	c := make(chan *types.MarketDepthUpdate)
	go func() {
		defer func() {
			stream.CloseSend()
			close(c)
		}()
		for {
			md, err := stream.Recv()
			if err == io.EOF {
				if r.log.GetLevel() == logging.DebugLevel {
					r.log.Debug("marketDepthUpdates: stream closed by server", logging.Error(err))
				}
				break
			}
			if err != nil {
				if r.log.GetLevel() == logging.DebugLevel {
					r.log.Debug("marketDepthUpdates: stream closed", logging.Error(err))
				}
				break
			}

			c <- md.Update
		}
	}()

	return c, nil
}

func (r *mySubscriptionResolver) Candles(ctx context.Context, market string, interval Interval) (<-chan *types.Candle, error) {
	pinterval, err := convertIntervalToProto(interval)
	if err != nil {
		r.log.Debug("invalid interval for candles subscriptions", logging.Error(err))
	}

	req := &protoapi.CandlesSubscribeRequest{
		MarketId: market,
		Interval: pinterval,
	}
	stream, err := r.tradingDataClient.CandlesSubscribe(ctx, req)
	if err != nil {
		return nil, customErrorFromStatus(err)
	}

	c := make(chan *types.Candle)
	go func() {
		defer func() {
			stream.CloseSend()
			close(c)
		}()
		for {
			cdl, err := stream.Recv()
			if err == io.EOF {
				r.log.Error("candles: stream closed by server", logging.Error(err))
				break
			}
			if err != nil {
				r.log.Error("candles: stream closed", logging.Error(err))
				break
			}
			c <- cdl.Candle
		}
	}()
	return c, nil
}

func isStreamClosed(err error, log *logging.Logger) bool {
	if err == io.EOF {
		log.Error("stream closed by server", logging.Error(err))
		return true
	}
	if err != nil {
		log.Error("stream closed", logging.Error(err))
		return true
	}
	return false
}

func (r *mySubscriptionResolver) subscribeAllProposals(ctx context.Context) (<-chan *types.GovernanceData, error) {
	stream, err := r.tradingDataClient.ObserveGovernance(ctx, &protoapi.ObserveGovernanceRequest{})
	if err != nil {
		return nil, customErrorFromStatus(err)
	}
	output := make(chan *types.GovernanceData)
	go func() {
		defer func() {
			stream.CloseSend()
			close(output)
		}()
		for data, err := stream.Recv(); !isStreamClosed(err, r.log); data, err = stream.Recv() {
			output <- data.Data
		}
	}()
	return output, nil
}

func (r *mySubscriptionResolver) subscribePartyProposals(ctx context.Context, partyID string) (<-chan *types.GovernanceData, error) {
	stream, err := r.tradingDataClient.ObservePartyProposals(ctx, &protoapi.ObservePartyProposalsRequest{
		PartyId: partyID,
	})
	if err != nil {
		return nil, customErrorFromStatus(err)
	}
	output := make(chan *types.GovernanceData)
	go func() {
		defer func() {
			stream.CloseSend()
			close(output)
		}()
		for data, err := stream.Recv(); !isStreamClosed(err, r.log); data, err = stream.Recv() {
			output <- data.Data
		}
	}()
	return output, nil
}

func (r *mySubscriptionResolver) Proposals(ctx context.Context, partyID *string) (<-chan *types.GovernanceData, error) {
	if partyID != nil && len(*partyID) > 0 {
		return r.subscribePartyProposals(ctx, *partyID)
	}
	return r.subscribeAllProposals(ctx)
}

func (r *mySubscriptionResolver) subscribeProposalVotes(ctx context.Context, proposalID string) (<-chan *ProposalVote, error) {
	output := make(chan *ProposalVote)
	stream, err := r.tradingDataClient.ObserveProposalVotes(ctx, &protoapi.ObserveProposalVotesRequest{
		ProposalId: proposalID,
	})
	if err != nil {
		return nil, customErrorFromStatus(err)
	}
	go func() {
		defer func() {
			stream.CloseSend()
			close(output)
		}()
		for {
			data, err := stream.Recv()
			if isStreamClosed(err, r.log) {
				break
			}
			output <- ProposalVoteFromProto(data.Vote)
		}
	}()
	return output, nil
}

func (r *mySubscriptionResolver) subscribePartyVotes(ctx context.Context, partyID string) (<-chan *ProposalVote, error) {
	output := make(chan *ProposalVote)
	stream, err := r.tradingDataClient.ObservePartyVotes(ctx, &protoapi.ObservePartyVotesRequest{
		PartyId: partyID,
	})
	if err != nil {
		return nil, customErrorFromStatus(err)
	}
	go func() {
		defer func() {
			stream.CloseSend()
			close(output)
		}()
		for {
			data, err := stream.Recv()
			if isStreamClosed(err, r.log) {
				break
			}
			output <- ProposalVoteFromProto(data.Vote)
		}
	}()
	return output, nil
}

func (r *mySubscriptionResolver) Votes(ctx context.Context, proposalID *string, partyID *string) (<-chan *ProposalVote, error) {
	if proposalID != nil && len(*proposalID) == 0 {
		return r.subscribeProposalVotes(ctx, *proposalID)
	} else if partyID != nil && len(*partyID) == 0 {
		return r.subscribePartyVotes(ctx, *partyID)
	}
	return nil, ErrInvalidVotesSubscription
}

func (r *mySubscriptionResolver) BusEvents(ctx context.Context, types []BusEventType, marketID, partyID *string, batchSize int) (<-chan []*BusEvent, error) {
	if len(types) > 1 {
		return nil, errors.New("busEvents subscription support streaming 1 event at a time for now")
	}
	if len(types) <= 0 {
		return nil, errors.New("busEvents subscription requires 1 event type")
	}
	t := eventTypeToProto(types...)
	req := protoapi.ObserveEventBusRequest{
		Type:      t,
		BatchSize: int64(batchSize),
	}
	if req.BatchSize == 0 {
		// req.BatchSize = -1 // sending this with -1 to indicate to underlying gRPC call this is a special case: GQL
		batchSize = 0
	}
	if marketID != nil {
		req.MarketId = *marketID
	}
	if partyID != nil {
		req.PartyId = *partyID
	}
	mb := 10
	// about 10MB message size allowed
	msgSize := grpc.MaxCallRecvMsgSize(mb * 10e6)

	// build the bidirectional stream connection
	stream, err := r.tradingDataClient.ObserveEventBus(ctx, msgSize)
	if err != nil {
		return nil, customErrorFromStatus(err)
	}

	// send our initial message to initialize the connection
	if err := stream.Send(&req); err != nil {
		return nil, customErrorFromStatus(err)
	}

	// we no longer buffer this channel. Client receives batch, then we request the next batch
	out := make(chan []*BusEvent)

	go func() {
		defer func() {
			stream.CloseSend()
			close(out)
		}()

		if batchSize == 0 {
			r.busEvents(ctx, stream, out)
		} else {
			r.busEventsWithBatch(ctx, int64(batchSize), stream, out)
		}
	}()

	return out, nil
}

func (r *mySubscriptionResolver) busEvents(
	ctx context.Context,
	stream protoapi.TradingDataService_ObserveEventBusClient,
	out chan []*BusEvent,
) {
	for {
		// receive batch
		data, err := stream.Recv()
		if isStreamClosed(err, r.log) {
			return
		}
		if err != nil {
			r.log.Error("Event bus stream error", logging.Error(err))
			return
		}
		be := busEventFromProto(data.Events...)
		out <- be
	}
}

func (r *mySubscriptionResolver) busEventsWithBatch(
	ctx context.Context,
	batchSize int64, // always non-0 here
	stream protoapi.TradingDataService_ObserveEventBusClient,
	out chan []*BusEvent,
) {
	poll := &protoapi.ObserveEventBusRequest{
		BatchSize: batchSize,
	}
	for {
		// receive batch
		data, err := stream.Recv()
		if isStreamClosed(err, r.log) {
			return
		}
		if err != nil {
			r.log.Error("Event bus stream error", logging.Error(err))
			return
		}
		be := busEventFromProto(data.Events...)
		out <- be
		// send request for the next batch
		if err := stream.SendMsg(poll); err != nil {
			r.log.Error("Failed to poll next event batch", logging.Error(err))
			return
		}
	}
}

// START: Account Resolver

type myAccountResolver VegaResolverRoot

func (r *myAccountResolver) Balance(ctx context.Context, acc *types.Account) (string, error) {
	return acc.Balance, nil
}

func (r *myAccountResolver) Market(ctx context.Context, acc *types.Account) (*types.Market, error) {
	if acc.Type == types.AccountType_ACCOUNT_TYPE_MARGIN || acc.Type == types.AccountType_ACCOUNT_TYPE_BOND {
		return r.r.getMarketByID(ctx, acc.MarketId)
	}
	return nil, nil
}

func (r *myAccountResolver) Type(ctx context.Context, obj *types.Account) (AccountType, error) {
	return convertAccountTypeFromProto(obj.Type)
}

func (r *myAccountResolver) Asset(ctx context.Context, obj *types.Account) (*types.Asset, error) {
	return r.r.getAssetByID(ctx, obj.Asset)
}

// END: Account Resolver

func getParty(ctx context.Context, log *logging.Logger, client TradingDataServiceClient, id string) (*types.Party, error) {
	if len(id) == 0 {
		return nil, nil
	}
	res, err := client.PartyByID(ctx, &protoapi.PartyByIDRequest{PartyId: id})
	if err != nil {
		log.Error("tradingData client", logging.Error(err))
		return nil, customErrorFromStatus(err)
	}
	return res.Party, nil
}<|MERGE_RESOLUTION|>--- conflicted
+++ resolved
@@ -291,17 +291,10 @@
 	return (*partyStakeResolver)(r)
 }
 
-<<<<<<< HEAD
-func (r *VegaResolverRoot) Reward() RewardResolver {
-	return (*rewardResolver)(r)
-}
-
 func (r *VegaResolverRoot) Statistics() StatisticsResolver {
 	return (*statisticsResolver)(r)
 }
 
-=======
->>>>>>> 115668c1
 // LiquidityOrder resolver
 
 type myLiquidityOrderResolver VegaResolverRoot
@@ -823,15 +816,6 @@
 	return resp.Epoch, nil
 }
 
-<<<<<<< HEAD
-func (r *myQueryResolver) RewardDetails(ctx context.Context, partyID string) ([]*types.RewardPerAssetDetail, error) {
-	req := &protoapi.GetRewardDetailsRequest{
-		PartyId: partyID,
-	}
-	resp, _ := r.tradingDataClient.GetRewardDetails(ctx, req)
-	return resp.RewardDetails, nil
-}
-
 func (r *myQueryResolver) Statistics(ctx context.Context) (*vegaprotoapi.Statistics, error) {
 	req := &vegaprotoapi.StatisticsRequest{}
 	resp, err := r.tradingProxyClient.Statistics(ctx, req)
@@ -841,8 +825,6 @@
 	return resp.GetStatistics(), nil
 }
 
-=======
->>>>>>> 115668c1
 // END: Root Resolver
 
 type myNodeSignatureResolver VegaResolverRoot
