package api

import (
	"context"
	"fmt"
	"time"

	"code.vegaprotocol.io/data-node/entities"
	"code.vegaprotocol.io/data-node/sqlstore"
	v2 "code.vegaprotocol.io/protos/data-node/api/v2"
	"code.vegaprotocol.io/protos/vega"
	"google.golang.org/grpc/codes"
)

var defaultPaginationV2 = entities.Pagination{
	Skip:       0,
	Limit:      1000,
	Descending: true,
}

type tradingDataServiceV2 struct {
	v2.UnimplementedTradingDataServiceServer
<<<<<<< HEAD
	balanceStore    *sqlstore.Balances
	orderStore      *sqlstore.Orders
	marketDataStore *sqlstore.MarketData
=======
	balanceStore       *sqlstore.Balances
	orderStore         *sqlstore.Orders
	networkLimitsStore *sqlstore.NetworkLimits
>>>>>>> 05bc4a89
}

func (t *tradingDataServiceV2) QueryBalanceHistory(ctx context.Context, req *v2.QueryBalanceHistoryRequest) (*v2.QueryBalanceHistoryResponse, error) {
	if t.balanceStore == nil {
		return nil, fmt.Errorf("sql balance store not available")
	}

	filter, err := entities.AccountFilterFromProto(req.Filter)
	if err != nil {
		return nil, fmt.Errorf("parsing filter: %w", err)
	}

	groupBy := []entities.AccountField{}
	for _, field := range req.GroupBy {
		field, err := entities.AccountFieldFromProto(field)
		if err != nil {
			return nil, fmt.Errorf("parsing group by list: %w", err)
		}
		groupBy = append(groupBy, field)
	}

	balances, err := t.balanceStore.Query(filter, groupBy)
	if err != nil {
		return nil, fmt.Errorf("querying balances: %w", err)
	}

	pbBalances := make([]*v2.AggregatedBalance, len(*balances))
	for i, balance := range *balances {
		pbBalance := balance.ToProto()
		pbBalances[i] = &pbBalance
	}

	return &v2.QueryBalanceHistoryResponse{Balances: pbBalances}, nil
}

func (t *tradingDataServiceV2) OrderByID(ctx context.Context, req *v2.OrderByIDRequest) (*v2.OrderByIDResponse, error) {
	if len(req.OrderId) == 0 {
		return nil, ErrMissingOrderIDParameter
	}

	version := int32(req.Version)
	order, err := t.orderStore.GetByOrderID(ctx, req.OrderId, &version)
	if err != nil {
		return nil, ErrOrderNotFound
	}

	resp := &v2.OrderByIDResponse{Order: order.ToProto()}
	return resp, nil
}

func (t *tradingDataServiceV2) OrderByMarketAndID(ctx context.Context, req *v2.OrderByMarketAndIDRequest) (*v2.OrderByMarketAndIDResponse, error) {
	// This function is no longer needed; IDs are globally unique now, but keep it for compatibility for now
	if len(req.OrderId) == 0 {
		return nil, ErrMissingOrderIDParameter
	}

	order, err := t.orderStore.GetByOrderID(ctx, req.OrderId, nil)
	if err != nil {
		return nil, ErrOrderNotFound
	}

	resp := &v2.OrderByMarketAndIDResponse{Order: order.ToProto()}
	return resp, nil
}

func (t *tradingDataServiceV2) OrderByReference(ctx context.Context, req *v2.OrderByReferenceRequest) (*v2.OrderByReferenceResponse, error) {
	orders, err := t.orderStore.GetByReference(ctx, req.Reference, entities.Pagination{})
	if err != nil {
		return nil, apiError(codes.InvalidArgument, ErrOrderServiceGetByReference, err)
	}

	if len(orders) == 0 {
		return nil, ErrOrderNotFound
	}
	return &v2.OrderByReferenceResponse{
		Order: orders[0].ToProto(),
	}, nil
}

func (t *tradingDataServiceV2) OrdersByParty(ctx context.Context, req *v2.OrdersByPartyRequest) (*v2.OrdersByPartyResponse, error) {
	p := defaultPaginationV2
	if req.Pagination != nil {
		p = entities.PaginationFromProto(req.Pagination)
	}

	orders, err := t.orderStore.GetByParty(ctx, req.PartyId, p)
	if err != nil {
		return nil, apiError(codes.InvalidArgument, ErrOrderServiceGetByParty, err)
	}

	pbOrders := make([]*vega.Order, len(orders))
	for i, order := range orders {
		pbOrders[i] = order.ToProto()
	}

	return &v2.OrdersByPartyResponse{
		Orders: pbOrders,
	}, nil

}

func (t *tradingDataServiceV2) OrdersByMarket(ctx context.Context, req *v2.OrdersByMarketRequest) (*v2.OrdersByMarketResponse, error) {
	p := defaultPaginationV2
	if req.Pagination != nil {
		p = entities.PaginationFromProto(req.Pagination)
	}

	orders, err := t.orderStore.GetByMarket(ctx, req.MarketId, p)
	if err != nil {
		return nil, apiError(codes.InvalidArgument, ErrOrderServiceGetByParty, err)
	}

	pbOrders := make([]*vega.Order, len(orders))
	for i, order := range orders {
		pbOrders[i] = order.ToProto()
	}

	return &v2.OrdersByMarketResponse{
		Orders: pbOrders,
	}, nil
}

<<<<<<< HEAD
func entityMarketDataListToProtoList(list []entities.MarketData) []*vega.MarketData {
	if len(list) == 0 {
		return nil
	}

	results := make([]*vega.MarketData, 0, len(list))

	for _, item := range list {
		results = append(results, item.ToProto())
	}

	return results
}

func (bs *tradingDataServiceV2) GetMarketDataHistoryByID(ctx context.Context, req *v2.GetMarketDataHistoryByIDRequest) (*v2.GetMarketDataHistoryByIDResponse, error) {
	var startTime, endTime time.Time

	if req.StartTimestamp != nil {
		startTime = time.Unix(0, *req.StartTimestamp)
	}

	if req.EndTimestamp != nil {
		endTime = time.Unix(0, *req.EndTimestamp)
	}

	pagination := sqlstore.Pagination{}

	if req.Pagination != nil {
		pagination.Offset = req.Pagination.Skip
		pagination.Limit = req.Pagination.Limit
		pagination.Descending = req.Pagination.Descending
	}

	if req.StartTimestamp != nil && req.EndTimestamp != nil {
		return bs.getMarketDataHistoryByID(ctx, req.MarketId, startTime, endTime, pagination)
	}

	if req.StartTimestamp != nil {
		return bs.getMarketDataHistoryFromDateByID(ctx, req.MarketId, startTime, pagination)
	}

	if req.EndTimestamp != nil {
		return bs.getMarketDataHistoryToDateByID(ctx, req.MarketId, endTime, pagination)
	}

	return bs.getMarketDataByID(ctx, req.MarketId)
}

func parseMarketDataResults(results []entities.MarketData) (*v2.GetMarketDataHistoryByIDResponse, error) {
	response := v2.GetMarketDataHistoryByIDResponse{
		MarketData: entityMarketDataListToProtoList(results),
	}

	return &response, nil
}

func (bs *tradingDataServiceV2) getMarketDataHistoryByID(ctx context.Context, id string, start, end time.Time, pagination sqlstore.Pagination) (*v2.GetMarketDataHistoryByIDResponse, error) {
	results, err := bs.marketDataStore.GetBetweenDatesByID(ctx, id, start, end, pagination)

	if err != nil {
		return nil, fmt.Errorf("could not retrieve market data history for market id: %w", err)
	}

	return parseMarketDataResults(results)
}

func (bs *tradingDataServiceV2) getMarketDataByID(ctx context.Context, id string) (*v2.GetMarketDataHistoryByIDResponse, error) {
	results, err := bs.marketDataStore.GetByID(ctx, id)

	if err != nil {
		return nil, fmt.Errorf("could not retrieve market data history for market id: %w", err)
	}

	return parseMarketDataResults([]entities.MarketData{results})
}

func (bs *tradingDataServiceV2) getMarketDataHistoryFromDateByID(ctx context.Context, id string, start time.Time, pagination sqlstore.Pagination) (*v2.GetMarketDataHistoryByIDResponse, error) {
	results, err := bs.marketDataStore.GetFromDateByID(ctx, id, start, pagination)

	if err != nil {
		return nil, fmt.Errorf("could not retrieve market data history for market id: %w", err)
	}

	return parseMarketDataResults(results)
}

func (bs *tradingDataServiceV2) getMarketDataHistoryToDateByID(ctx context.Context, id string, end time.Time, pagination sqlstore.Pagination) (*v2.GetMarketDataHistoryByIDResponse, error) {
	results, err := bs.marketDataStore.GetToDateByID(ctx, id, end, pagination)

	if err != nil {
		return nil, fmt.Errorf("could not retrieve market data history for market id: %w", err)
	}

	return parseMarketDataResults(results)
=======
func (t *tradingDataServiceV2) GetNetworkLimits(ctx context.Context, req *v2.GetNetworkLimitsRequest) (*v2.GetNetworkLimitsResponse, error) {
	limits, err := t.networkLimitsStore.GetLatest(ctx)
	if err != nil {
		return nil, apiError(codes.Unknown, ErrGetNetworkLimits, err)
	}

	return &v2.GetNetworkLimitsResponse{Limits: limits.ToProto()}, nil
>>>>>>> 05bc4a89
}<|MERGE_RESOLUTION|>--- conflicted
+++ resolved
@@ -20,15 +20,10 @@
 
 type tradingDataServiceV2 struct {
 	v2.UnimplementedTradingDataServiceServer
-<<<<<<< HEAD
-	balanceStore    *sqlstore.Balances
-	orderStore      *sqlstore.Orders
-	marketDataStore *sqlstore.MarketData
-=======
 	balanceStore       *sqlstore.Balances
 	orderStore         *sqlstore.Orders
 	networkLimitsStore *sqlstore.NetworkLimits
->>>>>>> 05bc4a89
+	marketDataStore    *sqlstore.MarketData
 }
 
 func (t *tradingDataServiceV2) QueryBalanceHistory(ctx context.Context, req *v2.QueryBalanceHistoryRequest) (*v2.QueryBalanceHistoryResponse, error) {
@@ -151,7 +146,6 @@
 	}, nil
 }
 
-<<<<<<< HEAD
 func entityMarketDataListToProtoList(list []entities.MarketData) []*vega.MarketData {
 	if len(list) == 0 {
 		return nil
@@ -246,7 +240,8 @@
 	}
 
 	return parseMarketDataResults(results)
-=======
+}
+
 func (t *tradingDataServiceV2) GetNetworkLimits(ctx context.Context, req *v2.GetNetworkLimitsRequest) (*v2.GetNetworkLimitsResponse, error) {
 	limits, err := t.networkLimitsStore.GetLatest(ctx)
 	if err != nil {
@@ -254,5 +249,4 @@
 	}
 
 	return &v2.GetNetworkLimitsResponse{Limits: limits.ToProto()}, nil
->>>>>>> 05bc4a89
 }