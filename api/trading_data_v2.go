// Copyright (c) 2022 Gobalsky Labs Limited
//
// Use of this software is governed by the Business Source License included
// in the LICENSE file and at https://www.mariadb.com/bsl11.
//
// Change Date: 18 months from the later of the date of the first publicly
// available Distribution of this version of the repository, and 25 June 2022.
//
// On the date above, in accordance with the Business Source License, use
// of this software will be governed by version 3 or later of the GNU General
// Public License.

package api

import (
	"context"
	"encoding/hex"
	"fmt"
	"strconv"
	"strings"
	"time"

	"github.com/pkg/errors"

	"code.vegaprotocol.io/data-node/candlesv2"
	"code.vegaprotocol.io/data-node/entities"
	"code.vegaprotocol.io/data-node/logging"
	"code.vegaprotocol.io/data-node/metrics"
	"code.vegaprotocol.io/data-node/service"
	"code.vegaprotocol.io/data-node/vegatime"
	v2 "code.vegaprotocol.io/protos/data-node/api/v2"
	"code.vegaprotocol.io/protos/vega"
	"code.vegaprotocol.io/vega/types/num"
	"google.golang.org/grpc/codes"
	"google.golang.org/protobuf/proto"
)

var defaultPaginationV2 = entities.OffsetPagination{
	Skip:       0,
	Limit:      1000,
	Descending: true,
}

type tradingDataServiceV2 struct {
	v2.UnimplementedTradingDataServiceServer
	config                    Config
	log                       *logging.Logger
	orderService              *service.Order
	networkLimitsService      *service.NetworkLimits
	marketDataService         *service.MarketData
	tradeService              *service.Trade
	multiSigService           *service.MultiSig
	notaryService             *service.Notary
	assetService              *service.Asset
	candleService             *candlesv2.Svc
	marketsService            *service.Markets
	partyService              *service.Party
	riskService               *service.Risk
	positionService           *service.Position
	accountService            *service.Account
	rewardService             *service.Reward
	depositService            *service.Deposit
	withdrawalService         *service.Withdrawal
	oracleSpecService         *service.OracleSpec
	oracleDataService         *service.OracleData
	liquidityProvisionService *service.LiquidityProvision
	governanceService         *service.Governance
	transfersService          *service.Transfer
}

func (t *tradingDataServiceV2) ListAccounts(ctx context.Context, req *v2.ListAccountsRequest) (*v2.ListAccountsResponse, error) {
	defer metrics.StartAPIRequestAndTimeGRPC("ListAccountsV2")()
	if t.accountService == nil {
		return nil, apiError(codes.Internal, fmt.Errorf("Account service not available"))
	}

	pagination, err := entities.CursorPaginationFromProto(req.Pagination)
	if err != nil {
		return nil, apiError(codes.InvalidArgument, ErrMalformedRequest, err)
	}

	filter, err := entities.AccountFilterFromProto(req.Filter)
	if err != nil {
		return nil, apiError(codes.InvalidArgument, ErrMalformedRequest, err)
	}

	accountBalances, pageInfo, err := t.accountService.QueryBalances(ctx, filter, pagination)
	if err != nil {
		return nil, apiError(codes.Internal, ErrAccountServiceListAccounts, err)
	}

	edges, err := makeEdges[*v2.AccountEdge](accountBalances)
	if err != nil {
		return nil, apiError(codes.Internal, ErrAccountServiceListAccounts, err)
	}

	accountsConnection := &v2.AccountsConnection{
		Edges:    edges,
		PageInfo: pageInfo.ToProto(),
	}

	resp := &v2.ListAccountsResponse{
		Accounts: accountsConnection,
	}

	return resp, nil
}

func (t *tradingDataServiceV2) ObserveAccounts(req *v2.ObserveAccountsRequest,
	srv v2.TradingDataService_ObserveAccountsServer,
) error {

	// Wrap context from the request into cancellable. We can close internal chan on error.
	ctx, cancel := context.WithCancel(srv.Context())
	defer cancel()

	accountsChan, ref := t.accountService.ObserveAccountBalances(
		ctx, t.config.StreamRetries, req.MarketId, req.PartyId, req.Asset, req.Type)

	if t.log.GetLevel() == logging.DebugLevel {
		t.log.Debug("Accounts subscriber - new rpc stream", logging.Uint64("ref", ref))
	}

	return observe(ctx, t.log, "Accounts", accountsChan, ref, func(account entities.AccountBalance) error {
		return srv.Send(&v2.ObserveAccountsResponse{
			Account: account.ToProto(),
		})
	})
}

func (t *tradingDataServiceV2) GetBalanceHistory(ctx context.Context, req *v2.GetBalanceHistoryRequest) (*v2.GetBalanceHistoryResponse, error) {
	defer metrics.StartAPIRequestAndTimeGRPC("GetBalanceHistoryV2")()
	if t.accountService == nil {
		return nil, fmt.Errorf("sql balance store not available")
	}

	filter, err := entities.AccountFilterFromProto(req.Filter)
	if err != nil {
		return nil, fmt.Errorf("parsing filter: %w", err)
	}

	groupBy := []entities.AccountField{}
	for _, field := range req.GroupBy {
		field, err := entities.AccountFieldFromProto(field)
		if err != nil {
			return nil, fmt.Errorf("parsing group by list: %w", err)
		}
		groupBy = append(groupBy, field)
	}

	balances, err := t.accountService.QueryAggregatedBalances(filter, groupBy)
	if err != nil {
		return nil, fmt.Errorf("querying balances: %w", err)
	}

	pbBalances := make([]*v2.AggregatedBalance, len(*balances))
	for i, balance := range *balances {
		pbBalance := balance.ToProto()
		pbBalances[i] = &pbBalance
	}

	return &v2.GetBalanceHistoryResponse{Balances: pbBalances}, nil
}

func entityMarketDataListToProtoList(list []entities.MarketData) (*v2.MarketDataConnection, error) {
	if len(list) == 0 {
		return nil, nil
	}

	results := make([]*vega.MarketData, 0, len(list))

	for _, item := range list {
		results = append(results, item.ToProto())
	}

	edges, err := makeEdges[*v2.MarketDataEdge](list)
	if err != nil {
		return nil, errors.Wrap(err, "making edges")
	}

	connection := v2.MarketDataConnection{
		Edges: edges,
	}

	return &connection, nil
}

func (t *tradingDataServiceV2) GetMarketDataHistoryByID(ctx context.Context, req *v2.GetMarketDataHistoryByIDRequest) (*v2.GetMarketDataHistoryByIDResponse, error) {
	defer metrics.StartAPIRequestAndTimeGRPC("GetMarketDataHistoryV2")()
	if t.marketDataService == nil {
		return nil, errors.New("sql market data service not available")
	}

	var startTime, endTime time.Time

	if req.StartTimestamp != nil {
		startTime = time.Unix(0, *req.StartTimestamp)
	}

	if req.EndTimestamp != nil {
		endTime = time.Unix(0, *req.EndTimestamp)
	}

	if req.OffsetPagination != nil {
		// TODO: This has been deprecated in the GraphQL API, but needs to be supported until it is removed.
		return t.handleGetMarketDataHistoryWithOffsetPagination(ctx, req, startTime, endTime)
	}

	return t.handleGetMarketDataHistoryWithCursorPagination(ctx, req, startTime, endTime)
}

func (t *tradingDataServiceV2) handleGetMarketDataHistoryWithOffsetPagination(ctx context.Context, req *v2.GetMarketDataHistoryByIDRequest, startTime, endTime time.Time) (*v2.GetMarketDataHistoryByIDResponse, error) {
	pagination := defaultPaginationV2
	if req.OffsetPagination != nil {
		pagination = entities.OffsetPaginationFromProto(req.OffsetPagination)
	}

	if req.StartTimestamp != nil && req.EndTimestamp != nil {
		return t.getMarketDataHistoryByID(ctx, req.MarketId, startTime, endTime, pagination)
	}

	if req.StartTimestamp != nil {
		return t.getMarketDataHistoryFromDateByID(ctx, req.MarketId, startTime, pagination)
	}

	if req.EndTimestamp != nil {
		return t.getMarketDataHistoryToDateByID(ctx, req.MarketId, endTime, pagination)
	}

	return t.getMarketDataByID(ctx, req.MarketId)
}

func (t *tradingDataServiceV2) handleGetMarketDataHistoryWithCursorPagination(ctx context.Context, req *v2.GetMarketDataHistoryByIDRequest, startTime, endTime time.Time) (*v2.GetMarketDataHistoryByIDResponse, error) {
	pagination, err := entities.CursorPaginationFromProto(req.Pagination)
	if err != nil {
		return nil, fmt.Errorf("could not parse cursor pagination information: %w", err)
	}
	history, pageInfo, err := t.marketDataService.GetBetweenDatesByID(ctx, req.MarketId, startTime, endTime, pagination)
	if err != nil {
		return nil, fmt.Errorf("could not retrieve historic market data: %w", err)
	}

	edges, err := makeEdges[*v2.MarketDataEdge](history)
	if err != nil {
		return nil, errors.Wrap(err, "making edges")
	}

	connection := v2.MarketDataConnection{
		Edges:    edges,
		PageInfo: pageInfo.ToProto(),
	}

	return &v2.GetMarketDataHistoryByIDResponse{
		MarketData: &connection,
	}, nil
}

func parseMarketDataResults(results []entities.MarketData) (*v2.GetMarketDataHistoryByIDResponse, error) {
	marketData, err := entityMarketDataListToProtoList(results)
	if err != nil {
		return nil, err
	}

	response := v2.GetMarketDataHistoryByIDResponse{
		MarketData: marketData,
	}

	return &response, err
}

func (t *tradingDataServiceV2) getMarketDataHistoryByID(ctx context.Context, id string, start, end time.Time, pagination entities.OffsetPagination) (*v2.GetMarketDataHistoryByIDResponse, error) {
	results, _, err := t.marketDataService.GetBetweenDatesByID(ctx, id, start, end, pagination)
	if err != nil {
		return nil, fmt.Errorf("could not retrieve market data history for market id: %w", err)
	}

	return parseMarketDataResults(results)
}

func (t *tradingDataServiceV2) getMarketDataByID(ctx context.Context, id string) (*v2.GetMarketDataHistoryByIDResponse, error) {
	results, err := t.marketDataService.GetMarketDataByID(ctx, id)
	if err != nil {
		return nil, fmt.Errorf("could not retrieve market data history for market id: %w", err)
	}

	return parseMarketDataResults([]entities.MarketData{results})
}

func (t *tradingDataServiceV2) getMarketDataHistoryFromDateByID(ctx context.Context, id string, start time.Time, pagination entities.OffsetPagination) (*v2.GetMarketDataHistoryByIDResponse, error) {
	results, _, err := t.marketDataService.GetFromDateByID(ctx, id, start, pagination)
	if err != nil {
		return nil, fmt.Errorf("could not retrieve market data history for market id: %w", err)
	}

	return parseMarketDataResults(results)
}

func (t *tradingDataServiceV2) getMarketDataHistoryToDateByID(ctx context.Context, id string, end time.Time, pagination entities.OffsetPagination) (*v2.GetMarketDataHistoryByIDResponse, error) {
	results, _, err := t.marketDataService.GetToDateByID(ctx, id, end, pagination)
	if err != nil {
		return nil, fmt.Errorf("could not retrieve market data history for market id: %w", err)
	}

	return parseMarketDataResults(results)
}

// MarketsDataSubscribe opens a subscription to market data provided by the markets service.
func (t *tradingDataServiceV2) MarketsDataSubscribe(req *v2.MarketsDataSubscribeRequest,
	srv v2.TradingDataService_MarketsDataSubscribeServer,
) error {

	// Wrap context from the request into cancellable. We can close internal chan on error.
	ctx, cancel := context.WithCancel(srv.Context())
	defer cancel()

	ch, ref := t.marketDataService.ObserveMarketData(ctx, t.config.StreamRetries, req.MarketId)

	return observeBatch(ctx, t.log, "MarketsData", ch, ref, func(orders []*entities.MarketData) error {
		out := make([]*vega.MarketData, 0, len(orders))
		for _, v := range orders {
			out = append(out, v.ToProto())
		}
		return srv.Send(&v2.MarketsDataSubscribeResponse{MarketData: out})
	})
}

func (t *tradingDataServiceV2) GetNetworkLimits(ctx context.Context, req *v2.GetNetworkLimitsRequest) (*v2.GetNetworkLimitsResponse, error) {
	defer metrics.StartAPIRequestAndTimeGRPC("GetNetworkLimitsV2")()
	if t.networkLimitsService == nil {
		return nil, errors.New("sql network limits store is not available")
	}

	limits, err := t.networkLimitsService.GetLatest(ctx)
	if err != nil {
		return nil, apiError(codes.Unknown, ErrGetNetworkLimits, err)
	}

	return &v2.GetNetworkLimitsResponse{Limits: limits.ToProto()}, nil
}

<<<<<<< HEAD
// ListCandleData for a given market, time range and interval.  Interval must be a valid postgres interval value
func (t *tradingDataServiceV2) ListCandleData(ctx context.Context, req *v2.ListCandleDataRequest) (*v2.ListCandleDataResponse, error) {
=======
// GetCandleData for a given market, time range and interval.  Interval must be a valid postgres interval value
func (t *tradingDataServiceV2) GetCandleData(ctx context.Context, req *v2.GetCandleDataRequest) (*v2.GetCandleDataResponse, error) {
	defer metrics.StartAPIRequestAndTimeGRPC("GetCandleDataV2")()
>>>>>>> 81947a0e
	var err error
	if t.candleService == nil {
		return nil, errors.New("sql candle service not available")
	}

	from := vegatime.UnixNano(req.FromTimestamp)
	to := vegatime.UnixNano(req.ToTimestamp)

	pagination := entities.CursorPagination{}
	if req.Pagination != nil {
		pagination, err = entities.CursorPaginationFromProto(req.Pagination)
		if err != nil {
			return nil, fmt.Errorf("could not parse cursor pagination information: %w", err)
		}
	}

	candles, pageInfo, err := t.candleService.GetCandleDataForTimeSpan(ctx, req.CandleId, &from, &to, pagination)
	if err != nil {
		return nil, apiError(codes.Internal, ErrCandleServiceGetCandleData, err)
	}

	edges, err := makeEdges[*v2.CandleEdge](candles)
	if err != nil {
		return nil, apiError(codes.Internal, err)
	}

	connection := v2.CandleDataConnection{
		Edges:    edges,
		PageInfo: pageInfo.ToProto(),
	}

	return &v2.ListCandleDataResponse{Candles: &connection}, nil
}

// SubscribeToCandleData subscribes to candle updates for a given market and interval.  Interval must be a valid postgres interval value
func (t *tradingDataServiceV2) SubscribeToCandleData(req *v2.SubscribeToCandleDataRequest, srv v2.TradingDataService_SubscribeToCandleDataServer) error {

	defer metrics.StartActiveSubscriptionCountGRPC("Candle")()

	if t.candleService == nil {
		return errors.New("sql candle service not available")
	}

	ctx, cancel := context.WithCancel(srv.Context())
	defer cancel()

	subscriptionId, candlesChan, err := t.candleService.Subscribe(ctx, req.CandleId)
	defer t.candleService.Unsubscribe(subscriptionId)

	if err != nil {
		return apiError(codes.Internal, ErrCandleServiceSubscribeToCandles, err)
	}

	publishedEventStatTicker := time.NewTicker(time.Second)
	var publishedEvents int64

	for {
		select {
		case <-publishedEventStatTicker.C:
			metrics.PublishedEventsAdd("Candle", float64(publishedEvents))
			publishedEvents = 0
		case candle, ok := <-candlesChan:
			if !ok {
				return apiError(codes.Internal, ErrCandleServiceSubscribeToCandles, fmt.Errorf("channel closed"))
			}

			resp := &v2.SubscribeToCandleDataResponse{
				Candle: candle.ToV2CandleProto(),
			}
			if err = srv.Send(resp); err != nil {
				return apiError(codes.Internal, ErrCandleServiceSubscribeToCandles,
					fmt.Errorf("sending candles:%w", err))
			}
			publishedEvents++
		case <-ctx.Done():
			err = ctx.Err()
			if err != nil {
				return apiError(codes.Internal, ErrCandleServiceSubscribeToCandles, err)
			}
			return nil
		}
	}
}

// GetCandlesForMarket gets all available intervals for a given market along with the corresponding candle id
func (t *tradingDataServiceV2) GetCandlesForMarket(ctx context.Context, req *v2.GetCandlesForMarketRequest) (*v2.GetCandlesForMarketResponse, error) {
	defer metrics.StartAPIRequestAndTimeGRPC("GetCandlesForMarketV2")()

	if t.candleService == nil {
		return nil, errors.New("sql candle service not available")
	}

	mappings, err := t.candleService.GetCandlesForMarket(ctx, req.MarketId)
	if err != nil {
		return nil, apiError(codes.Internal, ErrCandleServiceGetCandlesForMarket, err)
	}

	var intervalToCandleIds []*v2.IntervalToCandleId
	for interval, candleId := range mappings {
		intervalToCandleIds = append(intervalToCandleIds, &v2.IntervalToCandleId{
			Interval: interval,
			CandleId: candleId,
		})
	}

	return &v2.GetCandlesForMarketResponse{
		IntervalToCandleId: intervalToCandleIds,
	}, nil
}

// GetERC20MutlsigSignerAddedBundles return the signature bundles needed to add a new validator to the multisig control ERC20 contract
func (t *tradingDataServiceV2) GetERC20MultiSigSignerAddedBundles(ctx context.Context, req *v2.GetERC20MultiSigSignerAddedBundlesRequest) (*v2.GetERC20MultiSigSignerAddedBundlesResponse, error) {
	defer metrics.StartAPIRequestAndTimeGRPC("GetERC20MultiSigSignerAddedBundlesV2")()
	if t.notaryService == nil {
		return nil, errors.New("sql notary service not available")
	}

	if t.multiSigService == nil {
		return nil, errors.New("sql multisig event store not available")
	}

	nodeID := req.GetNodeId()
	if len(nodeID) == 0 {
		return nil, apiError(codes.InvalidArgument, fmt.Errorf("node id must be supplied"))
	}

	var epochID *int64
	if len(req.EpochSeq) != 0 {
		e, err := strconv.ParseInt(req.EpochSeq, 10, 64)
		if err != nil {
			return nil, apiError(codes.InvalidArgument, fmt.Errorf("epochID is not a valid integer"))
		}
		epochID = &e
	}

	p := defaultPaginationV2
	if req.Pagination != nil {
		p = entities.OffsetPaginationFromProto(req.Pagination)
	}

	res, err := t.multiSigService.GetAddedEvents(ctx, nodeID, epochID, p)
	if err != nil {
		c := codes.Internal
		if errors.Is(err, entities.ErrInvalidID) {
			c = codes.InvalidArgument
		}
		return nil, apiError(c, err)

	}

	// find bundle for this nodeID, might be multiple if its added, then removed then added again??
	bundles := []*v2.ERC20MultiSigSignerAddedBundle{}
	for _, b := range res {

		signatures, err := t.notaryService.GetByResourceID(ctx, b.ID.String())
		if err != nil {
			return nil, apiError(codes.Internal, err)
		}

		pack := "0x"
		for _, v := range signatures {
			pack = fmt.Sprintf("%v%v", pack, hex.EncodeToString(v.Sig))
		}

		bundles = append(bundles,
			&v2.ERC20MultiSigSignerAddedBundle{
				NewSigner:  b.SignerChange.String(),
				Submitter:  b.Submitter.String(),
				Nonce:      b.Nonce,
				Timestamp:  b.VegaTime.UnixNano(),
				Signatures: pack,
				EpochSeq:   strconv.FormatInt(b.EpochID, 10),
			},
		)
	}

	return &v2.GetERC20MultiSigSignerAddedBundlesResponse{
		Bundles: bundles,
	}, nil
}

// GetERC20MutlsigSignerAddedBundles return the signature bundles needed to add a new validator to the multisig control ERC20 contract
func (t *tradingDataServiceV2) GetERC20MultiSigSignerRemovedBundles(ctx context.Context, req *v2.GetERC20MultiSigSignerRemovedBundlesRequest) (*v2.GetERC20MultiSigSignerRemovedBundlesResponse, error) {
	defer metrics.StartAPIRequestAndTimeGRPC("GetERC20MultiSigSignerRemovedBundlesV2")()
	if t.notaryService == nil {
		return nil, errors.New("sql notary store not available")
	}

	if t.multiSigService == nil {
		return nil, errors.New("sql multisig event store not available")
	}

	nodeID := req.GetNodeId()
	submitter := req.GetSubmitter()

	if len(nodeID) == 0 || len(submitter) == 0 {
		return nil, apiError(codes.InvalidArgument, fmt.Errorf("nodeId and submitter must be supplied"))
	}

	var epochID *int64
	if len(req.EpochSeq) != 0 {
		e, err := strconv.ParseInt(req.EpochSeq, 10, 64)
		if err != nil {
			return nil, apiError(codes.InvalidArgument, fmt.Errorf("epochID is not a valid integer"))
		}
		epochID = &e
	}

	p := defaultPaginationV2
	if req.Pagination != nil {
		p = entities.OffsetPaginationFromProto(req.Pagination)
	}

	res, err := t.multiSigService.GetRemovedEvents(ctx, nodeID, strings.TrimPrefix(submitter, "0x"), epochID, p)
	if err != nil {
		c := codes.Internal
		if errors.Is(err, entities.ErrInvalidID) {
			c = codes.InvalidArgument
		}
		return nil, apiError(c, err)
	}

	// find bundle for this nodeID, might be multiple if its added, then removed then added again??
	bundles := []*v2.ERC20MultiSigSignerRemovedBundle{}
	for _, b := range res {

		signatures, err := t.notaryService.GetByResourceID(ctx, b.ID.String())
		if err != nil {
			return nil, apiError(codes.Internal, err)
		}

		pack := "0x"
		for _, v := range signatures {
			pack = fmt.Sprintf("%v%v", pack, hex.EncodeToString(v.Sig))
		}

		bundles = append(bundles, &v2.ERC20MultiSigSignerRemovedBundle{
			OldSigner:  b.SignerChange.String(),
			Submitter:  b.Submitter.String(),
			Nonce:      b.Nonce,
			Timestamp:  b.VegaTime.UnixNano(),
			Signatures: pack,
			EpochSeq:   strconv.FormatInt(b.EpochID, 10),
		})
	}

	return &v2.GetERC20MultiSigSignerRemovedBundlesResponse{
		Bundles: bundles,
	}, nil
}

func (t *tradingDataServiceV2) GetERC20ListAssetBundle(ctx context.Context, req *v2.GetERC20ListAssetBundleRequest) (*v2.GetERC20ListAssetBundleResponse, error) {
	defer metrics.StartAPIRequestAndTimeGRPC("GetERC20ListAssetBundleV2")()

	if len(req.AssetId) <= 0 {
		return nil, ErrMissingAssetID
	}

	if t.assetService == nil {
		return nil, errors.New("sql asset store not available")
	}

	// first here we gonna get the proposal by its ID,
	asset, err := t.assetService.GetByID(ctx, req.AssetId)
	if err != nil {
		return nil, apiError(codes.NotFound, err)
	}

	if t.notaryService == nil {
		return nil, errors.New("sql notary store not available")
	}

	// then we get the signature and pack them altogether
	signatures, err := t.notaryService.GetByResourceID(ctx, req.AssetId)
	if err != nil {
		return nil, apiError(codes.Internal, err)
	}

	// now we pack them
	pack := "0x"
	for _, v := range signatures {
		pack = fmt.Sprintf("%v%v", pack, hex.EncodeToString(v.Sig))
	}

	var address string
	if asset.ERC20Contract != "" {
		address = asset.ERC20Contract
	} else {
		return nil, fmt.Errorf("invalid asset source")
	}

	if len(address) <= 0 {
		return nil, fmt.Errorf("invalid erc20 token contract address")
	}

	nonce, err := num.UintFromHex("0x" + strings.TrimLeft(req.AssetId, "0"))
	if err != nil {
		return nil, err
	}

	return &v2.GetERC20ListAssetBundleResponse{
		AssetSource: address,
		Nonce:       nonce.String(),
		VegaAssetId: asset.ID.String(),
		Signatures:  pack,
	}, nil
}

// Get trades by market using a cursor based pagination model
func (t *tradingDataServiceV2) GetTradesByMarket(ctx context.Context, in *v2.GetTradesByMarketRequest) (*v2.GetTradesByMarketResponse, error) {
	defer metrics.StartAPIRequestAndTimeGRPC("GetTradesByMarketV2")()

	market := in.GetMarketId()
	if len(market) == 0 {
		return nil, apiError(codes.InvalidArgument, fmt.Errorf("marketId must be supplied"))
	}

	pagination, err := entities.CursorPaginationFromProto(in.Pagination)
	if err != nil {
		return nil, apiError(codes.InvalidArgument, err)
	}

	trades, pageInfo, err := t.tradeService.GetByMarketWithCursor(ctx, market, pagination)
	if err != nil {
		return nil, apiError(codes.Internal, err)
	}

	edges, err := makeEdges[*v2.TradeEdge](trades)
	if err != nil {
		return nil, apiError(codes.Internal, err)
	}

	tradesConnection := &v2.TradeConnection{
		Edges:    edges,
		PageInfo: pageInfo.ToProto(),
	}

	resp := &v2.GetTradesByMarketResponse{
		Trades: tradesConnection,
	}

	return resp, nil
}

// Get trades by party using a cursor based pagination model
func (t *tradingDataServiceV2) GetTradesByParty(ctx context.Context, in *v2.GetTradesByPartyRequest) (*v2.GetTradesByPartyResponse, error) {
	defer metrics.StartAPIRequestAndTimeGRPC("GetTradesByPartyV2")()

	party := in.GetPartyId()
	if len(party) == 0 {
		return nil, apiError(codes.InvalidArgument, fmt.Errorf("partyId must be supplied"))
	}
	var market *string
	if len(in.GetMarketId()) > 0 {
		market = &in.MarketId
	}

	pagination, err := entities.CursorPaginationFromProto(in.Pagination)
	if err != nil {
		return nil, apiError(codes.InvalidArgument, err)
	}

	trades, pageInfo, err := t.tradeService.GetByPartyWithCursor(ctx, party, market, pagination)
	if err != nil {
		return nil, apiError(codes.Internal, err)
	}

	edges, err := makeEdges[*v2.TradeEdge](trades)
	if err != nil {
		return nil, apiError(codes.Internal, err)
	}

	tradesConnection := &v2.TradeConnection{
		Edges:    edges,
		PageInfo: pageInfo.ToProto(),
	}

	resp := &v2.GetTradesByPartyResponse{
		Trades: tradesConnection,
	}

	return resp, nil
}

func (t *tradingDataServiceV2) GetTradesByOrderID(ctx context.Context, in *v2.GetTradesByOrderIDRequest) (*v2.GetTradesByOrderIDResponse, error) {
	defer metrics.StartAPIRequestAndTimeGRPC("GetTradesByOrderIDV2")()

	orderID := in.GetOrderId()
	if len(orderID) == 0 {
		return nil, apiError(codes.InvalidArgument, fmt.Errorf("orderId must be supplied"))
	}
	var market *string
	if len(in.GetMarketId()) > 0 {
		market = &in.MarketId
	}

	pagination, err := entities.CursorPaginationFromProto(in.Pagination)
	if err != nil {
		return nil, apiError(codes.InvalidArgument, err)
	}

	trades, pageInfo, err := t.tradeService.GetByOrderIDWithCursor(ctx, orderID, market, pagination)
	if err != nil {
		return nil, apiError(codes.Internal, err)
	}

	edges, err := makeEdges[*v2.TradeEdge](trades)
	if err != nil {
		return nil, apiError(codes.Internal, err)
	}

	tradesConnection := &v2.TradeConnection{
		Edges:    edges,
		PageInfo: pageInfo.ToProto(),
	}

	resp := &v2.GetTradesByOrderIDResponse{
		Trades: tradesConnection,
	}

	return resp, nil
}

// Get all markets using a cursor based pagination model
<<<<<<< HEAD
func (t *tradingDataServiceV2) ListMarkets(ctx context.Context, in *v2.ListMarketsRequest) (*v2.ListMarketsResponse, error) {
=======
func (t *tradingDataServiceV2) GetMarkets(ctx context.Context, in *v2.GetMarketsRequest) (*v2.GetMarketsResponse, error) {
	defer metrics.StartAPIRequestAndTimeGRPC("GetMarketsV2")()

>>>>>>> 81947a0e
	pagination, err := entities.CursorPaginationFromProto(in.Pagination)
	if err != nil {
		return nil, apiError(codes.InvalidArgument, err)
	}
	markets, pageInfo, err := t.marketsService.GetAllPaged(ctx, in.MarketId, pagination)
	if err != nil {
		return nil, apiError(codes.Internal, err)
	}

	edges, err := makeEdges[*v2.MarketEdge](markets)
	if err != nil {
		return nil, apiError(codes.Internal, err)
	}

	marketsConnection := &v2.MarketConnection{
		Edges:    edges,
		PageInfo: pageInfo.ToProto(),
	}

	resp := &v2.ListMarketsResponse{
		Markets: marketsConnection,
	}

	return resp, nil
}

// Get all Positions using a cursor based pagination model
<<<<<<< HEAD
func (t *tradingDataServiceV2) ListPositions(ctx context.Context, in *v2.ListPositionsRequest) (*v2.ListPositionsResponse, error) {
=======
func (t *tradingDataServiceV2) GetPositionsByPartyConnection(ctx context.Context, in *v2.GetPositionsByPartyConnectionRequest) (*v2.GetPositionsByPartyConnectionResponse, error) {
	defer metrics.StartAPIRequestAndTimeGRPC("GetPositionsByPartyConnection")()

>>>>>>> 81947a0e
	pagination, err := entities.CursorPaginationFromProto(in.Pagination)
	if err != nil {
		return nil, apiError(codes.InvalidArgument, err)
	}

	positions, pageInfo, err := t.positionService.GetByPartyConnection(ctx, entities.NewPartyID(in.PartyId), entities.NewMarketID(in.MarketId), pagination)
	if err != nil {
		return nil, apiError(codes.Internal, err)
	}

	edges, err := makeEdges[*v2.PositionEdge](positions)
	if err != nil {
		return nil, apiError(codes.Internal, err)
	}

	PositionsConnection := &v2.PositionConnection{
		Edges:    edges,
		PageInfo: pageInfo.ToProto(),
	}

	resp := &v2.ListPositionsResponse{
		Positions: PositionsConnection,
	}

	return resp, nil
}

// Get Parties using a cursor based pagination model
<<<<<<< HEAD
func (t *tradingDataServiceV2) ListParties(ctx context.Context, in *v2.ListPartiesRequest) (*v2.ListPartiesResponse, error) {
=======
func (t *tradingDataServiceV2) GetParties(ctx context.Context, in *v2.GetPartiesRequest) (*v2.GetPartiesResponse, error) {
	defer metrics.StartAPIRequestAndTimeGRPC("GetPartiesV2")()

>>>>>>> 81947a0e
	pagination, err := entities.CursorPaginationFromProto(in.Pagination)
	if err != nil {
		return nil, apiError(codes.InvalidArgument, err)
	}
	parties, pageInfo, err := t.partyService.GetAllPaged(ctx, in.PartyId, pagination)
	if err != nil {
		return nil, apiError(codes.Internal, err)
	}

	edges, err := makeEdges[*v2.PartyEdge](parties)
	if err != nil {
		return nil, apiError(codes.Internal, err)
	}

	partyConnection := &v2.PartyConnection{
		Edges:    edges,
		PageInfo: pageInfo.ToProto(),
	}

	resp := &v2.ListPartiesResponse{
		Party: partyConnection,
	}
	return resp, nil
}

<<<<<<< HEAD
func (t *tradingDataServiceV2) GetMarginLevels(ctx context.Context, in *v2.ListMarginLevelsRequest) (*v2.ListMarginLevelsResponse, error) {
=======
func (t *tradingDataServiceV2) GetMarginLevels(ctx context.Context, in *v2.GetMarginLevelsRequest) (*v2.GetMarginLevelsResponse, error) {
	defer metrics.StartAPIRequestAndTimeGRPC("GetMarginLevelsV2")()

>>>>>>> 81947a0e
	pagination, err := entities.CursorPaginationFromProto(in.Pagination)
	if err != nil {
		return nil, apiError(codes.InvalidArgument, err)
	}

	marginLevels, pageInfo, err := t.riskService.GetMarginLevelsByIDWithCursorPagination(ctx, in.PartyId, in.MarketId, pagination)
	if err != nil {
		return nil, apiError(codes.Internal, err)
	}

	edges, err := makeEdges[*v2.MarginEdge](marginLevels, t.accountService)
	if err != nil {
		return nil, apiError(codes.Internal, err)
	}

	marginLevelsConnection := &v2.MarginConnection{
		Edges:    edges,
		PageInfo: pageInfo.ToProto(),
	}

	resp := &v2.ListMarginLevelsResponse{
		MarginLevels: marginLevelsConnection,
	}

	return resp, nil
}

// Get rewards
<<<<<<< HEAD
func (t *tradingDataServiceV2) ListRewards(ctx context.Context, in *v2.ListRewardsRequest) (*v2.ListRewardsResponse, error) {
=======
func (t *tradingDataServiceV2) GetRewards(ctx context.Context, in *v2.GetRewardsRequest) (*v2.GetRewardsResponse, error) {
	defer metrics.StartAPIRequestAndTimeGRPC("GetRewardsV2")()

>>>>>>> 81947a0e
	pagination, err := entities.CursorPaginationFromProto(in.Pagination)
	if err != nil {
		return nil, apiError(codes.InvalidArgument, err)
	}

	rewards, pageInfo, err := t.rewardService.GetByCursor(ctx, &in.PartyId, &in.AssetId, pagination)
	if err != nil {
		return nil, apiError(codes.Internal, err)
	}

	edges, err := makeEdges[*v2.RewardEdge](rewards)
	if err != nil {
		return nil, apiError(codes.Internal, err)
	}

	rewardsConnection := &v2.RewardsConnection{
		Edges:    edges,
		PageInfo: pageInfo.ToProto(),
	}

	resp := v2.ListRewardsResponse{Rewards: rewardsConnection}
	return &resp, nil
}

// Get reward summaries
<<<<<<< HEAD
func (t *tradingDataServiceV2) ListRewardSummaries(ctx context.Context, in *v2.ListRewardSummariesRequest) (*v2.ListRewardSummariesResponse, error) {
=======
func (t *tradingDataServiceV2) GetRewardSummaries(ctx context.Context, in *v2.GetRewardSummariesRequest) (*v2.GetRewardSummariesResponse, error) {
	defer metrics.StartAPIRequestAndTimeGRPC("GetRewardSummariesV2")()

>>>>>>> 81947a0e
	summaries, err := t.rewardService.GetSummaries(ctx, &in.PartyId, &in.AssetId)
	if err != nil {
		return nil, apiError(codes.Internal, err)
	}

	summaryProtos := make([]*vega.RewardSummary, len(summaries))

	for i, summary := range summaries {
		summaryProtos[i] = summary.ToProto()
	}

	resp := v2.ListRewardSummariesResponse{Summaries: summaryProtos}
	return &resp, nil
}

// -- Deposits --
<<<<<<< HEAD
func (t *tradingDataServiceV2) ListDeposits(ctx context.Context, req *v2.ListDepositsRequest) (*v2.ListDepositsResponse, error) {
=======
func (t *tradingDataServiceV2) GetDeposits(ctx context.Context, req *v2.GetDepositsRequest) (*v2.GetDepositsResponse, error) {
	defer metrics.StartAPIRequestAndTimeGRPC("GetDepositsV2")()

>>>>>>> 81947a0e
	pagination, err := entities.CursorPaginationFromProto(req.Pagination)
	if err != nil {
		return nil, apiError(codes.InvalidArgument, err)
	}

	deposits, pageInfo, err := t.depositService.GetByParty(ctx, req.PartyId, false, pagination)
	if err != nil {
		return nil, apiError(codes.Internal, err)
	}

	edges, err := makeEdges[*v2.DepositEdge](deposits)
	if err != nil {
		return nil, apiError(codes.Internal, err)
	}

	depositConnection := &v2.DepositsConnection{
		Edges:    edges,
		PageInfo: pageInfo.ToProto(),
	}

	resp := v2.ListDepositsResponse{Deposits: depositConnection}

	return &resp, nil
}

func makeEdges[T proto.Message, V entities.PagedEntity[T]](inputs []V, args ...any) ([]T, error) {
	edges := make([]T, 0, len(inputs))
	for _, input := range inputs {
		edge, err := input.ToProtoEdge(args)
		if err != nil {
			return nil, fmt.Errorf("failed to make edge for %v: %w", input, err)
		}

		edges = append(edges, edge)
	}
	return edges, nil
}

// -- Withdrawals --
<<<<<<< HEAD
func (t *tradingDataServiceV2) ListWithdrawals(ctx context.Context, req *v2.ListWithdrawalsRequest) (*v2.ListWithdrawalsResponse, error) {
=======
func (t *tradingDataServiceV2) GetWithdrawals(ctx context.Context, req *v2.GetWithdrawalsRequest) (*v2.GetWithdrawalsResponse, error) {
	defer metrics.StartAPIRequestAndTimeGRPC("GetWithdrawalsV2")()
>>>>>>> 81947a0e

	pagination, err := entities.CursorPaginationFromProto(req.Pagination)
	if err != nil {
		return nil, apiError(codes.InvalidArgument, err)
	}

	withdrawals, pageInfo, err := t.withdrawalService.GetByParty(ctx, req.PartyId, false, pagination)
	if err != nil {
		return nil, apiError(codes.Internal, err)
	}

	edges, err := makeEdges[*v2.WithdrawalEdge](withdrawals)
	if err != nil {
		return nil, apiError(codes.Internal, err)
	}

	depositConnection := &v2.WithdrawalsConnection{
		Edges:    edges,
		PageInfo: pageInfo.ToProto(),
	}

	resp := v2.ListWithdrawalsResponse{Withdrawals: depositConnection}

	return &resp, nil
}

// -- Assets --
<<<<<<< HEAD
func (t *tradingDataServiceV2) ListAssets(ctx context.Context, req *v2.ListAssetsRequest) (*v2.ListAssetsResponse, error) {
=======
func (t *tradingDataServiceV2) GetAssets(ctx context.Context, req *v2.GetAssetsRequest) (*v2.GetAssetsResponse, error) {
	defer metrics.StartAPIRequestAndTimeGRPC("GetAssetsV2")()

>>>>>>> 81947a0e
	if req.AssetId != "" {
		return t.getSingleAsset(ctx, req.AssetId)
	}

	return t.getAllAssets(ctx, req.Pagination)
}

func (t *tradingDataServiceV2) getSingleAsset(ctx context.Context, assetID string) (*v2.ListAssetsResponse, error) {
	asset, err := t.assetService.GetByID(ctx, assetID)
	if err != nil {
		return nil, apiError(codes.Internal, err)
	}

	edges, err := makeEdges[*v2.AssetEdge]([]entities.Asset{asset})
	if err != nil {
		return nil, apiError(codes.Internal, err)
	}

	connection := &v2.AssetsConnection{
		Edges: edges,
		PageInfo: &v2.PageInfo{
			HasNextPage:     false,
			HasPreviousPage: false,
			StartCursor:     asset.Cursor().Encode(),
			EndCursor:       asset.Cursor().Encode(),
		},
	}

	return &v2.ListAssetsResponse{Assets: connection}, nil
}

func (t *tradingDataServiceV2) getAllAssets(ctx context.Context, p *v2.Pagination) (*v2.ListAssetsResponse, error) {
	pagination, err := entities.CursorPaginationFromProto(p)
	if err != nil {
		return nil, apiError(codes.InvalidArgument, err)
	}

	assets, pageInfo, err := t.assetService.GetAllWithCursorPagination(ctx, pagination)
	if err != nil {
		return nil, apiError(codes.Internal, err)
	}

	edges, err := makeEdges[*v2.AssetEdge](assets)
	if err != nil {
		return nil, apiError(codes.Internal, err)
	}

	connection := &v2.AssetsConnection{
		Edges:    edges,
		PageInfo: pageInfo.ToProto(),
	}

	resp := v2.ListAssetsResponse{Assets: connection}
	return &resp, nil
}

func (t *tradingDataServiceV2) GetOracleSpecsConnection(ctx context.Context, req *v2.GetOracleSpecsConnectionRequest) (*v2.GetOracleSpecsConnectionResponse, error) {
	defer metrics.StartAPIRequestAndTimeGRPC("GetOracleSpecsConnectionV2")()

	pagination, err := entities.CursorPaginationFromProto(req.Pagination)
	if err != nil {
		return nil, apiError(codes.Internal, err)
	}

	specs, pageInfo, err := t.oracleSpecService.GetSpecsWithCursorPagination(ctx, req.SpecId, pagination)
	if err != nil {
		return nil, apiError(codes.Internal, err)
	}

	edges, err := makeEdges[*v2.OracleSpecEdge](specs)
	if err != nil {
		return nil, apiError(codes.Internal, err)
	}

	connection := &v2.OracleSpecsConnection{
		Edges:    edges,
		PageInfo: pageInfo.ToProto(),
	}

	resp := v2.GetOracleSpecsConnectionResponse{
		OracleSpecs: connection,
	}

	return &resp, nil
}

func (t *tradingDataServiceV2) GetOracleDataConnection(ctx context.Context, req *v2.GetOracleDataConnectionRequest) (*v2.GetOracleDataConnectionResponse, error) {
	defer metrics.StartAPIRequestAndTimeGRPC("GetOracleDataConnectionV2")()

	pagination, err := entities.CursorPaginationFromProto(req.Pagination)
	if err != nil {
		return nil, apiError(codes.Internal, err)
	}

	var data []entities.OracleData
	var pageInfo entities.PageInfo

	if req.SpecId != "" {
		data, pageInfo, err = t.oracleDataService.GetOracleDataBySpecID(ctx, req.SpecId, pagination)
	} else {
		data, pageInfo, err = t.oracleDataService.ListOracleData(ctx, pagination)
	}

	if err != nil {
		return nil, apiError(codes.Internal, err)
	}

	edges, err := makeEdges[*v2.OracleDataEdge](data)
	if err != nil {
		return nil, apiError(codes.Internal, err)
	}

	connection := &v2.OracleDataConnection{
		Edges:    edges,
		PageInfo: pageInfo.ToProto(),
	}

	resp := v2.GetOracleDataConnectionResponse{
		OracleData: connection,
	}

	return &resp, nil
}

<<<<<<< HEAD
func (t *tradingDataServiceV2) ListLiquidityProvisions(ctx context.Context, req *v2.ListLiquidityProvisionsRequest) (*v2.ListLiquidityProvisionsResponse, error) {
	if req == nil {
		return nil, apiError(codes.InvalidArgument, fmt.Errorf("request is nil"))
	}

	var partyID entities.PartyID
	var marketID entities.MarketID
	var reference string

	if req.PartyId != nil {
		partyID = entities.NewPartyID(*req.PartyId)
	}

	if req.MarketId != nil {
		marketID = entities.NewMarketID(*req.MarketId)
	}

	if req.Reference != nil {
		reference = *req.Reference
	}
=======
func (t *tradingDataServiceV2) GetLiquidityProvisions(ctx context.Context, req *v2.GetLiquidityProvisionsRequest) (*v2.GetLiquidityProvisionsResponse, error) {
	defer metrics.StartAPIRequestAndTimeGRPC("GetLiquidityProvisionsV2")()

	partyID := entities.NewPartyID(req.Party)
	marketID := entities.NewMarketID(req.Market)
>>>>>>> 81947a0e

	pagination, err := entities.CursorPaginationFromProto(req.Pagination)
	if err != nil {
		return nil, apiError(codes.InvalidArgument, err)
	}

	lps, pageInfo, err := t.liquidityProvisionService.Get(ctx, partyID, marketID, reference, pagination)
	if err != nil {
		return nil, apiError(codes.Internal, err)
	}

	edges, err := makeEdges[*v2.LiquidityProvisionsEdge](lps)
	if err != nil {
		return nil, apiError(codes.Internal, err)
	}

	liquidityProvisionConnection := &v2.LiquidityProvisionsConnection{
		Edges:    edges,
		PageInfo: pageInfo.ToProto(),
	}

	return &v2.ListLiquidityProvisionsResponse{LiquidityProvisions: liquidityProvisionConnection}, nil
}

func (t *tradingDataServiceV2) ListGovernanceData(ctx context.Context, req *v2.ListGovernanceDataRequest) (*v2.ListGovernanceDataResponse, error) {
	var state *entities.ProposalState
	var proposalType *entities.ProposalType

	if req.ProposalState != nil {
		s := entities.ProposalState(*req.ProposalState)
		state = &s
	}

	if req.ProposalType != nil {
		t := entities.ProposalType(*req.ProposalType)
		proposalType = &t
	}

	pagination, err := entities.CursorPaginationFromProto(req.Pagination)
	if err != nil {
		return nil, apiError(codes.InvalidArgument, err)
	}

	proposals, pageInfo, err := t.governanceService.GetProposals(
		ctx,
		state,
		req.ProposerPartyId,
		proposalType,
		pagination,
	)

	if err != nil {
		return nil, apiError(codes.Internal, err)
	}

	edges, err := makeEdges[*v2.GovernanceDataEdge](proposals)
	if err != nil {
		return nil, apiError(codes.Internal, err)
	}
	proposalsConnection := &v2.GovernanceDataConnection{
		Edges:    edges,
		PageInfo: pageInfo.ToProto(),
	}

	return &v2.ListGovernanceDataResponse{Connection: proposalsConnection}, nil
}

// Get all Votes using a cursor based pagination model
func (t *tradingDataServiceV2) ListVotes(ctx context.Context, in *v2.ListVotesRequest) (*v2.ListVotesResponse, error) {
	defer metrics.StartAPIRequestAndTimeGRPC("ListVotesV2")()

	pagination, err := entities.CursorPaginationFromProto(in.Pagination)
	if err != nil {
		return nil, apiError(codes.InvalidArgument, err)
	}

	votes, pageInfo, err := t.governanceService.GetByPartyConnection(ctx, in.PartyId, pagination)
	if err != nil {
		return nil, apiError(codes.Internal, err)
	}

	edges, err := makeEdges[*v2.VoteEdge](votes)
	if err != nil {
		return nil, apiError(codes.Internal, err)
	}

	VotesConnection := &v2.VoteConnection{
		Edges:    edges,
		PageInfo: pageInfo.ToProto(),
	}

	resp := &v2.ListVotesResponse{
		Votes: VotesConnection,
	}

	return resp, nil
}

func (t *tradingDataServiceV2) ListTransfers(ctx context.Context, req *v2.ListTransfersRequest) (*v2.ListTransfersResponse, error) {
	defer metrics.StartAPIRequestAndTimeGRPC("ListTransfersV2")()

	pagination, err := entities.CursorPaginationFromProto(req.Pagination)
	if err != nil {
		return nil, apiError(codes.InvalidArgument, err)
	}

	var transfers []entities.Transfer
	var pageInfo entities.PageInfo
	if req.Pubkey == nil {
		transfers, pageInfo, err = t.transfersService.GetAll(ctx, pagination)
	} else {
		switch req.Direction {
		case v2.TransferDirection_TRANSFER_DIRECTION_TRANSFER_FROM:
			transfers, pageInfo, err = t.transfersService.GetTransfersFromParty(ctx, entities.NewPartyID(*req.Pubkey), pagination)
		case v2.TransferDirection_TRANSFER_DIRECTION_TRANSFER_TO:
			transfers, pageInfo, err = t.transfersService.GetTransfersToParty(ctx, entities.NewPartyID(*req.Pubkey), pagination)
		case v2.TransferDirection_TRANSFER_DIRECTION_TRANSFER_TO_OR_FROM:
			transfers, pageInfo, err = t.transfersService.GetTransfersToOrFromParty(ctx, entities.NewPartyID(*req.Pubkey), pagination)
		default:
			return nil, apiError(codes.InvalidArgument, fmt.Errorf("transfer direction not supported:%v", req.Direction))
		}
	}

	if err != nil {
		return nil, apiError(codes.Internal, err)
	}

	edges, err := makeEdges[*v2.TransferEdge](transfers)
	if err != nil {
		return nil, apiError(codes.Internal, err)
	}

	return &v2.ListTransfersResponse{Transfers: &v2.TransferConnection{
		Edges:    edges,
		PageInfo: pageInfo.ToProto(),
	}}, nil
}

func (t *tradingDataServiceV2) GetOrder(ctx context.Context, req *v2.GetOrderRequest) (*v2.GetOrderResponse, error) {
	defer metrics.StartAPIRequestAndTimeGRPC("GetOrderV2")()

	order, err := t.orderService.GetOrder(ctx, req.OrderId, req.Version)
	if err != nil {
		return nil, apiError(codes.Internal, err)
	}

	return &v2.GetOrderResponse{Order: order.ToProto()}, nil
}

func (t *tradingDataServiceV2) ListOrders(ctx context.Context, in *v2.ListOrdersRequest) (*v2.ListOrdersResponse, error) {
	defer metrics.StartAPIRequestAndTimeGRPC("ListOrdersV2")()

	pagination, err := entities.CursorPaginationFromProto(in.Pagination)
	if err != nil {
		return nil, apiError(codes.InvalidArgument, err)
	}
	orders, pageInfo, err := t.orderService.ListOrders(ctx, in.PartyId, in.MarketId, in.Reference, pagination)
	if err != nil {
		return nil, apiError(codes.Internal, err)
	}

	edges, err := makeEdges[*v2.OrderEdge](orders)
	if err != nil {
		return nil, apiError(codes.Internal, err)
	}

	ordersConnection := &v2.OrderConnection{
		Edges:    edges,
		PageInfo: pageInfo.ToProto(),
	}

	resp := &v2.ListOrdersResponse{
		Orders: ordersConnection,
	}

	return resp, nil
}

func (t *tradingDataServiceV2) ListOrderVersions(ctx context.Context, in *v2.ListOrderVersionsRequest) (*v2.ListOrderVersionsResponse, error) {
	defer metrics.StartAPIRequestAndTimeGRPC("ListOrderVersionsV2")()

	pagination, err := entities.CursorPaginationFromProto(in.Pagination)
	if err != nil {
		return nil, apiError(codes.InvalidArgument, err)
	}
	orders, pageInfo, err := t.orderService.ListOrderVersions(ctx, in.OrderId, pagination)
	if err != nil {
		return nil, apiError(codes.Internal, err)
	}

	edges, err := makeEdges[*v2.OrderEdge](orders)
	if err != nil {
		return nil, apiError(codes.Internal, err)
	}

	ordersConnection := &v2.OrderConnection{
		Edges:    edges,
		PageInfo: pageInfo.ToProto(),
	}

	resp := &v2.ListOrderVersionsResponse{
		Orders: ordersConnection,
	}

	return resp, nil
}<|MERGE_RESOLUTION|>--- conflicted
+++ resolved
@@ -338,14 +338,9 @@
 	return &v2.GetNetworkLimitsResponse{Limits: limits.ToProto()}, nil
 }
 
-<<<<<<< HEAD
 // ListCandleData for a given market, time range and interval.  Interval must be a valid postgres interval value
 func (t *tradingDataServiceV2) ListCandleData(ctx context.Context, req *v2.ListCandleDataRequest) (*v2.ListCandleDataResponse, error) {
-=======
-// GetCandleData for a given market, time range and interval.  Interval must be a valid postgres interval value
-func (t *tradingDataServiceV2) GetCandleData(ctx context.Context, req *v2.GetCandleDataRequest) (*v2.GetCandleDataResponse, error) {
 	defer metrics.StartAPIRequestAndTimeGRPC("GetCandleDataV2")()
->>>>>>> 81947a0e
 	var err error
 	if t.candleService == nil {
 		return nil, errors.New("sql candle service not available")
@@ -770,13 +765,9 @@
 }
 
 // Get all markets using a cursor based pagination model
-<<<<<<< HEAD
 func (t *tradingDataServiceV2) ListMarkets(ctx context.Context, in *v2.ListMarketsRequest) (*v2.ListMarketsResponse, error) {
-=======
-func (t *tradingDataServiceV2) GetMarkets(ctx context.Context, in *v2.GetMarketsRequest) (*v2.GetMarketsResponse, error) {
 	defer metrics.StartAPIRequestAndTimeGRPC("GetMarketsV2")()
 
->>>>>>> 81947a0e
 	pagination, err := entities.CursorPaginationFromProto(in.Pagination)
 	if err != nil {
 		return nil, apiError(codes.InvalidArgument, err)
@@ -804,13 +795,9 @@
 }
 
 // Get all Positions using a cursor based pagination model
-<<<<<<< HEAD
 func (t *tradingDataServiceV2) ListPositions(ctx context.Context, in *v2.ListPositionsRequest) (*v2.ListPositionsResponse, error) {
-=======
-func (t *tradingDataServiceV2) GetPositionsByPartyConnection(ctx context.Context, in *v2.GetPositionsByPartyConnectionRequest) (*v2.GetPositionsByPartyConnectionResponse, error) {
 	defer metrics.StartAPIRequestAndTimeGRPC("GetPositionsByPartyConnection")()
 
->>>>>>> 81947a0e
 	pagination, err := entities.CursorPaginationFromProto(in.Pagination)
 	if err != nil {
 		return nil, apiError(codes.InvalidArgument, err)
@@ -839,13 +826,9 @@
 }
 
 // Get Parties using a cursor based pagination model
-<<<<<<< HEAD
 func (t *tradingDataServiceV2) ListParties(ctx context.Context, in *v2.ListPartiesRequest) (*v2.ListPartiesResponse, error) {
-=======
-func (t *tradingDataServiceV2) GetParties(ctx context.Context, in *v2.GetPartiesRequest) (*v2.GetPartiesResponse, error) {
 	defer metrics.StartAPIRequestAndTimeGRPC("GetPartiesV2")()
 
->>>>>>> 81947a0e
 	pagination, err := entities.CursorPaginationFromProto(in.Pagination)
 	if err != nil {
 		return nil, apiError(codes.InvalidArgument, err)
@@ -871,13 +854,9 @@
 	return resp, nil
 }
 
-<<<<<<< HEAD
 func (t *tradingDataServiceV2) GetMarginLevels(ctx context.Context, in *v2.ListMarginLevelsRequest) (*v2.ListMarginLevelsResponse, error) {
-=======
-func (t *tradingDataServiceV2) GetMarginLevels(ctx context.Context, in *v2.GetMarginLevelsRequest) (*v2.GetMarginLevelsResponse, error) {
 	defer metrics.StartAPIRequestAndTimeGRPC("GetMarginLevelsV2")()
 
->>>>>>> 81947a0e
 	pagination, err := entities.CursorPaginationFromProto(in.Pagination)
 	if err != nil {
 		return nil, apiError(codes.InvalidArgument, err)
@@ -906,13 +885,9 @@
 }
 
 // Get rewards
-<<<<<<< HEAD
 func (t *tradingDataServiceV2) ListRewards(ctx context.Context, in *v2.ListRewardsRequest) (*v2.ListRewardsResponse, error) {
-=======
-func (t *tradingDataServiceV2) GetRewards(ctx context.Context, in *v2.GetRewardsRequest) (*v2.GetRewardsResponse, error) {
 	defer metrics.StartAPIRequestAndTimeGRPC("GetRewardsV2")()
 
->>>>>>> 81947a0e
 	pagination, err := entities.CursorPaginationFromProto(in.Pagination)
 	if err != nil {
 		return nil, apiError(codes.InvalidArgument, err)
@@ -938,13 +913,9 @@
 }
 
 // Get reward summaries
-<<<<<<< HEAD
 func (t *tradingDataServiceV2) ListRewardSummaries(ctx context.Context, in *v2.ListRewardSummariesRequest) (*v2.ListRewardSummariesResponse, error) {
-=======
-func (t *tradingDataServiceV2) GetRewardSummaries(ctx context.Context, in *v2.GetRewardSummariesRequest) (*v2.GetRewardSummariesResponse, error) {
 	defer metrics.StartAPIRequestAndTimeGRPC("GetRewardSummariesV2")()
 
->>>>>>> 81947a0e
 	summaries, err := t.rewardService.GetSummaries(ctx, &in.PartyId, &in.AssetId)
 	if err != nil {
 		return nil, apiError(codes.Internal, err)
@@ -961,13 +932,9 @@
 }
 
 // -- Deposits --
-<<<<<<< HEAD
 func (t *tradingDataServiceV2) ListDeposits(ctx context.Context, req *v2.ListDepositsRequest) (*v2.ListDepositsResponse, error) {
-=======
-func (t *tradingDataServiceV2) GetDeposits(ctx context.Context, req *v2.GetDepositsRequest) (*v2.GetDepositsResponse, error) {
 	defer metrics.StartAPIRequestAndTimeGRPC("GetDepositsV2")()
 
->>>>>>> 81947a0e
 	pagination, err := entities.CursorPaginationFromProto(req.Pagination)
 	if err != nil {
 		return nil, apiError(codes.InvalidArgument, err)
@@ -1007,12 +974,8 @@
 }
 
 // -- Withdrawals --
-<<<<<<< HEAD
 func (t *tradingDataServiceV2) ListWithdrawals(ctx context.Context, req *v2.ListWithdrawalsRequest) (*v2.ListWithdrawalsResponse, error) {
-=======
-func (t *tradingDataServiceV2) GetWithdrawals(ctx context.Context, req *v2.GetWithdrawalsRequest) (*v2.GetWithdrawalsResponse, error) {
 	defer metrics.StartAPIRequestAndTimeGRPC("GetWithdrawalsV2")()
->>>>>>> 81947a0e
 
 	pagination, err := entities.CursorPaginationFromProto(req.Pagination)
 	if err != nil {
@@ -1040,13 +1003,9 @@
 }
 
 // -- Assets --
-<<<<<<< HEAD
 func (t *tradingDataServiceV2) ListAssets(ctx context.Context, req *v2.ListAssetsRequest) (*v2.ListAssetsResponse, error) {
-=======
-func (t *tradingDataServiceV2) GetAssets(ctx context.Context, req *v2.GetAssetsRequest) (*v2.GetAssetsResponse, error) {
 	defer metrics.StartAPIRequestAndTimeGRPC("GetAssetsV2")()
 
->>>>>>> 81947a0e
 	if req.AssetId != "" {
 		return t.getSingleAsset(ctx, req.AssetId)
 	}
@@ -1171,8 +1130,8 @@
 	return &resp, nil
 }
 
-<<<<<<< HEAD
 func (t *tradingDataServiceV2) ListLiquidityProvisions(ctx context.Context, req *v2.ListLiquidityProvisionsRequest) (*v2.ListLiquidityProvisionsResponse, error) {
+	defer metrics.StartAPIRequestAndTimeGRPC("GetLiquidityProvisionsV2")()
 	if req == nil {
 		return nil, apiError(codes.InvalidArgument, fmt.Errorf("request is nil"))
 	}
@@ -1192,13 +1151,6 @@
 	if req.Reference != nil {
 		reference = *req.Reference
 	}
-=======
-func (t *tradingDataServiceV2) GetLiquidityProvisions(ctx context.Context, req *v2.GetLiquidityProvisionsRequest) (*v2.GetLiquidityProvisionsResponse, error) {
-	defer metrics.StartAPIRequestAndTimeGRPC("GetLiquidityProvisionsV2")()
-
-	partyID := entities.NewPartyID(req.Party)
-	marketID := entities.NewMarketID(req.Market)
->>>>>>> 81947a0e
 
 	pagination, err := entities.CursorPaginationFromProto(req.Pagination)
 	if err != nil {
