package api_test

import (
	"context"
	"fmt"
	"net"
	"testing"
	"time"

	"code.vegaprotocol.io/data-node/candlesv2"

	"code.vegaprotocol.io/data-node/accounts"
	"code.vegaprotocol.io/data-node/api"
	"code.vegaprotocol.io/data-node/api/mocks"
	"code.vegaprotocol.io/data-node/assets"
	"code.vegaprotocol.io/data-node/broker"
	"code.vegaprotocol.io/data-node/candles"
	"code.vegaprotocol.io/data-node/checkpoint"
	"code.vegaprotocol.io/data-node/config"
	"code.vegaprotocol.io/data-node/delegations"
	"code.vegaprotocol.io/data-node/epochs"
	"code.vegaprotocol.io/data-node/fee"
	"code.vegaprotocol.io/data-node/governance"
	vgtesting "code.vegaprotocol.io/data-node/libs/testing"
	"code.vegaprotocol.io/data-node/liquidity"
	"code.vegaprotocol.io/data-node/logging"
	"code.vegaprotocol.io/data-node/markets"
	"code.vegaprotocol.io/data-node/netparams"
	"code.vegaprotocol.io/data-node/nodes"
	"code.vegaprotocol.io/data-node/notary"
	"code.vegaprotocol.io/data-node/oracles"
	"code.vegaprotocol.io/data-node/orders"
	"code.vegaprotocol.io/data-node/parties"
	"code.vegaprotocol.io/data-node/plugins"
	"code.vegaprotocol.io/data-node/risk"
	"code.vegaprotocol.io/data-node/sqlstore"
	"code.vegaprotocol.io/data-node/staking"
	"code.vegaprotocol.io/data-node/storage"
	"code.vegaprotocol.io/data-node/subscribers"
	"code.vegaprotocol.io/data-node/trades"
	"code.vegaprotocol.io/data-node/transfers"
	"code.vegaprotocol.io/data-node/vegatime"
	"github.com/golang/protobuf/proto"
	"github.com/stretchr/testify/require"

	protoapi "code.vegaprotocol.io/protos/data-node/api/v1"
	types "code.vegaprotocol.io/protos/vega"
	vegaprotoapi "code.vegaprotocol.io/protos/vega/api/v1"
	commandspb "code.vegaprotocol.io/protos/vega/commands/v1"

	"github.com/golang/mock/gomock"
	"github.com/pkg/errors"
	"github.com/stretchr/testify/assert"
	"google.golang.org/grpc"
	"google.golang.org/grpc/test/bufconn"
)

const connBufSize = 1024 * 1024

type GRPCServer interface {
	Start()
	Stop()
}

type govStub struct{}

type voteStub struct{}

func (g govStub) Filter(_ bool, filters ...subscribers.ProposalFilter) []*types.GovernanceData {
	return nil
}

func (v voteStub) Filter(filters ...subscribers.VoteFilter) []*types.Vote {
	return nil
}

func waitForNode(t *testing.T, ctx context.Context, conn *grpc.ClientConn) {
	const maxSleep = 2000 // milliseconds

	c := protoapi.NewTradingDataServiceClient(conn)

	sleepTime := 10 // milliseconds
	for sleepTime < maxSleep {
		_, err := c.GetProposals(ctx, &protoapi.GetProposalsRequest{})
		if err == nil {
			return
		}

		fmt.Println(err)

		fmt.Printf("Sleeping for %d milliseconds\n", sleepTime)
		time.Sleep(time.Duration(sleepTime) * time.Millisecond)
		sleepTime *= 2
	}
	if sleepTime >= maxSleep {
		t.Fatalf("Gave up waiting for gRPC server to respond properly.")
	}
}

func getTestGRPCServer(
	t *testing.T,
	ctx context.Context,
	port int,
	startAndWait bool,
) (
	tidy func(),
	conn *grpc.ClientConn,
	mockCoreServiceClient *mocks.MockCoreServiceClient,
	err error,
) {
	vegaPaths, cleanupFn := vgtesting.NewVegaPaths()

	st, err := storage.InitialiseStorage(vegaPaths)
	require.NoError(t, err)

	conf := config.NewDefaultConfig()
	conf.API.IP = "127.0.0.1"
	conf.API.Port = port

	logger := logging.NewTestLogger()

	// Mock BlockchainClient
	mockCtrl := gomock.NewController(t)

	mockCoreServiceClient = mocks.NewMockCoreServiceClient(mockCtrl)

	ctx, cancel := context.WithCancel(ctx)

	// Account Store
	accountStore, err := storage.NewAccounts(logger, st.AccountsHome, conf.Storage, cancel)
	if err != nil {
		err = errors.Wrap(err, "failed to create account store")
		return
	}

	// Candle Store
	candleStore, err := storage.NewCandles(logger, st.CandlesHome, conf.Storage, cancel)
	if err != nil {
		err = errors.Wrap(err, "failed to create candle store")
		return
	}

	// Market Store
	marketStore, err := storage.NewMarkets(logger, st.MarketsHome, conf.Storage, cancel)
	if err != nil {
		err = errors.Wrap(err, "failed to create market store")
		return
	}

	// Order Store
	orderStore, err := storage.NewOrders(logger, st.OrdersHome, conf.Storage, cancel)
	if err != nil {
		err = errors.Wrap(err, "failed to create order store")
		return
	}

	// Party Store
	partyStore, err := storage.NewParties(conf.Storage)
	if err != nil {
		err = errors.Wrap(err, "failed to create party store")
		return
	}

	// Risk Store
	riskStore := storage.NewRisks(logger, conf.Storage)

	transferResponseStore, err := storage.NewTransferResponses(logger, conf.Storage)
	if err != nil {
		err = errors.Wrap(err, "failed to create risk store")
		return
	}

	// Trade Store
	tradeStore, err := storage.NewTrades(logger, st.TradesHome, conf.Storage, cancel)
	if err != nil {
		err = errors.Wrap(err, "failed to create trade store")
		return
	}

	nodeStore := storage.NewNode(logger, conf.Storage)
	epochStore := storage.NewEpoch(logger, nodeStore, conf.Storage)

	// checkpoint storage
	checkpointStore, err := storage.NewCheckpoints(logger, st.CheckpointsHome, conf.Storage, cancel)
	if err != nil {
		err = fmt.Errorf("failed to create checkpoint store: %w", err)
		return
	}

	// Account Service
	accountService := accounts.NewService(logger, conf.Accounts, accountStore)

	// Candle Service
	candleService := candles.NewService(logger, conf.Candles, candleStore)
	marketDataStore := storage.NewMarketData(logger, conf.Storage)

	marketDepth := subscribers.NewMarketDepthBuilder(ctx, logger, true)
	if marketDepth == nil {
		return
	}

	// Market Service
	marketService := markets.NewService(logger, conf.Markets, marketStore, orderStore, marketDataStore, marketDepth)
	// Time Service (required for Order Service)
	timeService := vegatime.New(conf.Time)

	// Order Service
	orderService := orders.NewService(logger, conf.Orders, orderStore, timeService)

	// Party Service
	partyService, err := parties.NewService(logger, conf.Parties, partyStore)
	if err != nil {
		err = errors.Wrap(err, "failed to create party service")
		return
	}

	// Trade Service
	tradeService := trades.NewService(logger, conf.Trades, tradeStore, nil)

	// TransferResponse Service
	transferResponseService := transfers.NewService(logger, conf.Transfers, transferResponseStore, nil)
	if err != nil {
		err = errors.Wrap(err, "failed to create trade service")
		return
	}

	liquidityService := liquidity.NewService(ctx, logger, conf.Liquidity)

	riskService := risk.NewService(logger, conf.Risk, riskStore, marketStore, marketDataStore)

	nodeService := nodes.NewService(logger, conf.Nodes, nodeStore, epochStore)
	epochService := epochs.NewService(logger, conf.Epochs, epochStore)

	// stub...
	gov, vote := govStub{}, voteStub{}

	chainInfoStore, err := storage.NewChainInfo(logger, st.ChainInfoHome, conf.Storage, cancel)
	if err != nil {
		t.Fatalf("failed to create chain info store: %v", err)
	}

	eventSource, err := broker.NewEventSource(conf.Broker, logger)
	if err != nil {
		t.Fatalf("failed to create event source: %v", err)
	}

	broker, err := broker.New(ctx, logger, conf.Broker, chainInfoStore, eventSource)
	if err != nil {
		err = errors.Wrap(err, "failed to create broker")
		return
	}

	governanceService := governance.NewService(logger, conf.Governance, broker, gov, vote)
	checkpointSvc := checkpoint.NewService(logger, conf.Checkpoint, checkpointStore)

	nplugin := plugins.NewNotary(context.Background())
	notaryService := notary.NewService(logger, conf.Notary, nplugin)

	aplugin := plugins.NewAsset(context.Background())
	assetService := assets.NewService(logger, conf.Assets, aplugin)
	feeService := fee.NewService(logger, conf.Fee, marketStore, marketDataStore)
	eventService := subscribers.NewService(broker)

	deposit := plugins.NewDeposit(ctx)
	withdrawal := plugins.NewWithdrawal(ctx)
	netparams := netparams.NewService(ctx)
	oracleService := oracles.NewService(ctx)
	rewardsService := subscribers.NewRewards(ctx, logger, true)

	delegationStore := storage.NewDelegations(logger, conf.Storage)
	delegationService := delegations.NewService(logger, conf.Delegations, delegationStore)

	stakingService := staking.NewService(ctx, logger)

	sqlStore := sqlstore.SQLStore{}
	sqlBalanceStore := sqlstore.NewBalances(&sqlStore)
	sqlOrderStore := sqlstore.NewOrders(&sqlStore)
	sqlNetworkLimitsStore := sqlstore.NewNetworkLimits(&sqlStore)
	sqlMarketDataStore := sqlstore.NewMarketData(&sqlStore)
	conf.CandlesV2.CandleStore.DefaultCandleIntervals = ""
	sqlCandleStore, err := sqlstore.NewCandles(ctx, &sqlStore, conf.CandlesV2.CandleStore)
	if err != nil {
		t.Fatalf("failed to create candle store: %v", err)
	}
	candlesServiceV2 := candlesv2.NewService(ctx, logger, conf.CandlesV2, sqlCandleStore)

	sqlTradeStore := sqlstore.NewTrades(&sqlStore)
	sqlPositionStore := sqlstore.NewPositions(&sqlStore)
	sqlAssetStore := sqlstore.NewAssets(&sqlStore)
	sqlAccountStore := sqlstore.NewAccounts(&sqlStore)
	sqlRewardsStore := sqlstore.NewRewards(&sqlStore)
	sqlMarketsStore := sqlstore.NewMarkets(&sqlStore)
	sqlDelegationStore := sqlstore.NewDelegations(&sqlStore)
	sqlEpochStore := sqlstore.NewEpochs(&sqlStore)
	sqlDepositStore := sqlstore.NewDeposits(&sqlStore)
	sqlWithdrawalStore := sqlstore.NewWithdrawals(&sqlStore)
	sqlProposalStore := sqlstore.NewProposals(&sqlStore)
	sqlVoteStore := sqlstore.NewVotes(&sqlStore)
	sqlRiskFactorsStore := sqlstore.NewRiskFactors(&sqlStore)
	sqlMarginLevelsStore := sqlstore.NewMarginLevels(&sqlStore)
	sqlNetParamStore := sqlstore.NewNetworkParameters(&sqlStore)
	sqlBlockStore := sqlstore.NewBlocks(&sqlStore)
	sqlCheckpointStore := sqlstore.NewCheckpoints(&sqlStore)
	sqlPartyStore := sqlstore.NewParties(&sqlStore)
	sqlOracleSpecStore := sqlstore.NewOracleSpec(&sqlStore)
	sqlOracleDataStore := sqlstore.NewOracleData(&sqlStore)
	sqlLPDataStore := sqlstore.NewLiquidityProvision(&sqlStore)
	sqlTransferStore := sqlstore.NewTransfers(&sqlStore)

	g := api.NewGRPCServer(
		logger,
		conf.API,
		false,
		mockCoreServiceClient,
		timeService,
		marketService,
		partyService,
		orderService,
		liquidityService,
		tradeService,
		candleService,
		accountService,
		transferResponseService,
		riskService,
		governanceService,
		notaryService,
		assetService,
		feeService,
		eventService,
		oracleService,
		withdrawal,
		deposit,
		marketDepth,
		netparams,
		nodeService,
		epochService,
		delegationService,
		rewardsService,
		stakingService,
		checkpointSvc,
		sqlBalanceStore,
		sqlOrderStore,
		sqlNetworkLimitsStore,
		sqlMarketDataStore,
		sqlTradeStore,
		sqlAssetStore,
		sqlAccountStore,
		sqlRewardsStore,
		sqlMarketsStore,
		sqlDelegationStore,
		sqlEpochStore,
		sqlDepositStore,
		sqlWithdrawalStore,
		sqlProposalStore,
		sqlVoteStore,
		sqlRiskFactorsStore,
		sqlMarginLevelsStore,
		sqlNetParamStore,
		sqlBlockStore,
		sqlCheckpointStore,
		sqlPartyStore,
		candlesServiceV2,
		sqlOracleSpecStore,
		sqlOracleDataStore,
		sqlLPDataStore,
<<<<<<< HEAD
		sqlPositionStore,
=======
		sqlTransferStore,
>>>>>>> fe802b9f
	)
	if g == nil {
		err = fmt.Errorf("failed to create gRPC server")
		return
	}

	tidy = func() {
		mockCtrl.Finish()
		cancel()
		st.Purge()
		cleanupFn()
	}

	lis := bufconn.Listen(connBufSize)
	ctxDialer := func(context.Context, string) (net.Conn, error) { return lis.Dial() }

	if startAndWait {
		// Start the gRPC server, then wait for it to be ready.
		go g.Start(ctx, lis)

		conn, err = grpc.DialContext(ctx, "bufnet", grpc.WithContextDialer(ctxDialer), grpc.WithInsecure())
		if err != nil {
			t.Fatalf("Failed to create connection to gRPC server")
		}

		waitForNode(t, ctx, conn)
	}

	return
}

func TestSubmitTransaction(t *testing.T) {
	ctx, cancel := context.WithTimeout(context.Background(), 5*time.Second)
	defer cancel()

	t.Run("proxy call is successful", func(t *testing.T) {
		tidy, conn, mockTradingServiceClient, err := getTestGRPCServer(t, ctx, 64201, true)
		if err != nil {
			t.Fatalf("Failed to get test gRPC server: %s", err.Error())
		}
		defer tidy()

		req := &vegaprotoapi.SubmitTransactionRequest{
			Type: vegaprotoapi.SubmitTransactionRequest_TYPE_UNSPECIFIED,
			Tx: &commandspb.Transaction{
				InputData: []byte("input data"),
				Signature: &commandspb.Signature{
					Value:   "value",
					Algo:    "algo",
					Version: 1,
				},
			},
		}

		expectedRes := &vegaprotoapi.SubmitTransactionResponse{Success: true}

		vegaReq := &vegaprotoapi.SubmitTransactionRequest{
			Type: vegaprotoapi.SubmitTransactionRequest_TYPE_UNSPECIFIED,
			Tx: &commandspb.Transaction{
				InputData: []byte("input data"),
				Signature: &commandspb.Signature{
					Value:   "value",
					Algo:    "algo",
					Version: 1,
				},
			},
		}

		mockTradingServiceClient.EXPECT().
			SubmitTransaction(gomock.Any(), vgtesting.ProtosEq(vegaReq)).
			Return(&vegaprotoapi.SubmitTransactionResponse{Success: true}, nil).Times(1)

		proxyClient := vegaprotoapi.NewCoreServiceClient(conn)
		assert.NotNil(t, proxyClient)

		actualResp, err := proxyClient.SubmitTransaction(ctx, req)
		assert.NoError(t, err)
		vgtesting.AssertProtoEqual(t, expectedRes, actualResp)
	})

	t.Run("proxy propagates an error", func(t *testing.T) {
		ctx, cancel := context.WithTimeout(context.Background(), 5*time.Second)
		defer cancel()

		tidy, conn, mockTradingServiceClient, err := getTestGRPCServer(t, ctx, 64201, true)
		if err != nil {
			t.Fatalf("Failed to get test gRPC server: %s", err.Error())
		}
		defer tidy()

		req := &vegaprotoapi.SubmitTransactionRequest{
			Type: vegaprotoapi.SubmitTransactionRequest_TYPE_COMMIT,
			Tx: &commandspb.Transaction{
				InputData: []byte("input data"),
				Signature: &commandspb.Signature{
					Value:   "value",
					Algo:    "algo",
					Version: 1,
				},
			},
		}

		vegaReq := &vegaprotoapi.SubmitTransactionRequest{
			Type: vegaprotoapi.SubmitTransactionRequest_TYPE_COMMIT,
			Tx: &commandspb.Transaction{
				InputData: []byte("input data"),
				Signature: &commandspb.Signature{
					Value:   "value",
					Algo:    "algo",
					Version: 1,
				},
			},
		}

		mockTradingServiceClient.EXPECT().
			SubmitTransaction(gomock.Any(), vgtesting.ProtosEq(vegaReq)).
			Return(nil, errors.New("Critical error"))

		proxyClient := vegaprotoapi.NewCoreServiceClient(conn)
		assert.NotNil(t, proxyClient)

		actualResp, err := proxyClient.SubmitTransaction(ctx, req)
		assert.Error(t, err)
		assert.Nil(t, actualResp)
		assert.Contains(t, err.Error(), "Critical error")
	})
}

func TestSubmitRawTransaction(t *testing.T) {
	ctx, cancel := context.WithTimeout(context.Background(), 5*time.Second)
	defer cancel()

	t.Run("proxy call is successful", func(t *testing.T) {
		tidy, conn, mockTradingServiceClient, err := getTestGRPCServer(t, ctx, 64201, true)
		if err != nil {
			t.Fatalf("Failed to get test gRPC server: %s", err.Error())
		}
		defer tidy()

		tx := &commandspb.Transaction{
			InputData: []byte("input data"),
			Signature: &commandspb.Signature{
				Value:   "value",
				Algo:    "algo",
				Version: 1,
			},
		}

		bs, err := proto.Marshal(tx)
		assert.NoError(t, err)

		req := &vegaprotoapi.SubmitRawTransactionRequest{
			Type: vegaprotoapi.SubmitRawTransactionRequest_TYPE_UNSPECIFIED,
			Tx:   bs,
		}

		expectedRes := &vegaprotoapi.SubmitRawTransactionResponse{Success: true}

		vegaReq := &vegaprotoapi.SubmitRawTransactionRequest{
			Type: vegaprotoapi.SubmitRawTransactionRequest_TYPE_UNSPECIFIED,
			Tx:   bs,
		}

		mockTradingServiceClient.EXPECT().
			SubmitRawTransaction(gomock.Any(), vgtesting.ProtosEq(vegaReq)).
			Return(&vegaprotoapi.SubmitRawTransactionResponse{Success: true}, nil).Times(1)

		proxyClient := vegaprotoapi.NewCoreServiceClient(conn)
		assert.NotNil(t, proxyClient)

		actualResp, err := proxyClient.SubmitRawTransaction(ctx, req)
		assert.NoError(t, err)
		vgtesting.AssertProtoEqual(t, expectedRes, actualResp)
	})

	t.Run("proxy propagates an error", func(t *testing.T) {
		ctx, cancel := context.WithTimeout(context.Background(), 5*time.Second)
		defer cancel()

		tidy, conn, mockTradingServiceClient, err := getTestGRPCServer(t, ctx, 64201, true)
		if err != nil {
			t.Fatalf("Failed to get test gRPC server: %s", err.Error())
		}
		defer tidy()
		tx := &commandspb.Transaction{
			InputData: []byte("input data"),
			Signature: &commandspb.Signature{
				Value:   "value",
				Algo:    "algo",
				Version: 1,
			},
		}

		bs, err := proto.Marshal(tx)
		assert.NoError(t, err)

		req := &vegaprotoapi.SubmitRawTransactionRequest{
			Type: vegaprotoapi.SubmitRawTransactionRequest_TYPE_COMMIT,
			Tx:   bs,
		}

		vegaReq := &vegaprotoapi.SubmitRawTransactionRequest{
			Type: vegaprotoapi.SubmitRawTransactionRequest_TYPE_COMMIT,
			Tx:   bs,
		}

		mockTradingServiceClient.EXPECT().
			SubmitRawTransaction(gomock.Any(), vgtesting.ProtosEq(vegaReq)).
			Return(nil, errors.New("Critical error"))

		proxyClient := vegaprotoapi.NewCoreServiceClient(conn)
		assert.NotNil(t, proxyClient)

		actualResp, err := proxyClient.SubmitRawTransaction(ctx, req)
		assert.Error(t, err)
		assert.Nil(t, actualResp)
		assert.Contains(t, err.Error(), "Critical error")
	})
}

func TestLastBlockHeight(t *testing.T) {
	ctx, cancel := context.WithTimeout(context.Background(), 5*time.Second)
	defer cancel()

	t.Run("proxy call is successful", func(t *testing.T) {
		tidy, conn, mockTradingServiceClient, err := getTestGRPCServer(t, ctx, 64201, true)
		if err != nil {
			t.Fatalf("Failed to get test gRPC server: %s", err.Error())
		}
		defer tidy()

		req := &vegaprotoapi.LastBlockHeightRequest{}
		expectedRes := &vegaprotoapi.LastBlockHeightResponse{Height: 20}

		vegaReq := &vegaprotoapi.LastBlockHeightRequest{}

		mockTradingServiceClient.EXPECT().
			LastBlockHeight(gomock.Any(), vgtesting.ProtosEq(vegaReq)).
			Return(&vegaprotoapi.LastBlockHeightResponse{Height: 20}, nil).Times(1)

		proxyClient := vegaprotoapi.NewCoreServiceClient(conn)
		assert.NotNil(t, proxyClient)

		actualResp, err := proxyClient.LastBlockHeight(ctx, req)
		assert.NoError(t, err)
		vgtesting.AssertProtoEqual(t, expectedRes, actualResp)
	})

	t.Run("proxy propagates an error", func(t *testing.T) {
		tidy, conn, mockTradingServiceClient, err := getTestGRPCServer(t, ctx, 64201, true)
		if err != nil {
			t.Fatalf("Failed to get test gRPC server: %s", err.Error())
		}
		defer tidy()

		req := &vegaprotoapi.LastBlockHeightRequest{}
		vegaReq := &vegaprotoapi.LastBlockHeightRequest{}

		mockTradingServiceClient.EXPECT().
			LastBlockHeight(gomock.Any(), vgtesting.ProtosEq(vegaReq)).
			Return(nil, fmt.Errorf("Critical error")).Times(1)

		proxyClient := vegaprotoapi.NewCoreServiceClient(conn)
		assert.NotNil(t, proxyClient)

		actualResp, err := proxyClient.LastBlockHeight(ctx, req)
		assert.Error(t, err)
		assert.Nil(t, actualResp)
		assert.Contains(t, err.Error(), "Critical error")
	})
}<|MERGE_RESOLUTION|>--- conflicted
+++ resolved
@@ -363,11 +363,8 @@
 		sqlOracleSpecStore,
 		sqlOracleDataStore,
 		sqlLPDataStore,
-<<<<<<< HEAD
 		sqlPositionStore,
-=======
 		sqlTransferStore,
->>>>>>> fe802b9f
 	)
 	if g == nil {
 		err = fmt.Errorf("failed to create gRPC server")
