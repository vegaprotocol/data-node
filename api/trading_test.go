--- conflicted
+++ resolved
@@ -283,13 +283,10 @@
 	sqlDelegationStore := sqlstore.NewDelegations(&sqlStore)
 	sqlEpochStore := sqlstore.NewEpochs(&sqlStore)
 	sqlDepositStore := sqlstore.NewDeposits(&sqlStore)
-<<<<<<< HEAD
+	sqlProposalStore := sqlstore.NewProposals(&sqlStore)
+	sqlVoteStore := sqlstore.NewVotes(&sqlStore)
 	sqlRiskFactorsStore := sqlstore.NewRiskFactors(&sqlStore)
 	sqlMarginLevelsStore := sqlstore.NewMarginLevels(&sqlStore)
-=======
-	sqlProposalStore := sqlstore.NewProposals(&sqlStore)
-	sqlVoteStore := sqlstore.NewVotes(&sqlStore)
->>>>>>> 59536515
 
 	g := api.NewGRPCServer(
 		logger,
@@ -334,13 +331,10 @@
 		sqlDelegationStore,
 		sqlEpochStore,
 		sqlDepositStore,
-<<<<<<< HEAD
+		sqlProposalStore,
+		sqlVoteStore,
 		sqlRiskFactorsStore,
 		sqlMarginLevelsStore,
-=======
-		sqlProposalStore,
-		sqlVoteStore,
->>>>>>> 59536515
 	)
 	if g == nil {
 		err = fmt.Errorf("failed to create gRPC server")
