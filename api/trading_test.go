package api_test

import (
	"context"
	"fmt"
	"net"
	"testing"
	"time"

	"code.vegaprotocol.io/data-node/candlesv2"

	"code.vegaprotocol.io/data-node/accounts"
	"code.vegaprotocol.io/data-node/api"
	"code.vegaprotocol.io/data-node/api/mocks"
	"code.vegaprotocol.io/data-node/assets"
	"code.vegaprotocol.io/data-node/broker"
	"code.vegaprotocol.io/data-node/candles"
	"code.vegaprotocol.io/data-node/checkpoint"
	"code.vegaprotocol.io/data-node/config"
	"code.vegaprotocol.io/data-node/delegations"
	"code.vegaprotocol.io/data-node/epochs"
	"code.vegaprotocol.io/data-node/fee"
	"code.vegaprotocol.io/data-node/governance"
	vgtesting "code.vegaprotocol.io/data-node/libs/testing"
	"code.vegaprotocol.io/data-node/liquidity"
	"code.vegaprotocol.io/data-node/logging"
	"code.vegaprotocol.io/data-node/markets"
	"code.vegaprotocol.io/data-node/netparams"
	"code.vegaprotocol.io/data-node/nodes"
	"code.vegaprotocol.io/data-node/notary"
	"code.vegaprotocol.io/data-node/oracles"
	"code.vegaprotocol.io/data-node/orders"
	"code.vegaprotocol.io/data-node/parties"
	"code.vegaprotocol.io/data-node/plugins"
	"code.vegaprotocol.io/data-node/risk"
	"code.vegaprotocol.io/data-node/sqlstore"
	"code.vegaprotocol.io/data-node/staking"
	"code.vegaprotocol.io/data-node/storage"
	"code.vegaprotocol.io/data-node/subscribers"
	"code.vegaprotocol.io/data-node/trades"
	"code.vegaprotocol.io/data-node/transfers"
	"code.vegaprotocol.io/data-node/vegatime"
	"github.com/golang/protobuf/proto"
	"github.com/stretchr/testify/require"

	protoapi "code.vegaprotocol.io/protos/data-node/api/v1"
	types "code.vegaprotocol.io/protos/vega"
	vegaprotoapi "code.vegaprotocol.io/protos/vega/api/v1"
	commandspb "code.vegaprotocol.io/protos/vega/commands/v1"

	"github.com/golang/mock/gomock"
	"github.com/pkg/errors"
	"github.com/stretchr/testify/assert"
	"google.golang.org/grpc"
	"google.golang.org/grpc/test/bufconn"
)

const connBufSize = 1024 * 1024

type GRPCServer interface {
	Start()
	Stop()
}

type govStub struct{}

type voteStub struct{}

func (g govStub) Filter(_ bool, filters ...subscribers.ProposalFilter) []*types.GovernanceData {
	return nil
}

func (v voteStub) Filter(filters ...subscribers.VoteFilter) []*types.Vote {
	return nil
}

func waitForNode(t *testing.T, ctx context.Context, conn *grpc.ClientConn) {
	const maxSleep = 2000 // milliseconds

	c := protoapi.NewTradingDataServiceClient(conn)

	sleepTime := 10 // milliseconds
	for sleepTime < maxSleep {
		_, err := c.GetProposals(ctx, &protoapi.GetProposalsRequest{})
		if err == nil {
			return
		}

		fmt.Println(err)

		fmt.Printf("Sleeping for %d milliseconds\n", sleepTime)
		time.Sleep(time.Duration(sleepTime) * time.Millisecond)
		sleepTime *= 2
	}
	if sleepTime >= maxSleep {
		t.Fatalf("Gave up waiting for gRPC server to respond properly.")
	}
}

func getTestGRPCServer(
	t *testing.T,
	ctx context.Context,
	port int,
	startAndWait bool,
) (
	tidy func(),
	conn *grpc.ClientConn,
	mockCoreServiceClient *mocks.MockCoreServiceClient,
	err error,
) {
	vegaPaths, cleanupFn := vgtesting.NewVegaPaths()

	st, err := storage.InitialiseStorage(vegaPaths)
	require.NoError(t, err)

	conf := config.NewDefaultConfig()
	conf.API.IP = "127.0.0.1"
	conf.API.Port = port

	logger := logging.NewTestLogger()

	// Mock BlockchainClient
	mockCtrl := gomock.NewController(t)

	mockCoreServiceClient = mocks.NewMockCoreServiceClient(mockCtrl)

	ctx, cancel := context.WithCancel(ctx)

	// Account Store
	accountStore, err := storage.NewAccounts(logger, st.AccountsHome, conf.Storage, cancel)
	if err != nil {
		err = errors.Wrap(err, "failed to create account store")
		return
	}

	// Candle Store
	candleStore, err := storage.NewCandles(logger, st.CandlesHome, conf.Storage, cancel)
	if err != nil {
		err = errors.Wrap(err, "failed to create candle store")
		return
	}

	// Market Store
	marketStore, err := storage.NewMarkets(logger, st.MarketsHome, conf.Storage, cancel)
	if err != nil {
		err = errors.Wrap(err, "failed to create market store")
		return
	}

	// Order Store
	orderStore, err := storage.NewOrders(logger, st.OrdersHome, conf.Storage, cancel)
	if err != nil {
		err = errors.Wrap(err, "failed to create order store")
		return
	}

	// Party Store
	partyStore, err := storage.NewParties(conf.Storage)
	if err != nil {
		err = errors.Wrap(err, "failed to create party store")
		return
	}

	// Risk Store
	riskStore := storage.NewRisks(logger, conf.Storage)

	transferResponseStore, err := storage.NewTransferResponses(logger, conf.Storage)
	if err != nil {
		err = errors.Wrap(err, "failed to create risk store")
		return
	}

	// Trade Store
	tradeStore, err := storage.NewTrades(logger, st.TradesHome, conf.Storage, cancel)
	if err != nil {
		err = errors.Wrap(err, "failed to create trade store")
		return
	}

	nodeStore := storage.NewNode(logger, conf.Storage)
	epochStore := storage.NewEpoch(logger, nodeStore, conf.Storage)

	// checkpoint storage
	checkpointStore, err := storage.NewCheckpoints(logger, st.CheckpointsHome, conf.Storage, cancel)
	if err != nil {
		err = fmt.Errorf("failed to create checkpoint store: %w", err)
		return
	}

	// Account Service
	accountService := accounts.NewService(logger, conf.Accounts, accountStore)

	// Candle Service
	candleService := candles.NewService(logger, conf.Candles, candleStore)
	marketDataStore := storage.NewMarketData(logger, conf.Storage)

	marketDepth := subscribers.NewMarketDepthBuilder(ctx, logger, true)
	if marketDepth == nil {
		return
	}

	// Market Service
	marketService := markets.NewService(logger, conf.Markets, marketStore, orderStore, marketDataStore, marketDepth)
	// Time Service (required for Order Service)
	timeService := vegatime.New(conf.Time)

	// Order Service
	orderService := orders.NewService(logger, conf.Orders, orderStore, timeService)

	// Party Service
	partyService, err := parties.NewService(logger, conf.Parties, partyStore)
	if err != nil {
		err = errors.Wrap(err, "failed to create party service")
		return
	}

	// Trade Service
	tradeService := trades.NewService(logger, conf.Trades, tradeStore, nil)

	// TransferResponse Service
	transferResponseService := transfers.NewService(logger, conf.Transfers, transferResponseStore, nil)
	if err != nil {
		err = errors.Wrap(err, "failed to create trade service")
		return
	}

	liquidityService := liquidity.NewService(ctx, logger, conf.Liquidity)

	riskService := risk.NewService(logger, conf.Risk, riskStore, marketStore, marketDataStore)

	nodeService := nodes.NewService(logger, conf.Nodes, nodeStore, epochStore)
	epochService := epochs.NewService(logger, conf.Epochs, epochStore)

	// stub...
	gov, vote := govStub{}, voteStub{}

	chainInfoStore, err := storage.NewChainInfo(logger, st.ChainInfoHome, conf.Storage, cancel)
	if err != nil {
		t.Fatalf("failed to create chain info store: %v", err)
	}

	eventSource, err := broker.NewEventSource(conf.Broker, logger)
	if err != nil {
		t.Fatalf("failed to create event source: %v", err)
	}

	broker, err := broker.New(ctx, logger, conf.Broker, chainInfoStore, eventSource)
	if err != nil {
		err = errors.Wrap(err, "failed to create broker")
		return
	}

	governanceService := governance.NewService(logger, conf.Governance, broker, gov, vote)
	checkpointSvc := checkpoint.NewService(logger, conf.Checkpoint, checkpointStore)

	nplugin := plugins.NewNotary(context.Background())
	notaryService := notary.NewService(logger, conf.Notary, nplugin)

	aplugin := plugins.NewAsset(context.Background())
	assetService := assets.NewService(logger, conf.Assets, aplugin)
	feeService := fee.NewService(logger, conf.Fee, marketStore, marketDataStore)
	eventService := subscribers.NewService(broker)

	deposit := plugins.NewDeposit(ctx)
	withdrawal := plugins.NewWithdrawal(ctx)
	netparams := netparams.NewService(ctx)
	oracleService := oracles.NewService(ctx)
	rewardsService := subscribers.NewRewards(ctx, logger, true)

	delegationStore := storage.NewDelegations(logger, conf.Storage)
	delegationService := delegations.NewService(logger, conf.Delegations, delegationStore)

	stakingService := staking.NewService(ctx, logger)

	sqlStore := sqlstore.SQLStore{}
	sqlBalanceStore := sqlstore.NewBalances(&sqlStore)
	sqlOrderStore := sqlstore.NewOrders(&sqlStore)
	sqlNetworkLimitsStore := sqlstore.NewNetworkLimits(&sqlStore)
	sqlMarketDataStore := sqlstore.NewMarketData(&sqlStore)
	conf.CandlesV2.CandleStore.DefaultCandleIntervals = ""
	sqlCandleStore, err := sqlstore.NewCandles(ctx, &sqlStore, conf.CandlesV2.CandleStore)
	if err != nil {
		t.Fatalf("failed to create candle store: %v", err)
	}
	candlesServiceV2 := candlesv2.NewService(ctx, logger, conf.CandlesV2, sqlCandleStore)

	sqlTradeStore := sqlstore.NewTrades(&sqlStore)
	sqlAssetStore := sqlstore.NewAssets(&sqlStore)
	sqlAccountStore := sqlstore.NewAccounts(&sqlStore)
	sqlRewardsStore := sqlstore.NewRewards(&sqlStore)
	sqlMarketsStore := sqlstore.NewMarkets(&sqlStore)
	sqlDelegationStore := sqlstore.NewDelegations(&sqlStore)
	sqlEpochStore := sqlstore.NewEpochs(&sqlStore)
	sqlDepositStore := sqlstore.NewDeposits(&sqlStore)
	sqlWithdrawalStore := sqlstore.NewWithdrawals(&sqlStore)
	sqlProposalStore := sqlstore.NewProposals(&sqlStore)
	sqlVoteStore := sqlstore.NewVotes(&sqlStore)
	sqlRiskFactorsStore := sqlstore.NewRiskFactors(&sqlStore)
	sqlMarginLevelsStore := sqlstore.NewMarginLevels(&sqlStore)
	sqlNetParamStore := sqlstore.NewNetworkParameters(&sqlStore)
	sqlBlockStore := sqlstore.NewBlocks(&sqlStore)
	sqlCheckpointStore := sqlstore.NewCheckpoints(&sqlStore)
	sqlOracleSpecStore := sqlstore.NewOracleSpec(&sqlStore)
	sqlOracleDataStore := sqlstore.NewOracleData(&sqlStore)

	g := api.NewGRPCServer(
		logger,
		conf.API,
		false,
		mockCoreServiceClient,
		timeService,
		marketService,
		partyService,
		orderService,
		liquidityService,
		tradeService,
		candleService,
		accountService,
		transferResponseService,
		riskService,
		governanceService,
		notaryService,
		assetService,
		feeService,
		eventService,
		oracleService,
		withdrawal,
		deposit,
		marketDepth,
		netparams,
		nodeService,
		epochService,
		delegationService,
		rewardsService,
		stakingService,
		checkpointSvc,
		sqlBalanceStore,
		sqlOrderStore,
		sqlNetworkLimitsStore,
		sqlMarketDataStore,
		sqlTradeStore,
		sqlAssetStore,
		sqlAccountStore,
		sqlRewardsStore,
		sqlMarketsStore,
		sqlDelegationStore,
		sqlEpochStore,
		sqlDepositStore,
		sqlWithdrawalStore,
		sqlProposalStore,
		sqlVoteStore,
		sqlRiskFactorsStore,
		sqlMarginLevelsStore,
		sqlNetParamStore,
		sqlBlockStore,
		sqlCheckpointStore,
<<<<<<< HEAD
		sqlOracleSpecStore,
		sqlOracleDataStore,
=======
		candlesServiceV2,
>>>>>>> 39df2633
	)
	if g == nil {
		err = fmt.Errorf("failed to create gRPC server")
		return
	}

	tidy = func() {
		mockCtrl.Finish()
		cancel()
		st.Purge()
		cleanupFn()
	}

	lis := bufconn.Listen(connBufSize)
	ctxDialer := func(context.Context, string) (net.Conn, error) { return lis.Dial() }

	if startAndWait {
		// Start the gRPC server, then wait for it to be ready.
		go g.Start(ctx, lis)

		conn, err = grpc.DialContext(ctx, "bufnet", grpc.WithContextDialer(ctxDialer), grpc.WithInsecure())
		if err != nil {
			t.Fatalf("Failed to create connection to gRPC server")
		}

		waitForNode(t, ctx, conn)
	}

	return
}

func TestSubmitTransaction(t *testing.T) {
	ctx, cancel := context.WithTimeout(context.Background(), 5*time.Second)
	defer cancel()

	t.Run("proxy call is successful", func(t *testing.T) {
		tidy, conn, mockTradingServiceClient, err := getTestGRPCServer(t, ctx, 64201, true)
		if err != nil {
			t.Fatalf("Failed to get test gRPC server: %s", err.Error())
		}
		defer tidy()

		req := &vegaprotoapi.SubmitTransactionRequest{
			Type: vegaprotoapi.SubmitTransactionRequest_TYPE_UNSPECIFIED,
			Tx: &commandspb.Transaction{
				InputData: []byte("input data"),
				Signature: &commandspb.Signature{
					Value:   "value",
					Algo:    "algo",
					Version: 1,
				},
			},
		}

		expectedRes := &vegaprotoapi.SubmitTransactionResponse{Success: true}

		vegaReq := &vegaprotoapi.SubmitTransactionRequest{
			Type: vegaprotoapi.SubmitTransactionRequest_TYPE_UNSPECIFIED,
			Tx: &commandspb.Transaction{
				InputData: []byte("input data"),
				Signature: &commandspb.Signature{
					Value:   "value",
					Algo:    "algo",
					Version: 1,
				},
			},
		}

		mockTradingServiceClient.EXPECT().
			SubmitTransaction(gomock.Any(), vgtesting.ProtosEq(vegaReq)).
			Return(&vegaprotoapi.SubmitTransactionResponse{Success: true}, nil).Times(1)

		proxyClient := vegaprotoapi.NewCoreServiceClient(conn)
		assert.NotNil(t, proxyClient)

		actualResp, err := proxyClient.SubmitTransaction(ctx, req)
		assert.NoError(t, err)
		vgtesting.AssertProtoEqual(t, expectedRes, actualResp)
	})

	t.Run("proxy propagates an error", func(t *testing.T) {
		ctx, cancel := context.WithTimeout(context.Background(), 5*time.Second)
		defer cancel()

		tidy, conn, mockTradingServiceClient, err := getTestGRPCServer(t, ctx, 64201, true)
		if err != nil {
			t.Fatalf("Failed to get test gRPC server: %s", err.Error())
		}
		defer tidy()

		req := &vegaprotoapi.SubmitTransactionRequest{
			Type: vegaprotoapi.SubmitTransactionRequest_TYPE_COMMIT,
			Tx: &commandspb.Transaction{
				InputData: []byte("input data"),
				Signature: &commandspb.Signature{
					Value:   "value",
					Algo:    "algo",
					Version: 1,
				},
			},
		}

		vegaReq := &vegaprotoapi.SubmitTransactionRequest{
			Type: vegaprotoapi.SubmitTransactionRequest_TYPE_COMMIT,
			Tx: &commandspb.Transaction{
				InputData: []byte("input data"),
				Signature: &commandspb.Signature{
					Value:   "value",
					Algo:    "algo",
					Version: 1,
				},
			},
		}

		mockTradingServiceClient.EXPECT().
			SubmitTransaction(gomock.Any(), vgtesting.ProtosEq(vegaReq)).
			Return(nil, errors.New("Critical error"))

		proxyClient := vegaprotoapi.NewCoreServiceClient(conn)
		assert.NotNil(t, proxyClient)

		actualResp, err := proxyClient.SubmitTransaction(ctx, req)
		assert.Error(t, err)
		assert.Nil(t, actualResp)
		assert.Contains(t, err.Error(), "Critical error")
	})
}

func TestSubmitRawTransaction(t *testing.T) {
	ctx, cancel := context.WithTimeout(context.Background(), 5*time.Second)
	defer cancel()

	t.Run("proxy call is successful", func(t *testing.T) {
		tidy, conn, mockTradingServiceClient, err := getTestGRPCServer(t, ctx, 64201, true)
		if err != nil {
			t.Fatalf("Failed to get test gRPC server: %s", err.Error())
		}
		defer tidy()

		tx := &commandspb.Transaction{
			InputData: []byte("input data"),
			Signature: &commandspb.Signature{
				Value:   "value",
				Algo:    "algo",
				Version: 1,
			},
		}

		bs, err := proto.Marshal(tx)
		assert.NoError(t, err)

		req := &vegaprotoapi.SubmitRawTransactionRequest{
			Type: vegaprotoapi.SubmitRawTransactionRequest_TYPE_UNSPECIFIED,
			Tx:   bs,
		}

		expectedRes := &vegaprotoapi.SubmitRawTransactionResponse{Success: true}

		vegaReq := &vegaprotoapi.SubmitRawTransactionRequest{
			Type: vegaprotoapi.SubmitRawTransactionRequest_TYPE_UNSPECIFIED,
			Tx:   bs,
		}

		mockTradingServiceClient.EXPECT().
			SubmitRawTransaction(gomock.Any(), vgtesting.ProtosEq(vegaReq)).
			Return(&vegaprotoapi.SubmitRawTransactionResponse{Success: true}, nil).Times(1)

		proxyClient := vegaprotoapi.NewCoreServiceClient(conn)
		assert.NotNil(t, proxyClient)

		actualResp, err := proxyClient.SubmitRawTransaction(ctx, req)
		assert.NoError(t, err)
		vgtesting.AssertProtoEqual(t, expectedRes, actualResp)
	})

	t.Run("proxy propagates an error", func(t *testing.T) {
		ctx, cancel := context.WithTimeout(context.Background(), 5*time.Second)
		defer cancel()

		tidy, conn, mockTradingServiceClient, err := getTestGRPCServer(t, ctx, 64201, true)
		if err != nil {
			t.Fatalf("Failed to get test gRPC server: %s", err.Error())
		}
		defer tidy()
		tx := &commandspb.Transaction{
			InputData: []byte("input data"),
			Signature: &commandspb.Signature{
				Value:   "value",
				Algo:    "algo",
				Version: 1,
			},
		}

		bs, err := proto.Marshal(tx)
		assert.NoError(t, err)

		req := &vegaprotoapi.SubmitRawTransactionRequest{
			Type: vegaprotoapi.SubmitRawTransactionRequest_TYPE_COMMIT,
			Tx:   bs,
		}

		vegaReq := &vegaprotoapi.SubmitRawTransactionRequest{
			Type: vegaprotoapi.SubmitRawTransactionRequest_TYPE_COMMIT,
			Tx:   bs,
		}

		mockTradingServiceClient.EXPECT().
			SubmitRawTransaction(gomock.Any(), vgtesting.ProtosEq(vegaReq)).
			Return(nil, errors.New("Critical error"))

		proxyClient := vegaprotoapi.NewCoreServiceClient(conn)
		assert.NotNil(t, proxyClient)

		actualResp, err := proxyClient.SubmitRawTransaction(ctx, req)
		assert.Error(t, err)
		assert.Nil(t, actualResp)
		assert.Contains(t, err.Error(), "Critical error")
	})
}

func TestLastBlockHeight(t *testing.T) {
	ctx, cancel := context.WithTimeout(context.Background(), 5*time.Second)
	defer cancel()

	t.Run("proxy call is successful", func(t *testing.T) {
		tidy, conn, mockTradingServiceClient, err := getTestGRPCServer(t, ctx, 64201, true)
		if err != nil {
			t.Fatalf("Failed to get test gRPC server: %s", err.Error())
		}
		defer tidy()

		req := &vegaprotoapi.LastBlockHeightRequest{}
		expectedRes := &vegaprotoapi.LastBlockHeightResponse{Height: 20}

		vegaReq := &vegaprotoapi.LastBlockHeightRequest{}

		mockTradingServiceClient.EXPECT().
			LastBlockHeight(gomock.Any(), vgtesting.ProtosEq(vegaReq)).
			Return(&vegaprotoapi.LastBlockHeightResponse{Height: 20}, nil).Times(1)

		proxyClient := vegaprotoapi.NewCoreServiceClient(conn)
		assert.NotNil(t, proxyClient)

		actualResp, err := proxyClient.LastBlockHeight(ctx, req)
		assert.NoError(t, err)
		vgtesting.AssertProtoEqual(t, expectedRes, actualResp)
	})

	t.Run("proxy propagates an error", func(t *testing.T) {
		tidy, conn, mockTradingServiceClient, err := getTestGRPCServer(t, ctx, 64201, true)
		if err != nil {
			t.Fatalf("Failed to get test gRPC server: %s", err.Error())
		}
		defer tidy()

		req := &vegaprotoapi.LastBlockHeightRequest{}
		vegaReq := &vegaprotoapi.LastBlockHeightRequest{}

		mockTradingServiceClient.EXPECT().
			LastBlockHeight(gomock.Any(), vgtesting.ProtosEq(vegaReq)).
			Return(nil, fmt.Errorf("Critical error")).Times(1)

		proxyClient := vegaprotoapi.NewCoreServiceClient(conn)
		assert.NotNil(t, proxyClient)

		actualResp, err := proxyClient.LastBlockHeight(ctx, req)
		assert.Error(t, err)
		assert.Nil(t, actualResp)
		assert.Contains(t, err.Error(), "Critical error")
	})
}<|MERGE_RESOLUTION|>--- conflicted
+++ resolved
@@ -354,12 +354,9 @@
 		sqlNetParamStore,
 		sqlBlockStore,
 		sqlCheckpointStore,
-<<<<<<< HEAD
+		candlesServiceV2,
 		sqlOracleSpecStore,
 		sqlOracleDataStore,
-=======
-		candlesServiceV2,
->>>>>>> 39df2633
 	)
 	if g == nil {
 		err = fmt.Errorf("failed to create gRPC server")
