--- conflicted
+++ resolved
@@ -280,12 +280,9 @@
 	sqlAccountStore := sqlstore.NewAccounts(&sqlStore)
 	sqlRewardsStore := sqlstore.NewRewards(&sqlStore)
 	sqlMarketsStore := sqlstore.NewMarkets(&sqlStore)
-<<<<<<< HEAD
-	sqlDepositStore := sqlstore.NewDeposits(&sqlStore)
-=======
 	sqlDelegationStore := sqlstore.NewDelegations(&sqlStore)
 	sqlEpochStore := sqlstore.NewEpochs(&sqlStore)
->>>>>>> febb90f8
+	sqlDepositStore := sqlstore.NewDeposits(&sqlStore)
 
 	g := api.NewGRPCServer(
 		logger,
@@ -327,12 +324,9 @@
 		sqlAccountStore,
 		sqlRewardsStore,
 		sqlMarketsStore,
-<<<<<<< HEAD
-		sqlDepositStore,
-=======
 		sqlDelegationStore,
 		sqlEpochStore,
->>>>>>> febb90f8
+		sqlDepositStore,
 	)
 	if g == nil {
 		err = fmt.Errorf("failed to create gRPC server")
