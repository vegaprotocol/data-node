package api

import (
	"context"
	"fmt"
	"net"
	"net/http"
	"strconv"
	"time"

	"code.vegaprotocol.io/data-node/accounts"
	"code.vegaprotocol.io/data-node/assets"
	"code.vegaprotocol.io/data-node/candles"
	"code.vegaprotocol.io/data-node/checkpoint"
	"code.vegaprotocol.io/data-node/contextutil"
	"code.vegaprotocol.io/data-node/delegations"
	"code.vegaprotocol.io/data-node/epochs"
	"code.vegaprotocol.io/data-node/fee"
	"code.vegaprotocol.io/data-node/governance"
	"code.vegaprotocol.io/data-node/liquidity"
	"code.vegaprotocol.io/data-node/logging"
	"code.vegaprotocol.io/data-node/netparams"
	"code.vegaprotocol.io/data-node/nodes"
	"code.vegaprotocol.io/data-node/notary"
	"code.vegaprotocol.io/data-node/oracles"
	"code.vegaprotocol.io/data-node/orders"
	"code.vegaprotocol.io/data-node/parties"
	"code.vegaprotocol.io/data-node/plugins"
	"code.vegaprotocol.io/data-node/risk"
	"code.vegaprotocol.io/data-node/sqlstore"
	"code.vegaprotocol.io/data-node/staking"
	"code.vegaprotocol.io/data-node/subscribers"
	"code.vegaprotocol.io/data-node/trades"
	"code.vegaprotocol.io/data-node/transfers"
	"code.vegaprotocol.io/data-node/vegatime"
	"github.com/fullstorydev/grpcui/standalone"
	"golang.org/x/sync/errgroup"

	protoapi "code.vegaprotocol.io/protos/data-node/api/v1"
	protoapi2 "code.vegaprotocol.io/protos/data-node/api/v2"
	vegaprotoapi "code.vegaprotocol.io/protos/vega/api/v1"

	"google.golang.org/grpc"
	"google.golang.org/grpc/metadata"
	"google.golang.org/grpc/peer"
	"google.golang.org/grpc/reflection"
)

// GRPCServer represent the grpc api provided by the vega node
type GRPCServer struct {
	Config
	useSQLStores          bool
	log                   *logging.Logger
	srv                   *grpc.Server
	vegaCoreServiceClient CoreServiceClient

	accountsService         *accounts.Svc
	candleService           *candles.Svc
	marketService           MarketService
	orderService            *orders.Svc
	liquidityService        *liquidity.Svc
	partyService            *parties.Svc
	timeService             *vegatime.Svc
	tradeService            *trades.Svc
	transferResponseService *transfers.Svc
	riskService             *risk.Svc
	governanceService       *governance.Svc
	notaryService           *notary.Svc
	assetService            *assets.Svc
	feeService              *fee.Svc
	eventService            *subscribers.Service
	withdrawalService       *plugins.Withdrawal
	depositService          *plugins.Deposit
	netParamsService        *netparams.Service
	oracleService           *oracles.Service
	stakingService          *staking.Service
	coreProxySvc            *coreProxyService
	tradingDataService      protoapi.TradingDataServiceServer
	nodeService             *nodes.Service
	epochService            *epochs.Service
	delegationService       *delegations.Service
	rewardsService          *subscribers.RewardCounters
	checkpointSvc           *checkpoint.Svc

	marketDepthService *subscribers.MarketDepthBuilder

	balanceStore       *sqlstore.Balances
	orderStore         *sqlstore.Orders
	candleStore        *sqlstore.Candles
	networkLimitsStore *sqlstore.NetworkLimits
	marketDataStore    *sqlstore.MarketData
	tradeStore         *sqlstore.Trades
	assetStore         *sqlstore.Assets
	accountStore       *sqlstore.Accounts

	eventObserver *eventObserver

	// used in order to gracefully close streams
	ctx   context.Context
	cfunc context.CancelFunc
}

// NewGRPCServer create a new instance of the GPRC api for the vega node
func NewGRPCServer(
	log *logging.Logger,
	config Config,
	useSQLStores bool,
	coreServiceClient CoreServiceClient,
	timeService *vegatime.Svc,
	marketService MarketService,
	partyService *parties.Svc,
	orderService *orders.Svc,
	liquidityService *liquidity.Svc,
	tradeService *trades.Svc,
	candleService *candles.Svc,
	accountsService *accounts.Svc,
	transferResponseService *transfers.Svc,
	riskService *risk.Svc,
	governanceService *governance.Svc,
	notaryService *notary.Svc,
	assetService *assets.Svc,
	feeService *fee.Svc,
	eventService *subscribers.Service,
	oracleService *oracles.Service,
	withdrawalService *plugins.Withdrawal,
	depositService *plugins.Deposit,
	marketDepthService *subscribers.MarketDepthBuilder,
	netParamsService *netparams.Service,
	nodeService *nodes.Service,
	epochService *epochs.Service,
	delegationService *delegations.Service,
	rewardsService *subscribers.RewardCounters,
	stakingService *staking.Service,
	checkpointSvc *checkpoint.Svc,
	balanceStore *sqlstore.Balances,
	orderStore *sqlstore.Orders,
	networkLimitsStore *sqlstore.NetworkLimits,
	marketDataStore *sqlstore.MarketData,
	tradeStore *sqlstore.Trades,
<<<<<<< HEAD
	candleStore *sqlstore.Candles,
=======
	assertStore *sqlstore.Assets,
	accountStore *sqlstore.Accounts,
>>>>>>> 7e65bb88
) *GRPCServer {
	// setup logger
	log = log.Named(namedLogger)
	log.SetLevel(config.Level.Get())
	ctx, cfunc := context.WithCancel(context.Background())

	return &GRPCServer{
		log:                     log,
		Config:                  config,
		useSQLStores:            useSQLStores,
		vegaCoreServiceClient:   coreServiceClient,
		orderService:            orderService,
		liquidityService:        liquidityService,
		tradeService:            tradeService,
		candleService:           candleService,
		timeService:             timeService,
		marketService:           marketService,
		partyService:            partyService,
		accountsService:         accountsService,
		transferResponseService: transferResponseService,
		riskService:             riskService,
		governanceService:       governanceService,
		notaryService:           notaryService,
		assetService:            assetService,
		feeService:              feeService,
		eventService:            eventService,
		withdrawalService:       withdrawalService,
		depositService:          depositService,
		marketDepthService:      marketDepthService,
		netParamsService:        netParamsService,
		oracleService:           oracleService,
		nodeService:             nodeService,
		epochService:            epochService,
		delegationService:       delegationService,
		rewardsService:          rewardsService,
		stakingService:          stakingService,
		checkpointSvc:           checkpointSvc,
		balanceStore:            balanceStore,
		orderStore:              orderStore,
		networkLimitsStore:      networkLimitsStore,
		marketDataStore:         marketDataStore,
		tradeStore:              tradeStore,
<<<<<<< HEAD
		candleStore:             candleStore,
=======
		assetStore:              assertStore,
		accountStore:            accountStore,
>>>>>>> 7e65bb88
		eventObserver: &eventObserver{
			log:          log,
			eventService: eventService,
			Config:       config,
		},
		ctx:   ctx,
		cfunc: cfunc,
	}
}

// ReloadConf update the internal configuration of the GRPC server
func (g *GRPCServer) ReloadConf(cfg Config) {
	g.log.Info("reloading configuration")
	if g.log.GetLevel() != cfg.Level.Get() {
		g.log.Info("updating log level",
			logging.String("old", g.log.GetLevel().String()),
			logging.String("new", cfg.Level.String()),
		)
		g.log.SetLevel(cfg.Level.Get())
	}

	// TODO(): not updating the the actual server for now, may need to look at this later
	// e.g restart the http server on another port or whatever
	g.Config = cfg
}

func remoteAddrInterceptor(log *logging.Logger) grpc.UnaryServerInterceptor {
	return func(
		ctx context.Context,
		req interface{},
		info *grpc.UnaryServerInfo,
		handler grpc.UnaryHandler,
	) (resp interface{}, err error) {

		// first check if the request is forwarded from our restproxy
		// get the metadata
		var ip string
		md, ok := metadata.FromIncomingContext(ctx)
		if ok {
			forwardedFor, ok := md["x-forwarded-for"]
			if ok && len(forwardedFor) > 0 {
				log.Debug("grpc request x-forwarded-for",
					logging.String("method", info.FullMethod),
					logging.String("remote-ip-addr", forwardedFor[0]),
				)
				ip = forwardedFor[0]
			}
		}

		// if the request is not forwarded let's get it from the peer infos
		if len(ip) <= 0 {
			p, ok := peer.FromContext(ctx)
			if ok && p != nil {
				log.Debug("grpc peer client request",
					logging.String("method", info.FullMethod),
					logging.String("remote-ip-addr", p.Addr.String()))
				ip = p.Addr.String()
			}
		}

		ctx = contextutil.WithRemoteIPAddr(ctx, ip)

		// Calls the handler
		h, err := handler(ctx, req)

		log.Debug("Invoked RPC call",
			logging.String("method", info.FullMethod),
			logging.Error(err),
		)

		return h, err
	}
}

func (g *GRPCServer) getTCPListener() (net.Listener, error) {
	ip := g.IP
	port := strconv.Itoa(g.Port)

	g.log.Info("Starting gRPC based API", logging.Bool("v1 API using sql stores", g.useSQLStores), logging.String("addr", ip), logging.String("port", port))

	tpcLis, err := net.Listen("tcp", net.JoinHostPort(ip, port))
	if err != nil {
		return nil, err
	}

	return tpcLis, nil
}

// Start start the grpc server.
// Uses default TCP listener if no provided.
func (g *GRPCServer) Start(ctx context.Context, lis net.Listener) error {
	if lis == nil {
		tpcLis, err := g.getTCPListener()
		if err != nil {
			return err
		}

		lis = tpcLis
	}

	intercept := grpc.UnaryInterceptor(remoteAddrInterceptor(g.log))
	g.srv = grpc.NewServer(intercept)

	coreProxySvc := &coreProxyService{
		log:               g.log,
		conf:              g.Config,
		coreServiceClient: g.vegaCoreServiceClient,
		eventObserver:     g.eventObserver,
	}
	g.coreProxySvc = coreProxySvc
	vegaprotoapi.RegisterCoreServiceServer(g.srv, coreProxySvc)

	tradingDataSvc := &tradingDataService{
		log:                     g.log,
		Config:                  g.Config,
		OrderService:            g.orderService,
		TradeService:            g.tradeService,
		CandleService:           g.candleService,
		MarketService:           g.marketService,
		PartyService:            g.partyService,
		TimeService:             g.timeService,
		AccountsService:         g.accountsService,
		TransferResponseService: g.transferResponseService,
		RiskService:             g.riskService,
		NotaryService:           g.notaryService,
		governanceService:       g.governanceService,
		AssetService:            g.assetService,
		FeeService:              g.feeService,
		eventService:            g.eventService,
		WithdrawalService:       g.withdrawalService,
		DepositService:          g.depositService,
		MarketDepthService:      g.marketDepthService,
		NetParamsService:        g.netParamsService,
		LiquidityService:        g.liquidityService,
		oracleService:           g.oracleService,
		nodeService:             g.nodeService,
		epochService:            g.epochService,
		delegationService:       g.delegationService,
		rewardsService:          g.rewardsService,
		stakingService:          g.stakingService,
		checkpointService:       g.checkpointSvc,
	}
	if g.useSQLStores {
<<<<<<< HEAD
		g.tradingDataService = &tradingDataDelegator{tradingDataSvc, g.orderStore, g.tradeStore,
			g.candleStore}
=======
		g.tradingDataService = &tradingDataDelegator{
			tradingDataService: tradingDataSvc,
			orderStore:         g.orderStore,
			tradeStore:         g.tradeStore,
			assetStore:         g.assetStore,
			accountStore:       g.accountStore,
			marketDataStore:    g.marketDataStore,
		}
>>>>>>> 7e65bb88
	} else {
		g.tradingDataService = tradingDataSvc
	}

	protoapi.RegisterTradingDataServiceServer(g.srv, g.tradingDataService)

	tradingDataSvcV2 := &tradingDataServiceV2{
		balanceStore:       g.balanceStore,
		orderStore:         g.orderStore,
		networkLimitsStore: g.networkLimitsStore,
		marketDataStore:    g.marketDataStore,
	}
	protoapi2.RegisterTradingDataServiceServer(g.srv, tradingDataSvcV2)

	eg, ctx := errgroup.WithContext(ctx)

	if g.Reflection || g.WebUIEnabled {
		reflection.Register(g.srv)
	}

	eg.Go(func() error {
		<-ctx.Done()
		g.stop()
		return ctx.Err()
	})

	eg.Go(func() error {
		return g.srv.Serve(lis)
	})

	if g.WebUIEnabled {
		g.startWebUI(ctx)
	}

	return eg.Wait()
}

func (g *GRPCServer) stop() {
	if g.srv == nil {
		return
	}

	done := make(chan struct{})
	go func() {
		g.log.Info("Gracefully stopping gRPC based API")
		g.srv.GracefulStop()
		done <- struct{}{}
	}()

	select {
	case <-done:
	case <-time.After(10 * time.Second):
		g.log.Info("Force stopping gRPC based API")
		g.srv.Stop()
	}
}

func (g *GRPCServer) startWebUI(ctx context.Context) {
	cc, err := grpc.Dial(fmt.Sprintf("127.0.0.1:%d", g.Port), grpc.WithInsecure())
	if err != nil {
		g.log.Error("failed to create client to local grpc server", logging.Error(err))
		return
	}

	uiHandler, err := standalone.HandlerViaReflection(ctx, cc, "vega data node")
	if err != nil {
		g.log.Error("failed to create grpc-ui server", logging.Error(err))
		return
	}

	uiListener, err := net.Listen("tcp", net.JoinHostPort(g.IP, strconv.Itoa(g.WebUIPort)))
	if err != nil {
		g.log.Error("failed to open listen socket on port", logging.Int("port", g.WebUIPort), logging.Error(err))
		return
	}

	g.log.Info("Starting gRPC Web UI", logging.String("addr", g.IP), logging.Int("port", g.WebUIPort))
	go http.Serve(uiListener, uiHandler)
}<|MERGE_RESOLUTION|>--- conflicted
+++ resolved
@@ -137,12 +137,9 @@
 	networkLimitsStore *sqlstore.NetworkLimits,
 	marketDataStore *sqlstore.MarketData,
 	tradeStore *sqlstore.Trades,
-<<<<<<< HEAD
-	candleStore *sqlstore.Candles,
-=======
 	assertStore *sqlstore.Assets,
 	accountStore *sqlstore.Accounts,
->>>>>>> 7e65bb88
+	candleStore *sqlstore.Candles,
 ) *GRPCServer {
 	// setup logger
 	log = log.Named(namedLogger)
@@ -185,12 +182,9 @@
 		networkLimitsStore:      networkLimitsStore,
 		marketDataStore:         marketDataStore,
 		tradeStore:              tradeStore,
-<<<<<<< HEAD
-		candleStore:             candleStore,
-=======
 		assetStore:              assertStore,
 		accountStore:            accountStore,
->>>>>>> 7e65bb88
+		candleStore:             candleStore,
 		eventObserver: &eventObserver{
 			log:          log,
 			eventService: eventService,
@@ -334,10 +328,6 @@
 		checkpointService:       g.checkpointSvc,
 	}
 	if g.useSQLStores {
-<<<<<<< HEAD
-		g.tradingDataService = &tradingDataDelegator{tradingDataSvc, g.orderStore, g.tradeStore,
-			g.candleStore}
-=======
 		g.tradingDataService = &tradingDataDelegator{
 			tradingDataService: tradingDataSvc,
 			orderStore:         g.orderStore,
@@ -345,8 +335,8 @@
 			assetStore:         g.assetStore,
 			accountStore:       g.accountStore,
 			marketDataStore:    g.marketDataStore,
+			candleStore:        g.candleStore,
 		}
->>>>>>> 7e65bb88
 	} else {
 		g.tradingDataService = tradingDataSvc
 	}
