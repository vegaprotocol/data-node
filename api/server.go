--- conflicted
+++ resolved
@@ -446,8 +446,8 @@
 	protoapi.RegisterTradingDataServiceServer(g.srv, g.tradingDataService)
 
 	tradingDataSvcV2 := &tradingDataServiceV2{
-<<<<<<< HEAD
 		log:                  g.log,
+		v2ApiEnabled:         g.useSQLStores,
 		orderService:         g.orderServiceV2,
 		networkLimitsService: g.networkLimitsServiceV2,
 		marketDataService:    g.marketDataServiceV2,
@@ -460,23 +460,6 @@
 		partyService:         g.partyServiceV2,
 		riskService:          g.riskServiceV2,
 		accountService:       g.accountServiceV2,
-=======
-		log:                      g.log,
-		v2ApiEnabled:             g.useSQLStores,
-		balanceStore:             g.balanceStore,
-		orderStore:               g.orderStore,
-		networkLimitsStore:       g.networkLimitsStore,
-		marketDataStore:          g.marketDataStore,
-		tradeStore:               g.tradeStore,
-		multiSigSignerEventStore: g.multiSigSignerEventStore,
-		notaryStore:              g.notaryStore,
-		assetStore:               g.assetStore,
-		candleServiceV2:          g.candleServiceV2,
-		marketsStore:             g.marketsStore,
-		partiesStore:             g.partyStore,
-		marginLevelsStore:        g.marginLevelsStore,
-		accountStore:             g.accountStore,
->>>>>>> 0b47b3f7
 	}
 	protoapi2.RegisterTradingDataServiceServer(g.srv, tradingDataSvcV2)
 
