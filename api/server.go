--- conflicted
+++ resolved
@@ -84,13 +84,9 @@
 
 	marketDepthService *subscribers.MarketDepthBuilder
 
-<<<<<<< HEAD
 	balanceStore    *sqlstore.Balances
+	orderStore      *sqlstore.Orders
 	marketDataStore *sqlstore.MarketData
-=======
-	balanceStore *sqlstore.Balances
-	orderStore   *sqlstore.Orders
->>>>>>> 4e1c4d1a
 
 	eventObserver *eventObserver
 
@@ -131,11 +127,8 @@
 	stakingService *staking.Service,
 	checkpointSvc *checkpoint.Svc,
 	balanceStore *sqlstore.Balances,
-<<<<<<< HEAD
+	orderStore *sqlstore.Orders,
 	marketDataStore *sqlstore.MarketData,
-=======
-	orderStore *sqlstore.Orders,
->>>>>>> 4e1c4d1a
 ) *GRPCServer {
 	// setup logger
 	log = log.Named(namedLogger)
@@ -173,11 +166,8 @@
 		stakingService:          stakingService,
 		checkpointSvc:           checkpointSvc,
 		balanceStore:            balanceStore,
-<<<<<<< HEAD
+		orderStore:              orderStore,
 		marketDataStore:         marketDataStore,
-=======
-		orderStore:              orderStore,
->>>>>>> 4e1c4d1a
 		eventObserver: &eventObserver{
 			log:          log,
 			eventService: eventService,
@@ -324,13 +314,9 @@
 	protoapi.RegisterTradingDataServiceServer(g.srv, tradingDataSvc)
 
 	tradingDataSvcV2 := &tradingDataServiceV2{
-<<<<<<< HEAD
 		balanceStore:    g.balanceStore,
+		orderStore:      g.orderStore,
 		marketDataStore: g.marketDataStore,
-=======
-		balanceStore: g.balanceStore,
-		orderStore:   g.orderStore,
->>>>>>> 4e1c4d1a
 	}
 	protoapi2.RegisterTradingDataServiceServer(g.srv, tradingDataSvcV2)
 
