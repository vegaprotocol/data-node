--- conflicted
+++ resolved
@@ -84,18 +84,12 @@
 
 	marketDepthService *subscribers.MarketDepthBuilder
 
-<<<<<<< HEAD
-	balanceStore    *sqlstore.Balances
-	orderStore      *sqlstore.Orders
-	marketDataStore *sqlstore.MarketData
-
-	eventObserver *eventObserver
-=======
 	balanceStore       *sqlstore.Balances
 	orderStore         *sqlstore.Orders
 	networkLimitsStore *sqlstore.NetworkLimits
-	eventObserver      *eventObserver
->>>>>>> 05bc4a89
+	marketDataStore    *sqlstore.MarketData
+
+	eventObserver *eventObserver
 
 	// used in order to gracefully close streams
 	ctx   context.Context
@@ -135,11 +129,8 @@
 	checkpointSvc *checkpoint.Svc,
 	balanceStore *sqlstore.Balances,
 	orderStore *sqlstore.Orders,
-<<<<<<< HEAD
+	networkLimitsStore *sqlstore.NetworkLimits,
 	marketDataStore *sqlstore.MarketData,
-=======
-	networkLimitsStore *sqlstore.NetworkLimits,
->>>>>>> 05bc4a89
 ) *GRPCServer {
 	// setup logger
 	log = log.Named(namedLogger)
@@ -178,11 +169,8 @@
 		checkpointSvc:           checkpointSvc,
 		balanceStore:            balanceStore,
 		orderStore:              orderStore,
-<<<<<<< HEAD
+		networkLimitsStore:      networkLimitsStore,
 		marketDataStore:         marketDataStore,
-=======
-		networkLimitsStore:      networkLimitsStore,
->>>>>>> 05bc4a89
 		eventObserver: &eventObserver{
 			log:          log,
 			eventService: eventService,
@@ -329,15 +317,10 @@
 	protoapi.RegisterTradingDataServiceServer(g.srv, tradingDataSvc)
 
 	tradingDataSvcV2 := &tradingDataServiceV2{
-<<<<<<< HEAD
-		balanceStore:    g.balanceStore,
-		orderStore:      g.orderStore,
-		marketDataStore: g.marketDataStore,
-=======
 		balanceStore:       g.balanceStore,
 		orderStore:         g.orderStore,
 		networkLimitsStore: g.networkLimitsStore,
->>>>>>> 05bc4a89
+		marketDataStore:    g.marketDataStore,
 	}
 	protoapi2.RegisterTradingDataServiceServer(g.srv, tradingDataSvcV2)
 
