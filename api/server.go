--- conflicted
+++ resolved
@@ -93,12 +93,9 @@
 	accountStore       *sqlstore.Accounts
 	rewardStore        *sqlstore.Rewards
 	marketsStore       *sqlstore.Markets
-<<<<<<< HEAD
-	depositsStore      *sqlstore.Deposits
-=======
 	delegationsStore   *sqlstore.Delegations
 	epochStore         *sqlstore.Epochs
->>>>>>> febb90f8
+	depositsStore      *sqlstore.Deposits
 
 	eventObserver *eventObserver
 
@@ -148,12 +145,9 @@
 	accountStore *sqlstore.Accounts,
 	rewardStore *sqlstore.Rewards,
 	marketsStore *sqlstore.Markets,
-<<<<<<< HEAD
-	depositsStore *sqlstore.Deposits,
-=======
 	delegationStore *sqlstore.Delegations,
 	epochStore *sqlstore.Epochs,
->>>>>>> febb90f8
+	depositsStore *sqlstore.Deposits,
 ) *GRPCServer {
 	// setup logger
 	log = log.Named(namedLogger)
@@ -200,12 +194,9 @@
 		accountStore:            accountStore,
 		rewardStore:             rewardStore,
 		marketsStore:            marketsStore,
-<<<<<<< HEAD
-		depositsStore:           depositsStore,
-=======
 		delegationsStore:        delegationStore,
 		epochStore:              epochStore,
->>>>>>> febb90f8
+		depositsStore:           depositsStore,
 		eventObserver: &eventObserver{
 			log:          log,
 			eventService: eventService,
@@ -358,12 +349,9 @@
 			marketDataStore:    g.marketDataStore,
 			rewardStore:        g.rewardStore,
 			marketsStore:       g.marketsStore,
-<<<<<<< HEAD
-			depositsStore:      g.depositsStore,
-=======
 			delegationStore:    g.delegationsStore,
 			epochStore:         g.epochStore,
->>>>>>> febb90f8
+			depositsStore:      g.depositsStore,
 		}
 	} else {
 		g.tradingDataService = tradingDataSvc
