package api

import (
	"context"
	"fmt"
	"net"
	"net/http"
	"strconv"
	"time"

	"code.vegaprotocol.io/data-node/accounts"
	"code.vegaprotocol.io/data-node/assets"
	"code.vegaprotocol.io/data-node/candles"
	"code.vegaprotocol.io/data-node/checkpoint"
	"code.vegaprotocol.io/data-node/contextutil"
	"code.vegaprotocol.io/data-node/delegations"
	"code.vegaprotocol.io/data-node/epochs"
	"code.vegaprotocol.io/data-node/fee"
	"code.vegaprotocol.io/data-node/governance"
	"code.vegaprotocol.io/data-node/liquidity"
	"code.vegaprotocol.io/data-node/logging"
	"code.vegaprotocol.io/data-node/netparams"
	"code.vegaprotocol.io/data-node/nodes"
	"code.vegaprotocol.io/data-node/notary"
	"code.vegaprotocol.io/data-node/oracles"
	"code.vegaprotocol.io/data-node/orders"
	"code.vegaprotocol.io/data-node/parties"
	"code.vegaprotocol.io/data-node/plugins"
	"code.vegaprotocol.io/data-node/risk"
	"code.vegaprotocol.io/data-node/sqlstore"
	"code.vegaprotocol.io/data-node/staking"
	"code.vegaprotocol.io/data-node/subscribers"
	"code.vegaprotocol.io/data-node/trades"
	"code.vegaprotocol.io/data-node/transfers"
	"code.vegaprotocol.io/data-node/vegatime"
	"github.com/fullstorydev/grpcui/standalone"
	"golang.org/x/sync/errgroup"

	protoapi "code.vegaprotocol.io/protos/data-node/api/v1"
	protoapi2 "code.vegaprotocol.io/protos/data-node/api/v2"
	vegaprotoapi "code.vegaprotocol.io/protos/vega/api/v1"

	"google.golang.org/grpc"
	"google.golang.org/grpc/metadata"
	"google.golang.org/grpc/peer"
	"google.golang.org/grpc/reflection"
)

// GRPCServer represent the grpc api provided by the vega node
type GRPCServer struct {
	Config
	useSQLStores          bool
	log                   *logging.Logger
	srv                   *grpc.Server
	vegaCoreServiceClient CoreServiceClient

	accountsService         *accounts.Svc
	candleService           *candles.Svc
	marketService           MarketService
	orderService            *orders.Svc
	liquidityService        *liquidity.Svc
	partyService            *parties.Svc
	timeService             *vegatime.Svc
	tradeService            *trades.Svc
	transferResponseService *transfers.Svc
	riskService             *risk.Svc
	governanceService       *governance.Svc
	notaryService           *notary.Svc
	assetService            *assets.Svc
	feeService              *fee.Svc
	eventService            *subscribers.Service
	withdrawalService       *plugins.Withdrawal
	depositService          *plugins.Deposit
	netParamsService        *netparams.Service
	oracleService           *oracles.Service
	stakingService          *staking.Service
	coreProxySvc            *coreProxyService
	tradingDataService      protoapi.TradingDataServiceServer
	nodeService             *nodes.Service
	epochService            *epochs.Service
	delegationService       *delegations.Service
	rewardsService          *subscribers.RewardCounters
	checkpointSvc           *checkpoint.Svc

	marketDepthService *subscribers.MarketDepthBuilder

	balanceStore       *sqlstore.Balances
	orderStore         *sqlstore.Orders
	candleStore        *sqlstore.Candles
	networkLimitsStore *sqlstore.NetworkLimits
	marketDataStore    *sqlstore.MarketData
	tradeStore         *sqlstore.Trades
	assetStore         *sqlstore.Assets
	accountStore       *sqlstore.Accounts
	rewardStore        *sqlstore.Rewards
	marketsStore       *sqlstore.Markets
	delegationsStore   *sqlstore.Delegations
	epochStore         *sqlstore.Epochs
	depositsStore      *sqlstore.Deposits

	eventObserver *eventObserver

	// used in order to gracefully close streams
	ctx   context.Context
	cfunc context.CancelFunc
}

// NewGRPCServer create a new instance of the GPRC api for the vega node
func NewGRPCServer(
	log *logging.Logger,
	config Config,
	useSQLStores bool,
	coreServiceClient CoreServiceClient,
	timeService *vegatime.Svc,
	marketService MarketService,
	partyService *parties.Svc,
	orderService *orders.Svc,
	liquidityService *liquidity.Svc,
	tradeService *trades.Svc,
	candleService *candles.Svc,
	accountsService *accounts.Svc,
	transferResponseService *transfers.Svc,
	riskService *risk.Svc,
	governanceService *governance.Svc,
	notaryService *notary.Svc,
	assetService *assets.Svc,
	feeService *fee.Svc,
	eventService *subscribers.Service,
	oracleService *oracles.Service,
	withdrawalService *plugins.Withdrawal,
	depositService *plugins.Deposit,
	marketDepthService *subscribers.MarketDepthBuilder,
	netParamsService *netparams.Service,
	nodeService *nodes.Service,
	epochService *epochs.Service,
	delegationService *delegations.Service,
	rewardsService *subscribers.RewardCounters,
	stakingService *staking.Service,
	checkpointSvc *checkpoint.Svc,
	balanceStore *sqlstore.Balances,
	orderStore *sqlstore.Orders,
	networkLimitsStore *sqlstore.NetworkLimits,
	marketDataStore *sqlstore.MarketData,
	tradeStore *sqlstore.Trades,
	assertStore *sqlstore.Assets,
	accountStore *sqlstore.Accounts,
<<<<<<< HEAD
	candleStore *sqlstore.Candles,
=======
	rewardStore *sqlstore.Rewards,
	marketsStore *sqlstore.Markets,
	delegationStore *sqlstore.Delegations,
	epochStore *sqlstore.Epochs,
	depositsStore *sqlstore.Deposits,
>>>>>>> 8589a5c7
) *GRPCServer {
	// setup logger
	log = log.Named(namedLogger)
	log.SetLevel(config.Level.Get())
	ctx, cfunc := context.WithCancel(context.Background())

	return &GRPCServer{
		log:                     log,
		Config:                  config,
		useSQLStores:            useSQLStores,
		vegaCoreServiceClient:   coreServiceClient,
		orderService:            orderService,
		liquidityService:        liquidityService,
		tradeService:            tradeService,
		candleService:           candleService,
		timeService:             timeService,
		marketService:           marketService,
		partyService:            partyService,
		accountsService:         accountsService,
		transferResponseService: transferResponseService,
		riskService:             riskService,
		governanceService:       governanceService,
		notaryService:           notaryService,
		assetService:            assetService,
		feeService:              feeService,
		eventService:            eventService,
		withdrawalService:       withdrawalService,
		depositService:          depositService,
		marketDepthService:      marketDepthService,
		netParamsService:        netParamsService,
		oracleService:           oracleService,
		nodeService:             nodeService,
		epochService:            epochService,
		delegationService:       delegationService,
		rewardsService:          rewardsService,
		stakingService:          stakingService,
		checkpointSvc:           checkpointSvc,
		balanceStore:            balanceStore,
		orderStore:              orderStore,
		networkLimitsStore:      networkLimitsStore,
		marketDataStore:         marketDataStore,
		tradeStore:              tradeStore,
		assetStore:              assertStore,
		accountStore:            accountStore,
<<<<<<< HEAD
		candleStore:             candleStore,
=======
		rewardStore:             rewardStore,
		marketsStore:            marketsStore,
		delegationsStore:        delegationStore,
		epochStore:              epochStore,
		depositsStore:           depositsStore,
>>>>>>> 8589a5c7
		eventObserver: &eventObserver{
			log:          log,
			eventService: eventService,
			Config:       config,
		},
		ctx:   ctx,
		cfunc: cfunc,
	}
}

// ReloadConf update the internal configuration of the GRPC server
func (g *GRPCServer) ReloadConf(cfg Config) {
	g.log.Info("reloading configuration")
	if g.log.GetLevel() != cfg.Level.Get() {
		g.log.Info("updating log level",
			logging.String("old", g.log.GetLevel().String()),
			logging.String("new", cfg.Level.String()),
		)
		g.log.SetLevel(cfg.Level.Get())
	}

	// TODO(): not updating the the actual server for now, may need to look at this later
	// e.g restart the http server on another port or whatever
	g.Config = cfg
}

func remoteAddrInterceptor(log *logging.Logger) grpc.UnaryServerInterceptor {
	return func(
		ctx context.Context,
		req interface{},
		info *grpc.UnaryServerInfo,
		handler grpc.UnaryHandler,
	) (resp interface{}, err error) {

		// first check if the request is forwarded from our restproxy
		// get the metadata
		var ip string
		md, ok := metadata.FromIncomingContext(ctx)
		if ok {
			forwardedFor, ok := md["x-forwarded-for"]
			if ok && len(forwardedFor) > 0 {
				log.Debug("grpc request x-forwarded-for",
					logging.String("method", info.FullMethod),
					logging.String("remote-ip-addr", forwardedFor[0]),
				)
				ip = forwardedFor[0]
			}
		}

		// if the request is not forwarded let's get it from the peer infos
		if len(ip) <= 0 {
			p, ok := peer.FromContext(ctx)
			if ok && p != nil {
				log.Debug("grpc peer client request",
					logging.String("method", info.FullMethod),
					logging.String("remote-ip-addr", p.Addr.String()))
				ip = p.Addr.String()
			}
		}

		ctx = contextutil.WithRemoteIPAddr(ctx, ip)

		// Calls the handler
		h, err := handler(ctx, req)

		log.Debug("Invoked RPC call",
			logging.String("method", info.FullMethod),
			logging.Error(err),
		)

		return h, err
	}
}

func (g *GRPCServer) getTCPListener() (net.Listener, error) {
	ip := g.IP
	port := strconv.Itoa(g.Port)

	g.log.Info("Starting gRPC based API", logging.Bool("v1 API using sql stores", g.useSQLStores), logging.String("addr", ip), logging.String("port", port))

	tpcLis, err := net.Listen("tcp", net.JoinHostPort(ip, port))
	if err != nil {
		return nil, err
	}

	return tpcLis, nil
}

// Start start the grpc server.
// Uses default TCP listener if no provided.
func (g *GRPCServer) Start(ctx context.Context, lis net.Listener) error {
	if lis == nil {
		tpcLis, err := g.getTCPListener()
		if err != nil {
			return err
		}

		lis = tpcLis
	}

	intercept := grpc.UnaryInterceptor(remoteAddrInterceptor(g.log))
	g.srv = grpc.NewServer(intercept)

	coreProxySvc := &coreProxyService{
		log:               g.log,
		conf:              g.Config,
		coreServiceClient: g.vegaCoreServiceClient,
		eventObserver:     g.eventObserver,
	}
	g.coreProxySvc = coreProxySvc
	vegaprotoapi.RegisterCoreServiceServer(g.srv, coreProxySvc)

	tradingDataSvc := &tradingDataService{
		log:                     g.log,
		Config:                  g.Config,
		OrderService:            g.orderService,
		TradeService:            g.tradeService,
		CandleService:           g.candleService,
		MarketService:           g.marketService,
		PartyService:            g.partyService,
		TimeService:             g.timeService,
		AccountsService:         g.accountsService,
		TransferResponseService: g.transferResponseService,
		RiskService:             g.riskService,
		NotaryService:           g.notaryService,
		governanceService:       g.governanceService,
		AssetService:            g.assetService,
		FeeService:              g.feeService,
		eventService:            g.eventService,
		WithdrawalService:       g.withdrawalService,
		DepositService:          g.depositService,
		MarketDepthService:      g.marketDepthService,
		NetParamsService:        g.netParamsService,
		LiquidityService:        g.liquidityService,
		oracleService:           g.oracleService,
		nodeService:             g.nodeService,
		epochService:            g.epochService,
		delegationService:       g.delegationService,
		rewardsService:          g.rewardsService,
		stakingService:          g.stakingService,
		checkpointService:       g.checkpointSvc,
	}
	if g.useSQLStores {
		g.tradingDataService = &tradingDataDelegator{
			tradingDataService: tradingDataSvc,
			orderStore:         g.orderStore,
			tradeStore:         g.tradeStore,
			assetStore:         g.assetStore,
			accountStore:       g.accountStore,
			marketDataStore:    g.marketDataStore,
<<<<<<< HEAD
			candleStore:        g.candleStore,
=======
			rewardStore:        g.rewardStore,
			marketsStore:       g.marketsStore,
			delegationStore:    g.delegationsStore,
			epochStore:         g.epochStore,
			depositsStore:      g.depositsStore,
>>>>>>> 8589a5c7
		}
	} else {
		g.tradingDataService = tradingDataSvc
	}

	protoapi.RegisterTradingDataServiceServer(g.srv, g.tradingDataService)

	tradingDataSvcV2 := &tradingDataServiceV2{
		balanceStore:       g.balanceStore,
		orderStore:         g.orderStore,
		networkLimitsStore: g.networkLimitsStore,
		marketDataStore:    g.marketDataStore,
		tradeStore:         g.tradeStore,
		candleStore:        g.candleStore,
	}
	protoapi2.RegisterTradingDataServiceServer(g.srv, tradingDataSvcV2)

	eg, ctx := errgroup.WithContext(ctx)

	if g.Reflection || g.WebUIEnabled {
		reflection.Register(g.srv)
	}

	eg.Go(func() error {
		<-ctx.Done()
		g.stop()
		return ctx.Err()
	})

	eg.Go(func() error {
		return g.srv.Serve(lis)
	})

	if g.WebUIEnabled {
		g.startWebUI(ctx)
	}

	return eg.Wait()
}

func (g *GRPCServer) stop() {
	if g.srv == nil {
		return
	}

	done := make(chan struct{})
	go func() {
		g.log.Info("Gracefully stopping gRPC based API")
		g.srv.GracefulStop()
		done <- struct{}{}
	}()

	select {
	case <-done:
	case <-time.After(10 * time.Second):
		g.log.Info("Force stopping gRPC based API")
		g.srv.Stop()
	}
}

func (g *GRPCServer) startWebUI(ctx context.Context) {
	cc, err := grpc.Dial(fmt.Sprintf("127.0.0.1:%d", g.Port), grpc.WithInsecure())
	if err != nil {
		g.log.Error("failed to create client to local grpc server", logging.Error(err))
		return
	}

	uiHandler, err := standalone.HandlerViaReflection(ctx, cc, "vega data node")
	if err != nil {
		g.log.Error("failed to create grpc-ui server", logging.Error(err))
		return
	}

	uiListener, err := net.Listen("tcp", net.JoinHostPort(g.IP, strconv.Itoa(g.WebUIPort)))
	if err != nil {
		g.log.Error("failed to open listen socket on port", logging.Int("port", g.WebUIPort), logging.Error(err))
		return
	}

	g.log.Info("Starting gRPC Web UI", logging.String("addr", g.IP), logging.Int("port", g.WebUIPort))
	go http.Serve(uiListener, uiHandler)
}<|MERGE_RESOLUTION|>--- conflicted
+++ resolved
@@ -144,15 +144,12 @@
 	tradeStore *sqlstore.Trades,
 	assertStore *sqlstore.Assets,
 	accountStore *sqlstore.Accounts,
-<<<<<<< HEAD
-	candleStore *sqlstore.Candles,
-=======
 	rewardStore *sqlstore.Rewards,
 	marketsStore *sqlstore.Markets,
 	delegationStore *sqlstore.Delegations,
 	epochStore *sqlstore.Epochs,
 	depositsStore *sqlstore.Deposits,
->>>>>>> 8589a5c7
+	candleStore *sqlstore.Candles,
 ) *GRPCServer {
 	// setup logger
 	log = log.Named(namedLogger)
@@ -197,15 +194,12 @@
 		tradeStore:              tradeStore,
 		assetStore:              assertStore,
 		accountStore:            accountStore,
-<<<<<<< HEAD
-		candleStore:             candleStore,
-=======
 		rewardStore:             rewardStore,
 		marketsStore:            marketsStore,
 		delegationsStore:        delegationStore,
 		epochStore:              epochStore,
 		depositsStore:           depositsStore,
->>>>>>> 8589a5c7
+		candleStore:             candleStore,
 		eventObserver: &eventObserver{
 			log:          log,
 			eventService: eventService,
@@ -356,15 +350,12 @@
 			assetStore:         g.assetStore,
 			accountStore:       g.accountStore,
 			marketDataStore:    g.marketDataStore,
-<<<<<<< HEAD
-			candleStore:        g.candleStore,
-=======
 			rewardStore:        g.rewardStore,
 			marketsStore:       g.marketsStore,
 			delegationStore:    g.delegationsStore,
 			epochStore:         g.epochStore,
 			depositsStore:      g.depositsStore,
->>>>>>> 8589a5c7
+			candleStore:        g.candleStore,
 		}
 	} else {
 		g.tradingDataService = tradingDataSvc
