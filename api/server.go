--- conflicted
+++ resolved
@@ -107,12 +107,9 @@
 	netParamStore      *sqlstore.NetworkParameters
 	blockStore         *sqlstore.Blocks
 	checkpointStore    *sqlstore.Checkpoints
-<<<<<<< HEAD
 	partyStore         *sqlstore.Parties
-=======
 	oracleSpecStore    *sqlstore.OracleSpec
 	oracleDataStore    *sqlstore.OracleData
->>>>>>> 54a5c1ad
 
 	eventObserver *eventObserver
 
@@ -173,13 +170,10 @@
 	netParamStore *sqlstore.NetworkParameters,
 	blockStore *sqlstore.Blocks,
 	checkpointStore *sqlstore.Checkpoints,
-<<<<<<< HEAD
 	partyStore *sqlstore.Parties,
-=======
 	candleServiceV2 *candlesv2.Svc,
 	oracleSpecStore *sqlstore.OracleSpec,
 	oracleDataStore *sqlstore.OracleData,
->>>>>>> 54a5c1ad
 ) *GRPCServer {
 	// setup logger
 	log = log.Named(namedLogger)
@@ -237,14 +231,11 @@
 		netParamStore:           netParamStore,
 		blockStore:              blockStore,
 		checkpointStore:         checkpointStore,
-<<<<<<< HEAD
 		partyStore:              partyStore,
 
-=======
-		candleServiceV2:         candleServiceV2,
-		oracleSpecStore:         oracleSpecStore,
-		oracleDataStore:         oracleDataStore,
->>>>>>> 54a5c1ad
+		candleServiceV2: candleServiceV2,
+		oracleSpecStore: oracleSpecStore,
+		oracleDataStore: oracleDataStore,
 		eventObserver: &eventObserver{
 			log:          log,
 			eventService: eventService,
@@ -408,13 +399,10 @@
 			netParamStore:      g.netParamStore,
 			blockStore:         g.blockStore,
 			checkpointStore:    g.checkpointStore,
-<<<<<<< HEAD
 			partyStore:         g.partyStore,
-=======
 			candleServiceV2:    g.candleServiceV2,
 			oracleSpecStore:    g.oracleSpecStore,
 			oracleDataStore:    g.oracleDataStore,
->>>>>>> 54a5c1ad
 		}
 	} else {
 		g.tradingDataService = tradingDataSvc
