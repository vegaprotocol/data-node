package api

import (
	"context"
	"errors"
	"fmt"
	"strconv"

	"code.vegaprotocol.io/data-node/candlesv2"
	"code.vegaprotocol.io/data-node/risk"
	"code.vegaprotocol.io/data-node/vegatime"
	"code.vegaprotocol.io/vega/types/num"

	"code.vegaprotocol.io/data-node/entities"
	"code.vegaprotocol.io/data-node/metrics"
	"code.vegaprotocol.io/data-node/sqlstore"
	protoapi "code.vegaprotocol.io/protos/data-node/api/v1"
	"code.vegaprotocol.io/protos/vega"
	oraclespb "code.vegaprotocol.io/protos/vega/oracles/v1"
	"google.golang.org/grpc/codes"
)

type tradingDataDelegator struct {
	*tradingDataService
	orderStore        *sqlstore.Orders
	tradeStore        *sqlstore.Trades
	assetStore        *sqlstore.Assets
	accountStore      *sqlstore.Accounts
	marketDataStore   *sqlstore.MarketData
	rewardStore       *sqlstore.Rewards
	marketsStore      *sqlstore.Markets
	delegationStore   *sqlstore.Delegations
	epochStore        *sqlstore.Epochs
	depositsStore     *sqlstore.Deposits
	withdrawalsStore  *sqlstore.Withdrawals
	proposalsStore    *sqlstore.Proposals
	voteStore         *sqlstore.Votes
	riskFactorStore   *sqlstore.RiskFactors
	marginLevelsStore *sqlstore.MarginLevels
	netParamStore     *sqlstore.NetworkParameters
	blockStore        *sqlstore.Blocks
	checkpointStore   *sqlstore.Checkpoints
<<<<<<< HEAD
	partyStore        *sqlstore.Parties
=======
	candleServiceV2   *candlesv2.Svc
	oracleSpecStore   *sqlstore.OracleSpec
	oracleDataStore   *sqlstore.OracleData
>>>>>>> 54a5c1ad
}

var defaultEntityPagination = entities.Pagination{
	Skip:       0,
	Limit:      50,
	Descending: true,
}

/****************************** Parties **************************************/
func (t *tradingDataDelegator) Parties(ctx context.Context, _ *protoapi.PartiesRequest) (*protoapi.PartiesResponse, error) {
	defer metrics.StartAPIRequestAndTimeGRPC("Parties SQL")()
	parties, err := t.partyStore.GetAll(ctx)
	if err != nil {
		return nil, apiError(codes.Internal, ErrPartyServiceGetAll, err)
	}

	out := make([]*vega.Party, len(parties))
	for i, p := range parties {
		out[i] = p.ToProto()
	}

	return &protoapi.PartiesResponse{
		Parties: out,
	}, nil
}

func (t *tradingDataDelegator) PartyByID(ctx context.Context, req *protoapi.PartyByIDRequest) (*protoapi.PartyByIDResponse, error) {
	defer metrics.StartAPIRequestAndTimeGRPC("PartyByID SQL")()
	out := protoapi.PartyByIDResponse{}

	party, err := t.partyStore.GetByID(ctx, req.PartyId)

	if errors.Is(err, sqlstore.ErrPartyNotFound) {
		return &out, nil
	}

	if errors.Is(err, sqlstore.ErrInvalidPartyID) {
		return &out, apiError(codes.InvalidArgument, ErrPartyServiceGetByID, err)
	}

	if err != nil {
		return nil, apiError(codes.Internal, ErrPartyServiceGetByID, err)
	}

	return &protoapi.PartyByIDResponse{
		Party: party.ToProto(),
	}, nil
}

/****************************** General **************************************/

func (t *tradingDataDelegator) GetVegaTime(ctx context.Context, _ *protoapi.GetVegaTimeRequest) (*protoapi.GetVegaTimeResponse, error) {
	defer metrics.StartAPIRequestAndTimeGRPC("GetVegaTime SQL")()
	b, err := t.blockStore.GetLastBlock()
	if err != nil {
		return nil, apiError(codes.Internal, ErrTimeServiceGetTimeNow, err)
	}

	return &protoapi.GetVegaTimeResponse{
		Timestamp: b.VegaTime.UnixNano(),
	}, nil
}

/****************************** Checkpoints **************************************/

func (t *tradingDataDelegator) Checkpoints(ctx context.Context, _ *protoapi.CheckpointsRequest) (*protoapi.CheckpointsResponse, error) {
	checkpoints, err := t.checkpointStore.GetAll(ctx)
	if err != nil {
		return nil, err
	}

	out := make([]*protoapi.Checkpoint, len(checkpoints))
	for i, cp := range checkpoints {
		out[i] = cp.ToProto()
	}

	return &protoapi.CheckpointsResponse{
		Checkpoints: out,
	}, nil
}

/****************************** Network Parameters **************************************/

func (t *tradingDataDelegator) NetworkParameters(ctx context.Context, req *protoapi.NetworkParametersRequest) (*protoapi.NetworkParametersResponse, error) {
	defer metrics.StartAPIRequestAndTimeGRPC("NetworkParameters SQL")()
	nps, err := t.netParamStore.GetAll(ctx)
	if err != nil {
		return nil, apiError(codes.Internal, err)
	}

	out := make([]*vega.NetworkParameter, len(nps))
	for i, np := range nps {
		out[i] = np.ToProto()
	}

	return &protoapi.NetworkParametersResponse{
		NetworkParameters: out,
	}, nil
}

/****************************** Candles **************************************/

func (t *tradingDataDelegator) Candles(ctx context.Context,
	request *protoapi.CandlesRequest) (*protoapi.CandlesResponse, error) {
	defer metrics.StartAPIRequestAndTimeGRPC("Candles-SQL")()

	if request.Interval == vega.Interval_INTERVAL_UNSPECIFIED {
		return nil, apiError(codes.InvalidArgument, ErrMalformedRequest)
	}

	from := vegatime.UnixNano(request.SinceTimestamp)
	interval, err := toV2IntervalString(request.Interval)
	if err != nil {
		return nil, apiError(codes.Internal, ErrCandleServiceGetCandleData,
			fmt.Errorf("failed to get candles:%w", err))
	}

	exists, candleId, err := t.candleServiceV2.GetCandleIdForIntervalAndMarket(ctx, interval, request.MarketId)
	if err != nil {
		return nil, apiError(codes.Internal, ErrCandleServiceGetCandleData,
			fmt.Errorf("failed to get candles:%w", err))
	}

	if !exists {
		return nil, apiError(codes.InvalidArgument, ErrCandleServiceGetCandleData,
			fmt.Errorf("candle does not exist for interval %s and market %s", interval, request.MarketId))
	}

	candles, err := t.candleServiceV2.GetCandleDataForTimeSpan(ctx, candleId, &from, nil, entities.Pagination{})
	if err != nil {
		return nil, apiError(codes.Internal, ErrCandleServiceGetCandleData,
			fmt.Errorf("failed to get candles for interval:%w", err))
	}

	var protoCandles []*vega.Candle
	for _, candle := range candles {
		proto, err := candle.ToV1CandleProto(request.Interval)
		if err != nil {
			return nil, apiError(codes.Internal, ErrCandleServiceGetCandleData,
				fmt.Errorf("failed to convert candle to protobuf:%w", err))
		}

		protoCandles = append(protoCandles, proto)
	}

	return &protoapi.CandlesResponse{
		Candles: protoCandles,
	}, nil
}

func toV2IntervalString(interval vega.Interval) (string, error) {
	switch interval {
	case vega.Interval_INTERVAL_I1M:
		return "1 minute", nil
	case vega.Interval_INTERVAL_I5M:
		return "5 minutes", nil
	case vega.Interval_INTERVAL_I15M:
		return "15 minutes", nil
	case vega.Interval_INTERVAL_I1H:
		return "1 hour", nil
	case vega.Interval_INTERVAL_I6H:
		return "6 hours", nil
	case vega.Interval_INTERVAL_I1D:
		return "1 day", nil
	default:
		return "", fmt.Errorf("interval not support:%s", interval)
	}
}

func (t *tradingDataDelegator) CandlesSubscribe(req *protoapi.CandlesSubscribeRequest,
	srv protoapi.TradingDataService_CandlesSubscribeServer,
) error {
	defer metrics.StartAPIRequestAndTimeGRPC("CandlesSubscribe-SQL")()
	// Wrap context from the request into cancellable. We can close internal chan on error.
	ctx, cancel := context.WithCancel(srv.Context())
	defer cancel()

	interval, err := toV2IntervalString(req.Interval)
	if err != nil {
		return apiError(codes.InvalidArgument, ErrStreamInternal,
			fmt.Errorf("subscribing to candles:%w", err))
	}

	exists, candleId, err := t.candleServiceV2.GetCandleIdForIntervalAndMarket(ctx, interval, req.MarketId)
	if err != nil {
		return apiError(codes.InvalidArgument, ErrStreamInternal,
			fmt.Errorf("subscribing to candles:%w", err))
	}

	if !exists {
		return apiError(codes.InvalidArgument, ErrStreamInternal,
			fmt.Errorf("candle does not exist for interval %s and market %s", interval, req.MarketId))
	}

	ref, candlesChan, err := t.candleServiceV2.Subscribe(ctx, candleId)
	if err != nil {
		return apiError(codes.Internal, ErrStreamInternal,
			fmt.Errorf("subscribing to candles:%w", err))
	}

	for {
		select {
		case candle, ok := <-candlesChan:

			if !ok {
				err = ErrChannelClosed
				return apiError(codes.Internal, err)
			}
			proto, err := candle.ToV1CandleProto(req.Interval)
			if err != nil {
				return apiError(codes.Internal, ErrStreamInternal, err)
			}

			resp := &protoapi.CandlesSubscribeResponse{
				Candle: proto,
			}
			if err = srv.Send(resp); err != nil {
				return apiError(codes.Internal, ErrStreamInternal, err)
			}
		case <-ctx.Done():
			err := t.candleServiceV2.Unsubscribe(ref)
			if err != nil {
				t.log.Errorf("failed to unsubscribe from candle updates:%s", err)
			}
			return apiError(codes.Internal, ErrStreamInternal, ctx.Err())
		}
	}
}

/****************************** Governance **************************************/

func (t *tradingDataDelegator) GetProposals(ctx context.Context, req *protoapi.GetProposalsRequest,
) (*protoapi.GetProposalsResponse, error) {
	defer metrics.StartAPIRequestAndTimeGRPC("GetProposals SQL")()

	inState := proposalState(req.SelectInState)

	proposals, err := t.proposalsStore.Get(ctx, inState, nil, nil)
	if err != nil {
		return nil, apiError(codes.Internal, err)
	}

	governanceData, err := t.proposalListToGovernanceData(ctx, proposals)
	if err != nil {
		return nil, apiError(codes.Internal, err)
	}

	return &protoapi.GetProposalsResponse{Data: governanceData}, nil
}

func (t *tradingDataDelegator) GetProposalsByParty(ctx context.Context,
	req *protoapi.GetProposalsByPartyRequest,
) (*protoapi.GetProposalsByPartyResponse, error) {
	defer metrics.StartAPIRequestAndTimeGRPC("GetProposalsByParty SQL")()

	inState := proposalState(req.SelectInState)

	proposals, err := t.proposalsStore.Get(ctx, inState, &req.PartyId, nil)
	if err != nil {
		return nil, apiError(codes.Internal, err)
	}

	governanceData, err := t.proposalListToGovernanceData(ctx, proposals)
	if err != nil {
		return nil, apiError(codes.Internal, err)
	}

	return &protoapi.GetProposalsByPartyResponse{
		Data: governanceData,
	}, nil
}

func (t *tradingDataDelegator) GetProposalByID(ctx context.Context,
	req *protoapi.GetProposalByIDRequest,
) (*protoapi.GetProposalByIDResponse, error) {
	defer metrics.StartAPIRequestAndTimeGRPC("GetProposalByID SQL")()

	proposal, err := t.proposalsStore.GetByID(ctx, req.ProposalId)
	if err != nil {
		return nil, apiError(codes.Internal, ErrNotMapped, err)
	}

	gd, err := t.proposalToGovernanceData(ctx, proposal)
	if err != nil {
		return nil, apiError(codes.Internal, ErrNotMapped, err)
	}

	return &protoapi.GetProposalByIDResponse{Data: gd}, nil
}

func (t *tradingDataDelegator) GetProposalByReference(ctx context.Context,
	req *protoapi.GetProposalByReferenceRequest,
) (*protoapi.GetProposalByReferenceResponse, error) {
	defer metrics.StartAPIRequestAndTimeGRPC("GetProposalByID SQL")()

	proposal, err := t.proposalsStore.GetByReference(ctx, req.Reference)
	if err != nil {
		return nil, apiError(codes.Internal, ErrNotMapped, err)
	}

	gd, err := t.proposalToGovernanceData(ctx, proposal)
	if err != nil {
		return nil, apiError(codes.Internal, ErrNotMapped, err)
	}

	return &protoapi.GetProposalByReferenceResponse{Data: gd}, nil
}

func (t *tradingDataDelegator) GetVotesByParty(ctx context.Context,
	req *protoapi.GetVotesByPartyRequest,
) (*protoapi.GetVotesByPartyResponse, error) {
	defer metrics.StartAPIRequestAndTimeGRPC("GetVotesByParty SQL")()

	votes, err := t.voteStore.GetByParty(ctx, req.PartyId)
	if err != nil {
		return nil, apiError(codes.Internal, err)
	}

	return &protoapi.GetVotesByPartyResponse{Votes: voteListToProto(votes)}, nil
}

func (t *tradingDataDelegator) GetNewMarketProposals(ctx context.Context,
	req *protoapi.GetNewMarketProposalsRequest,
) (*protoapi.GetNewMarketProposalsResponse, error) {
	defer metrics.StartAPIRequestAndTimeGRPC("GetNewMarketProposals SQL")()

	inState := proposalState(req.SelectInState)
	proposals, err := t.proposalsStore.Get(ctx, inState, nil, &entities.ProposalTypeNewMarket)
	if err != nil {
		return nil, apiError(codes.Internal, err)
	}
	governanceData, err := t.proposalListToGovernanceData(ctx, proposals)
	if err != nil {
		return nil, apiError(codes.Internal, err)
	}
	return &protoapi.GetNewMarketProposalsResponse{Data: governanceData}, nil
}

func (t *tradingDataDelegator) GetUpdateMarketProposals(ctx context.Context,
	req *protoapi.GetUpdateMarketProposalsRequest,
) (*protoapi.GetUpdateMarketProposalsResponse, error) {
	defer metrics.StartAPIRequestAndTimeGRPC("GetUpdateMarketProposals SQL")()

	inState := proposalState(req.SelectInState)
	proposals, err := t.proposalsStore.Get(ctx, inState, nil, &entities.ProposalTypeUpdateMarket)
	if err != nil {
		return nil, apiError(codes.Internal, err)
	}
	governanceData, err := t.proposalListToGovernanceData(ctx, proposals)
	if err != nil {
		return nil, apiError(codes.Internal, err)
	}
	return &protoapi.GetUpdateMarketProposalsResponse{Data: governanceData}, nil
}

func (t *tradingDataDelegator) GetNetworkParametersProposals(ctx context.Context,
	req *protoapi.GetNetworkParametersProposalsRequest,
) (*protoapi.GetNetworkParametersProposalsResponse, error) {
	defer metrics.StartAPIRequestAndTimeGRPC("GetNetworkParametersProposals SQL")()

	inState := proposalState(req.SelectInState)

	proposals, err := t.proposalsStore.Get(ctx, inState, nil, &entities.ProposalTypeUpdateNetworkParameter)
	if err != nil {
		return nil, apiError(codes.Internal, err)
	}

	governanceData, err := t.proposalListToGovernanceData(ctx, proposals)
	if err != nil {
		return nil, apiError(codes.Internal, err)
	}

	return &protoapi.GetNetworkParametersProposalsResponse{Data: governanceData}, nil
}

func (t *tradingDataDelegator) GetNewAssetProposals(ctx context.Context,
	req *protoapi.GetNewAssetProposalsRequest,
) (*protoapi.GetNewAssetProposalsResponse, error) {
	defer metrics.StartAPIRequestAndTimeGRPC("GetNewAssetProposals SQL")()

	inState := proposalState(req.SelectInState)

	proposals, err := t.proposalsStore.Get(ctx, inState, nil, &entities.ProposalTypeNewAsset)
	if err != nil {
		return nil, apiError(codes.Internal, err)
	}

	governanceData, err := t.proposalListToGovernanceData(ctx, proposals)
	if err != nil {
		return nil, apiError(codes.Internal, err)
	}

	return &protoapi.GetNewAssetProposalsResponse{Data: governanceData}, nil
}

func (t *tradingDataDelegator) GetNewFreeformProposals(ctx context.Context,
	req *protoapi.GetNewFreeformProposalsRequest,
) (*protoapi.GetNewFreeformProposalsResponse, error) {
	defer metrics.StartAPIRequestAndTimeGRPC("GetNewFreeformProposals SQL")()

	inState := proposalState(req.SelectInState)

	proposals, err := t.proposalsStore.Get(ctx, inState, nil, &entities.ProposalTypeNewFreeform)
	if err != nil {
		return nil, apiError(codes.Internal, err)
	}

	governanceData, err := t.proposalListToGovernanceData(ctx, proposals)
	if err != nil {
		return nil, apiError(codes.Internal, err)
	}

	return &protoapi.GetNewFreeformProposalsResponse{Data: governanceData}, nil
}

func proposalState(protoState *protoapi.OptionalProposalState) *entities.ProposalState {
	var s *entities.ProposalState
	if protoState != nil {
		state := entities.ProposalState(protoState.Value)
		s = &state
	}
	return s
}

func (t *tradingDataDelegator) proposalListToGovernanceData(ctx context.Context, proposals []entities.Proposal) ([]*vega.GovernanceData, error) {
	governanceData := make([]*vega.GovernanceData, len(proposals))
	for i, proposal := range proposals {
		gd, err := t.proposalToGovernanceData(ctx, proposal)
		if err != nil {
			return nil, err
		}
		governanceData[i] = gd
	}
	return governanceData, nil
}

func (t *tradingDataDelegator) proposalToGovernanceData(ctx context.Context, proposal entities.Proposal) (*vega.GovernanceData, error) {
	yesVotes, err := t.voteStore.GetYesVotesForProposal(ctx, proposal.ID.String())
	if err != nil {
		return nil, err
	}
	protoYesVotes := voteListToProto(yesVotes)

	noVotes, err := t.voteStore.GetNoVotesForProposal(ctx, proposal.ID.String())
	if err != nil {
		return nil, err
	}
	protoNoVotes := voteListToProto(noVotes)

	gd := vega.GovernanceData{
		Proposal: proposal.ToProto(),
		Yes:      protoYesVotes,
		No:       protoNoVotes,
	}
	return &gd, nil
}
func voteListToProto(votes []entities.Vote) []*vega.Vote {
	protoVotes := make([]*vega.Vote, len(votes))
	for j, vote := range votes {
		protoVotes[j] = vote.ToProto()
	}
	return protoVotes
}

/****************************** Epochs **************************************/

func (t *tradingDataDelegator) GetEpoch(ctx context.Context, req *protoapi.GetEpochRequest) (*protoapi.GetEpochResponse, error) {
	defer metrics.StartAPIRequestAndTimeGRPC("GetEpoch SQL")()

	var epoch entities.Epoch
	var err error

	if req.GetId() == 0 {
		epoch, err = t.epochStore.GetCurrent(ctx)
	} else {
		epoch, err = t.epochStore.Get(ctx, int64(req.GetId()))
	}

	if err != nil {
		return nil, apiError(codes.Internal, err)
	}

	protoEpoch := epoch.ToProto()

	delegations, err := t.delegationStore.Get(ctx, nil, nil, &epoch.ID, nil)
	if err != nil {
		return nil, apiError(codes.Internal, err)
	}

	protoDelegations := make([]*vega.Delegation, len(delegations))
	for i, delegation := range delegations {
		protoDelegations[i] = delegation.ToProto()
	}
	protoEpoch.Delegations = protoDelegations

	// TODO: Add in nodes once we've got them in the sql store too

	return &protoapi.GetEpochResponse{
		Epoch: protoEpoch,
	}, nil
}

/****************************** Delegations **************************************/

func (t *tradingDataDelegator) Delegations(ctx context.Context,
	req *protoapi.DelegationsRequest) (*protoapi.DelegationsResponse, error) {
	defer metrics.StartAPIRequestAndTimeGRPC("Delegations SQL")()

	var delegations []entities.Delegation
	var err error

	p := defaultPaginationV2
	if req.Pagination != nil {
		p = toEntityPagination(req.Pagination)
	}

	var epochID *int64
	var partyID *string
	var nodeID *string

	if req.EpochSeq != "" {
		epochNum, err := strconv.ParseInt(req.EpochSeq, 10, 64)
		if err != nil {
			return nil, apiError(codes.InvalidArgument, err)
		}
		epochID = &epochNum
	}

	if req.Party != "" {
		partyID = &req.Party
	}

	if req.NodeId != "" {
		nodeID = &req.NodeId
	}

	delegations, err = t.delegationStore.Get(ctx, partyID, nodeID, epochID, &p)

	if err != nil {
		return nil, apiError(codes.Internal, err)
	}

	protoDelegations := make([]*vega.Delegation, len(delegations))
	for i, delegation := range delegations {
		protoDelegations[i] = delegation.ToProto()
	}

	return &protoapi.DelegationsResponse{
		Delegations: protoDelegations,
	}, nil
}

/****************************** Rewards **************************************/

func (t *tradingDataDelegator) GetRewards(ctx context.Context,
	req *protoapi.GetRewardsRequest) (*protoapi.GetRewardsResponse, error) {

	defer metrics.StartAPIRequestAndTimeGRPC("GetRewards-SQL")()
	if len(req.PartyId) <= 0 {
		return nil, apiError(codes.InvalidArgument, ErrGetRewards)
	}

	p := defaultPaginationV2
	if req.Pagination != nil {
		p = toEntityPagination(req.Pagination)
	}

	var rewards []entities.Reward
	var err error

	if len(req.AssetId) <= 0 {
		rewards, err = t.rewardStore.Get(ctx, &req.PartyId, nil, &p)
	} else {
		rewards, err = t.rewardStore.Get(ctx, &req.PartyId, &req.AssetId, &p)
	}

	if err != nil {
		return nil, apiError(codes.Internal, ErrGetRewards, err)
	}

	protoRewards := make([]*vega.Reward, len(rewards))
	for i, reward := range rewards {
		protoRewards[i] = reward.ToProto()
	}

	return &protoapi.GetRewardsResponse{Rewards: protoRewards}, nil
}

func (t *tradingDataDelegator) GetRewardSummaries(ctx context.Context,
	req *protoapi.GetRewardSummariesRequest) (*protoapi.GetRewardSummariesResponse, error) {

	defer metrics.StartAPIRequestAndTimeGRPC("GetRewardSummaries-SQL")()

	if len(req.PartyId) <= 0 {
		return nil, apiError(codes.InvalidArgument, ErrTradeServiceGetByParty)
	}

	var summaries []entities.RewardSummary
	var err error

	if len(req.AssetId) <= 0 {
		summaries, err = t.rewardStore.GetSummaries(ctx, &req.PartyId, nil)
	} else {
		summaries, err = t.rewardStore.GetSummaries(ctx, &req.PartyId, &req.AssetId)
	}

	if err != nil {
		return nil, apiError(codes.Internal, ErrGetRewards, err)
	}

	protoSummaries := make([]*vega.RewardSummary, len(summaries))
	for i, summary := range summaries {
		protoSummaries[i] = summary.ToProto()
	}

	return &protoapi.GetRewardSummariesResponse{Summaries: protoSummaries}, nil
}

/****************************** Trades **************************************/
// TradesByParty provides a list of trades for the given party.
// Pagination: Optional. If not provided, defaults are used.
func (t *tradingDataDelegator) TradesByParty(ctx context.Context,
	req *protoapi.TradesByPartyRequest) (*protoapi.TradesByPartyResponse, error) {
	defer metrics.StartAPIRequestAndTimeGRPC("TradesByParty-SQL")()

	p := defaultEntityPagination
	if req.Pagination != nil {
		p = toEntityPagination(req.Pagination)
	}

	trades, err := t.tradeStore.GetByParty(ctx, req.PartyId, &req.MarketId, p)
	if err != nil {
		return nil, apiError(codes.Internal, ErrTradeServiceGetByParty, err)
	}

	protoTrades := tradesToProto(trades)

	return &protoapi.TradesByPartyResponse{Trades: protoTrades}, nil
}

func tradesToProto(trades []entities.Trade) []*vega.Trade {
	protoTrades := []*vega.Trade{}
	for _, trade := range trades {
		protoTrades = append(protoTrades, trade.ToProto())
	}
	return protoTrades
}

// TradesByOrder provides a list of the trades that correspond to a given order.
func (t *tradingDataDelegator) TradesByOrder(ctx context.Context,
	req *protoapi.TradesByOrderRequest) (*protoapi.TradesByOrderResponse, error) {
	defer metrics.StartAPIRequestAndTimeGRPC("TradesByOrder-SQL")()

	trades, err := t.tradeStore.GetByOrderID(ctx, req.OrderId, nil, defaultEntityPagination)
	if err != nil {
		return nil, apiError(codes.Internal, ErrTradeServiceGetByOrderID, err)
	}

	protoTrades := tradesToProto(trades)

	return &protoapi.TradesByOrderResponse{Trades: protoTrades}, nil
}

// TradesByMarket provides a list of trades for a given market.
// Pagination: Optional. If not provided, defaults are used.
func (t *tradingDataDelegator) TradesByMarket(ctx context.Context, req *protoapi.TradesByMarketRequest) (*protoapi.TradesByMarketResponse, error) {
	defer metrics.StartAPIRequestAndTimeGRPC("TradesByMarket-SQL")()

	p := defaultEntityPagination
	if req.Pagination != nil {
		p = toEntityPagination(req.Pagination)
	}

	trades, err := t.tradeStore.GetByMarket(ctx, req.MarketId, p)
	if err != nil {
		return nil, apiError(codes.Internal, ErrTradeServiceGetByMarket, err)
	}

	protoTrades := tradesToProto(trades)
	return &protoapi.TradesByMarketResponse{
		Trades: protoTrades,
	}, nil
}

// LastTrade provides the last trade for the given market.
func (t *tradingDataDelegator) LastTrade(ctx context.Context,
	req *protoapi.LastTradeRequest) (*protoapi.LastTradeResponse, error) {
	defer metrics.StartAPIRequestAndTimeGRPC("LastTrade-SQL")()

	if len(req.MarketId) <= 0 {
		return nil, apiError(codes.InvalidArgument, ErrEmptyMissingMarketID)
	}

	p := entities.Pagination{
		Skip:       0,
		Limit:      1,
		Descending: true,
	}

	trades, err := t.tradeStore.GetByMarket(ctx, req.MarketId, p)
	if err != nil {
		return nil, apiError(codes.Internal, ErrTradeServiceGetByMarket, err)
	}

	protoTrades := tradesToProto(trades)

	if len(protoTrades) > 0 && protoTrades[0] != nil {
		return &protoapi.LastTradeResponse{Trade: protoTrades[0]}, nil
	}
	// No trades found on the market yet (and no errors)
	// this can happen at the beginning of a new market
	return &protoapi.LastTradeResponse{}, nil
}

func (t *tradingDataDelegator) OrderByID(ctx context.Context, req *protoapi.OrderByIDRequest) (*protoapi.OrderByIDResponse, error) {
	defer metrics.StartAPIRequestAndTimeGRPC("OrderByID-SQL")()

	if len(req.OrderId) == 0 {
		return nil, ErrMissingOrderIDParameter
	}

	version := int32(req.Version)
	order, err := t.orderStore.GetByOrderID(ctx, req.OrderId, &version)
	if err != nil {
		return nil, ErrOrderNotFound
	}

	resp := &protoapi.OrderByIDResponse{Order: order.ToProto()}
	return resp, nil
}

func (t *tradingDataDelegator) OrderByMarketAndID(ctx context.Context,
	req *protoapi.OrderByMarketAndIDRequest) (*protoapi.OrderByMarketAndIDResponse, error) {
	defer metrics.StartAPIRequestAndTimeGRPC("OrderByMarketAndID-SQL")()

	// This function is no longer needed; IDs are globally unique now, but keep it for compatibility for now
	if len(req.OrderId) == 0 {
		return nil, ErrMissingOrderIDParameter
	}

	order, err := t.orderStore.GetByOrderID(ctx, req.OrderId, nil)
	if err != nil {
		return nil, ErrOrderNotFound
	}

	resp := &protoapi.OrderByMarketAndIDResponse{Order: order.ToProto()}
	return resp, nil
}

// OrderByReference provides the (possibly not yet accepted/rejected) order.
func (t *tradingDataDelegator) OrderByReference(ctx context.Context, req *protoapi.OrderByReferenceRequest) (*protoapi.OrderByReferenceResponse, error) {
	defer metrics.StartAPIRequestAndTimeGRPC("OrderByReference-SQL")()

	orders, err := t.orderStore.GetByReference(ctx, req.Reference, entities.Pagination{})
	if err != nil {
		return nil, apiError(codes.InvalidArgument, ErrOrderServiceGetByReference, err)
	}

	if len(orders) == 0 {
		return nil, ErrOrderNotFound
	}
	return &protoapi.OrderByReferenceResponse{
		Order: orders[0].ToProto(),
	}, nil
}

func (t *tradingDataDelegator) OrdersByParty(ctx context.Context,
	req *protoapi.OrdersByPartyRequest) (*protoapi.OrdersByPartyResponse, error) {
	defer metrics.StartAPIRequestAndTimeGRPC("OrdersByParty-SQL")()

	p := defaultPaginationV2
	if req.Pagination != nil {
		p = toEntityPagination(req.Pagination)
	}

	orders, err := t.orderStore.GetByParty(ctx, req.PartyId, p)
	if err != nil {
		return nil, apiError(codes.InvalidArgument, ErrOrderServiceGetByParty, err)
	}

	pbOrders := make([]*vega.Order, len(orders))
	for i, order := range orders {
		pbOrders[i] = order.ToProto()
	}

	return &protoapi.OrdersByPartyResponse{
		Orders: pbOrders,
	}, nil
}

func toEntityPagination(pagination *protoapi.Pagination) entities.Pagination {
	return entities.Pagination{
		Skip:       pagination.Skip,
		Limit:      pagination.Limit,
		Descending: pagination.Descending,
	}
}

func (t *tradingDataDelegator) AssetByID(ctx context.Context, req *protoapi.AssetByIDRequest) (*protoapi.AssetByIDResponse, error) {
	defer metrics.StartAPIRequestAndTimeGRPC("AssetByID-SQL")()
	if len(req.Id) <= 0 {
		return nil, apiError(codes.InvalidArgument, errors.New("missing ID"))
	}

	asset, err := t.assetStore.GetByID(ctx, req.Id)
	if err != nil {
		return nil, apiError(codes.NotFound, err)
	}

	return &protoapi.AssetByIDResponse{
		Asset: asset.ToProto(),
	}, nil
}

func (t *tradingDataDelegator) Assets(ctx context.Context, _ *protoapi.AssetsRequest) (*protoapi.AssetsResponse, error) {
	defer metrics.StartAPIRequestAndTimeGRPC("Assets-SQL")()

	assets, _ := t.assetStore.GetAll(ctx)

	out := make([]*vega.Asset, 0, len(assets))
	for _, v := range assets {
		out = append(out, v.ToProto())
	}
	return &protoapi.AssetsResponse{
		Assets: out,
	}, nil
}

func isValidAccountType(accountType vega.AccountType, validAccountTypes ...vega.AccountType) bool {
	for _, vt := range validAccountTypes {
		if accountType == vt {
			return true
		}
	}

	return false
}

func (t *tradingDataDelegator) PartyAccounts(ctx context.Context, req *protoapi.PartyAccountsRequest) (*protoapi.PartyAccountsResponse, error) {
	defer metrics.StartAPIRequestAndTimeGRPC("PartyAccounts_SQL")()

	// This is just nicer to read and update if the list of valid account types change than multiple AND statements
	if !isValidAccountType(req.Type, vega.AccountType_ACCOUNT_TYPE_GENERAL, vega.AccountType_ACCOUNT_TYPE_MARGIN,
		vega.AccountType_ACCOUNT_TYPE_LOCK_WITHDRAW, vega.AccountType_ACCOUNT_TYPE_BOND, vega.AccountType_ACCOUNT_TYPE_UNSPECIFIED) {
		return nil, errors.New("invalid type for query, only GENERAL, MARGIN, LOCK_WITHDRAW AND BOND accounts for a party supported")
	}

	pagination := entities.Pagination{}

	filter := entities.AccountFilter{
		Asset:        toAccountsFilterAsset(req.Asset),
		Parties:      toAccountsFilterParties(req.PartyId),
		AccountTypes: toAccountsFilterAccountTypes(req.Type),
		Markets:      toAccountsFilterMarkets(req.MarketId),
	}

	accountBalances, err := t.accountStore.QueryBalances(ctx, filter, pagination)
	if err != nil {
		return nil, apiError(codes.Internal, ErrAccountServiceGetPartyAccounts, err)
	}

	return &protoapi.PartyAccountsResponse{
		Accounts: accountBalancesToProtoAccountList(accountBalances),
	}, nil
}

func toAccountsFilterAccountTypes(accountTypes ...vega.AccountType) []vega.AccountType {
	accountTypesProto := make([]vega.AccountType, 0)

	for _, accountType := range accountTypes {
		if accountType == vega.AccountType_ACCOUNT_TYPE_UNSPECIFIED {
			return nil
		}

		accountTypesProto = append(accountTypesProto, accountType)
	}

	return accountTypesProto
}

func accountBalancesToProtoAccountList(accounts []entities.AccountBalance) []*vega.Account {
	accountsProto := make([]*vega.Account, 0, len(accounts))

	for _, acc := range accounts {
		accountsProto = append(accountsProto, acc.ToProto())
	}

	return accountsProto
}

func toAccountsFilterAsset(assetID string) entities.Asset {
	asset := entities.Asset{}

	if len(assetID) > 0 {
		asset.ID = entities.NewAssetID(assetID)
	}

	return asset
}

func toAccountsFilterParties(partyIDs ...string) []entities.Party {
	parties := make([]entities.Party, 0, len(partyIDs))
	for _, idStr := range partyIDs {
		if idStr == "" {
			continue
		}
		party := entities.Party{ID: entities.NewPartyID(idStr)}
		parties = append(parties, party)
	}

	return parties
}

func toAccountsFilterMarkets(marketIDs ...string) []entities.Market {
	markets := make([]entities.Market, 0, len(marketIDs))
	for _, idStr := range marketIDs {
		if idStr == "" {
			continue
		}
		market := entities.Market{ID: entities.NewMarketID(idStr)}
		markets = append(markets, market)
	}

	return markets
}

func (t *tradingDataDelegator) MarketAccounts(ctx context.Context,
	req *protoapi.MarketAccountsRequest) (*protoapi.MarketAccountsResponse, error) {
	defer metrics.StartAPIRequestAndTimeGRPC("MarketAccounts")()

	filter := entities.AccountFilter{
		Asset:   toAccountsFilterAsset(req.Asset),
		Markets: toAccountsFilterMarkets(req.MarketId),
		AccountTypes: toAccountsFilterAccountTypes(
			vega.AccountType_ACCOUNT_TYPE_INSURANCE,
			vega.AccountType_ACCOUNT_TYPE_FEES_LIQUIDITY,
		),
	}

	pagination := entities.Pagination{}

	accountBalances, err := t.accountStore.QueryBalances(ctx, filter, pagination)
	if err != nil {
		return nil, apiError(codes.Internal, ErrAccountServiceGetMarketAccounts, err)
	}

	return &protoapi.MarketAccountsResponse{
		Accounts: accountBalancesToProtoAccountList(accountBalances),
	}, nil
}

func (t *tradingDataDelegator) FeeInfrastructureAccounts(ctx context.Context,
	req *protoapi.FeeInfrastructureAccountsRequest) (*protoapi.FeeInfrastructureAccountsResponse, error) {
	defer metrics.StartAPIRequestAndTimeGRPC("FeeInfrastructureAccounts")()

	filter := entities.AccountFilter{
		Asset: toAccountsFilterAsset(req.Asset),
		AccountTypes: toAccountsFilterAccountTypes(
			vega.AccountType_ACCOUNT_TYPE_FEES_INFRASTRUCTURE,
		),
	}
	pagination := entities.Pagination{}

	accountBalances, err := t.accountStore.QueryBalances(ctx, filter, pagination)
	if err != nil {
		return nil, apiError(codes.Internal, ErrAccountServiceGetFeeInfrastructureAccounts, err)
	}
	return &protoapi.FeeInfrastructureAccountsResponse{
		Accounts: accountBalancesToProtoAccountList(accountBalances),
	}, nil
}

func (t *tradingDataDelegator) GlobalRewardPoolAccounts(ctx context.Context,
	req *protoapi.GlobalRewardPoolAccountsRequest) (*protoapi.GlobalRewardPoolAccountsResponse, error) {
	defer metrics.StartAPIRequestAndTimeGRPC("GloabRewardPoolAccounts")()
	filter := entities.AccountFilter{
		Asset: toAccountsFilterAsset(req.Asset),
		AccountTypes: toAccountsFilterAccountTypes(
			vega.AccountType_ACCOUNT_TYPE_GLOBAL_REWARD,
		),
	}
	pagination := entities.Pagination{}

	accountBalances, err := t.accountStore.QueryBalances(ctx, filter, pagination)
	if err != nil {
		return nil, apiError(codes.Internal, ErrAccountServiceGetGlobalRewardPoolAccounts, err)
	}
	return &protoapi.GlobalRewardPoolAccountsResponse{
		Accounts: accountBalancesToProtoAccountList(accountBalances),
	}, nil
}

// MarketDataByID provides market data for the given ID.
func (t *tradingDataDelegator) MarketDataByID(ctx context.Context, req *protoapi.MarketDataByIDRequest) (*protoapi.MarketDataByIDResponse, error) {
	defer metrics.StartAPIRequestAndTimeGRPC("MarketDataByID_SQL")()

	// validate the market exist
	if req.MarketId != "" {
		_, err := t.marketsStore.GetByID(ctx, req.MarketId)
		if err != nil {
			return nil, apiError(codes.InvalidArgument, ErrInvalidMarketID, err)
		}
	}

	md, err := t.marketDataStore.GetMarketDataByID(ctx, req.MarketId)
	if err != nil {
		return nil, apiError(codes.Internal, ErrMarketServiceGetMarketData, err)
	}
	return &protoapi.MarketDataByIDResponse{
		MarketData: md.ToProto(),
	}, nil
}

// MarketsData provides all market data for all markets on this network.
func (t *tradingDataDelegator) MarketsData(ctx context.Context, _ *protoapi.MarketsDataRequest) (*protoapi.MarketsDataResponse, error) {
	defer metrics.StartAPIRequestAndTimeGRPC("MarketsData_SQL")()
	mds, _ := t.marketDataStore.GetMarketsData(ctx)

	mdptrs := make([]*vega.MarketData, 0, len(mds))
	for _, v := range mds {
		mdptrs = append(mdptrs, v.ToProto())
	}

	return &protoapi.MarketsDataResponse{
		MarketsData: mdptrs,
	}, nil
}

// MarketByID provides the given market.
func (t *tradingDataDelegator) MarketByID(ctx context.Context, req *protoapi.MarketByIDRequest) (*protoapi.MarketByIDResponse, error) {
	defer metrics.StartAPIRequestAndTimeGRPC("MarketByID_SQL")()

	mkt, err := validateMarketSQL(ctx, req.MarketId, t.marketsStore)
	if err != nil {
		return nil, err // validateMarket already returns an API error, no need to additionally wrap
	}

	return &protoapi.MarketByIDResponse{
		Market: mkt,
	}, nil
}

func validateMarketSQL(ctx context.Context, marketID string, marketsStore *sqlstore.Markets) (*vega.Market, error) {
	if len(marketID) == 0 {
		return nil, apiError(codes.InvalidArgument, ErrEmptyMissingMarketID)
	}

	market, err := marketsStore.GetByID(ctx, marketID)
	if err != nil {
		// We return nil for error as we do not want
		// to return an error when a market is not found
		// but just a nil value.
		return nil, nil
	}

	mkt, err := market.ToProto()
	if err != nil {
		return nil, nil
	}

	return mkt, nil
}

// Markets provides a list of all current markets that exist on the VEGA platform.
func (t *tradingDataDelegator) Markets(ctx context.Context, _ *protoapi.MarketsRequest) (*protoapi.MarketsResponse, error) {
	defer metrics.StartAPIRequestAndTimeGRPC("Markets_SQL")()
	markets, err := t.marketsStore.GetAll(ctx, entities.Pagination{})
	if err != nil {
		return nil, apiError(codes.Internal, ErrMarketServiceGetMarkets, err)
	}

	results := make([]*vega.Market, 0, len(markets))
	for _, m := range markets {
		mkt, err := m.ToProto()
		if err != nil {
			continue
		}

		results = append(results, mkt)
	}

	return &protoapi.MarketsResponse{
		Markets: results,
	}, nil
}

func (t *tradingDataDelegator) Deposit(ctx context.Context, req *protoapi.DepositRequest) (*protoapi.DepositResponse, error) {
	defer metrics.StartAPIRequestAndTimeGRPC("Deposit SQL")()
	if len(req.Id) <= 0 {
		return nil, ErrMissingDepositID
	}
	deposit, err := t.depositsStore.GetByID(ctx, req.Id)
	if err != nil {
		return nil, apiError(codes.NotFound, err)
	}
	return &protoapi.DepositResponse{
		Deposit: deposit.ToProto(),
	}, nil
}

func (t *tradingDataDelegator) Deposits(ctx context.Context, req *protoapi.DepositsRequest) (*protoapi.DepositsResponse, error) {
	defer metrics.StartAPIRequestAndTimeGRPC("Deposits SQL")()
	if len(req.PartyId) <= 0 {
		return nil, ErrMissingPartyID
	}

	// current API doesn't support pagination, but we will need to support it for v2
	deposits := t.depositsStore.GetByParty(ctx, req.PartyId, false, entities.Pagination{})
	out := make([]*vega.Deposit, 0, len(deposits))
	for _, v := range deposits {
		out = append(out, v.ToProto())
	}
	return &protoapi.DepositsResponse{
		Deposits: out,
	}, nil
}

func (t *tradingDataDelegator) EstimateMargin(ctx context.Context, req *protoapi.EstimateMarginRequest) (*protoapi.EstimateMarginResponse, error) {
	defer metrics.StartAPIRequestAndTimeGRPC("EstimateMargin SQL")()
	if req.Order == nil {
		return nil, apiError(codes.InvalidArgument, errors.New("missing order"))
	}

	margin, err := t.estimateMargin(ctx, req.Order)
	if err != nil {
		return nil, apiError(codes.Internal, err)
	}

	return &protoapi.EstimateMarginResponse{
		MarginLevels: margin,
	}, nil
}

func (t *tradingDataDelegator) estimateMargin(ctx context.Context, order *vega.Order) (*vega.MarginLevels, error) {
	if order.Side == vega.Side_SIDE_UNSPECIFIED {
		return nil, risk.ErrInvalidOrderSide
	}

	// first get the risk factors and market data (marketdata->markprice)
	rf, err := t.riskFactorStore.GetMarketRiskFactors(ctx, order.MarketId)
	if err != nil {
		return nil, err
	}
	mkt, err := t.marketsStore.GetByID(ctx, order.MarketId)
	if err != nil {
		return nil, err
	}

	mktProto, err := mkt.ToProto()
	if err != nil {
		return nil, err
	}

	mktData, err := t.marketDataStore.GetMarketDataByID(ctx, order.MarketId)
	if err != nil {
		return nil, err
	}

	f, err := num.DecimalFromString(rf.Short.String())
	if err != nil {
		return nil, err
	}
	if order.Side == vega.Side_SIDE_BUY {
		f, err = num.DecimalFromString(rf.Long.String())
		if err != nil {
			return nil, err
		}
	}

	asset, err := mktProto.GetAsset()
	if err != nil {
		return nil, err
	}

	// now calculate margin maintenance
	markPrice, _ := num.DecimalFromString(mktData.MarkPrice.String())
	maintenanceMargin := num.DecimalFromFloat(float64(order.Size)).Mul(f).Mul(markPrice)
	// now we use the risk factors
	return &vega.MarginLevels{
		PartyId:                order.PartyId,
		MarketId:               mktProto.GetId(),
		Asset:                  asset,
		Timestamp:              0,
		MaintenanceMargin:      maintenanceMargin.String(),
		SearchLevel:            maintenanceMargin.Mul(num.DecimalFromFloat(mkt.TradableInstrument.MarginCalculator.ScalingFactors.SearchLevel)).String(),
		InitialMargin:          maintenanceMargin.Mul(num.DecimalFromFloat(mkt.TradableInstrument.MarginCalculator.ScalingFactors.InitialMargin)).String(),
		CollateralReleaseLevel: maintenanceMargin.Mul(num.DecimalFromFloat(mkt.TradableInstrument.MarginCalculator.ScalingFactors.CollateralRelease)).String(),
	}, nil
}

func (t *tradingDataDelegator) EstimateFee(ctx context.Context, req *protoapi.EstimateFeeRequest) (*protoapi.EstimateFeeResponse, error) {
	defer metrics.StartAPIRequestAndTimeGRPC("EstimateFee SQL")()
	if req.Order == nil {
		return nil, apiError(codes.InvalidArgument, errors.New("missing order"))
	}

	fee, err := t.estimateFee(ctx, req.Order)
	if err != nil {
		return nil, apiError(codes.Internal, err)
	}

	return &protoapi.EstimateFeeResponse{
		Fee: fee,
	}, nil
}

func (t *tradingDataDelegator) estimateFee(ctx context.Context, order *vega.Order) (*vega.Fee, error) {
	mkt, err := t.marketsStore.GetByID(ctx, order.MarketId)
	if err != nil {
		return nil, err
	}
	price, overflowed := num.UintFromString(order.Price, 10)
	if overflowed {
		return nil, errors.New("invalid order price")
	}
	if order.PeggedOrder != nil {
		return &vega.Fee{
			MakerFee:          "0",
			InfrastructureFee: "0",
			LiquidityFee:      "0",
		}, nil
	}

	base := num.DecimalFromUint(price.Mul(price, num.NewUint(order.Size)))
	maker, infra, liquidity, err := t.feeFactors(mkt)
	if err != nil {
		return nil, err
	}

	fee := &vega.Fee{
		MakerFee:          base.Mul(num.NewDecimalFromFloat(maker)).String(),
		InfrastructureFee: base.Mul(num.NewDecimalFromFloat(infra)).String(),
		LiquidityFee:      base.Mul(num.NewDecimalFromFloat(liquidity)).String(),
	}

	return fee, nil
}

func (t *tradingDataDelegator) feeFactors(mkt entities.Market) (maker, infra, liquidity float64, err error) {
	if maker, err = strconv.ParseFloat(mkt.Fees.Factors.MakerFee, 64); err != nil {
		return
	}
	if infra, err = strconv.ParseFloat(mkt.Fees.Factors.InfrastructureFee, 64); err != nil {
		return
	}
	if liquidity, err = strconv.ParseFloat(mkt.Fees.Factors.LiquidityFee, 64); err != nil {
		return
	}

	return
}

// MarginLevels returns the current margin levels for a given party and market.
func (t *tradingDataDelegator) MarginLevels(ctx context.Context, req *protoapi.MarginLevelsRequest) (*protoapi.MarginLevelsResponse, error) {
	defer metrics.StartAPIRequestAndTimeGRPC("MarginLevels SQL")()

	mls, err := t.marginLevelsStore.GetMarginLevelsByID(ctx, req.PartyId, req.MarketId, entities.Pagination{})
	if err != nil {
		return nil, apiError(codes.Internal, ErrRiskServiceGetMarginLevelsByID, err)
	}
	levels := make([]*vega.MarginLevels, 0, len(mls))
	for _, v := range mls {
		levels = append(levels, v.ToProto())
	}
	return &protoapi.MarginLevelsResponse{
		MarginLevels: levels,
	}, nil
}

func (t *tradingDataDelegator) GetRiskFactors(ctx context.Context, in *protoapi.GetRiskFactorsRequest) (*protoapi.GetRiskFactorsResponse, error) {
	defer metrics.StartAPIRequestAndTimeGRPC("GetRiskFactors SQL")()

	rfs, err := t.riskFactorStore.GetMarketRiskFactors(ctx, in.MarketId)

	if err != nil {
		return nil, nil
	}

	return &protoapi.GetRiskFactorsResponse{
		RiskFactor: rfs.ToProto(),
	}, nil
}

func (t *tradingDataDelegator) Withdrawal(ctx context.Context, req *protoapi.WithdrawalRequest) (*protoapi.WithdrawalResponse, error) {
	defer metrics.StartAPIRequestAndTimeGRPC("Withdrawal SQL")()
	if len(req.Id) <= 0 {
		return nil, ErrMissingDepositID
	}
	withdrawal, err := t.withdrawalsStore.GetByID(ctx, req.Id)
	if err != nil {
		return nil, apiError(codes.NotFound, err)
	}
	return &protoapi.WithdrawalResponse{
		Withdrawal: withdrawal.ToProto(),
	}, nil
}

func (t *tradingDataDelegator) Withdrawals(ctx context.Context, req *protoapi.WithdrawalsRequest) (*protoapi.WithdrawalsResponse, error) {
	defer metrics.StartAPIRequestAndTimeGRPC("Withdrawals SQL")()
	if len(req.PartyId) <= 0 {
		return nil, ErrMissingPartyID
	}

	// current API doesn't support pagination, but we will need to support it for v2
	withdrawals := t.withdrawalsStore.GetByParty(ctx, req.PartyId, false, entities.Pagination{})
	out := make([]*vega.Withdrawal, 0, len(withdrawals))
	for _, w := range withdrawals {
		out = append(out, w.ToProto())
	}
	return &protoapi.WithdrawalsResponse{
		Withdrawals: out,
	}, nil
}

func (t *tradingDataDelegator) OracleSpec(ctx context.Context, req *protoapi.OracleSpecRequest) (*protoapi.OracleSpecResponse, error) {
	defer metrics.StartAPIRequestAndTimeGRPC("OracleSpec SQL")()
	if len(req.Id) <= 0 {
		return nil, ErrMissingOracleSpecID
	}
	spec, err := t.oracleSpecStore.GetSpecByID(ctx, req.Id)
	if err != nil {
		return nil, apiError(codes.NotFound, err)
	}
	return &protoapi.OracleSpecResponse{
		OracleSpec: spec.ToProto(),
	}, nil
}

func (t *tradingDataDelegator) OracleSpecs(ctx context.Context, _ *protoapi.OracleSpecsRequest) (*protoapi.OracleSpecsResponse, error) {
	defer metrics.StartAPIRequestAndTimeGRPC("OracleSpecs SQL")()
	specs, err := t.oracleSpecStore.GetSpecs(ctx, entities.Pagination{})
	if err != nil {
		return nil, apiError(codes.Internal, err)
	}

	out := make([]*oraclespb.OracleSpec, 0, len(specs))
	for _, v := range specs {
		out = append(out, v.ToProto())
	}

	return &protoapi.OracleSpecsResponse{
		OracleSpecs: out,
	}, nil
}

func (t *tradingDataDelegator) OracleDataBySpec(ctx context.Context, req *protoapi.OracleDataBySpecRequest) (*protoapi.OracleDataBySpecResponse, error) {
	defer metrics.StartAPIRequestAndTimeGRPC("OracleDataBySpec SQL")()
	if len(req.Id) <= 0 {
		return nil, ErrMissingOracleSpecID
	}
	data, err := t.oracleDataStore.GetOracleDataBySpecID(ctx, req.Id, entities.Pagination{})
	if err != nil {
		return nil, apiError(codes.NotFound, err)
	}
	out := make([]*oraclespb.OracleData, 0, len(data))
	for _, v := range data {
		out = append(out, v.ToProto())
	}
	return &protoapi.OracleDataBySpecResponse{
		OracleData: out,
	}, nil
}<|MERGE_RESOLUTION|>--- conflicted
+++ resolved
@@ -40,13 +40,10 @@
 	netParamStore     *sqlstore.NetworkParameters
 	blockStore        *sqlstore.Blocks
 	checkpointStore   *sqlstore.Checkpoints
-<<<<<<< HEAD
 	partyStore        *sqlstore.Parties
-=======
 	candleServiceV2   *candlesv2.Svc
 	oracleSpecStore   *sqlstore.OracleSpec
 	oracleDataStore   *sqlstore.OracleData
->>>>>>> 54a5c1ad
 }
 
 var defaultEntityPagination = entities.Pagination{
