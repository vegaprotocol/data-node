--- conflicted
+++ resolved
@@ -16,12 +16,7 @@
 	"code.vegaprotocol.io/data-node/sqlstore"
 	protoapi "code.vegaprotocol.io/protos/data-node/api/v1"
 	"code.vegaprotocol.io/protos/vega"
-<<<<<<< HEAD
-	pbtypes "code.vegaprotocol.io/protos/vega"
 	oraclespb "code.vegaprotocol.io/protos/vega/oracles/v1"
-	"code.vegaprotocol.io/vega/types/num"
-=======
->>>>>>> 39df2633
 	"google.golang.org/grpc/codes"
 )
 
@@ -45,12 +40,9 @@
 	netParamStore     *sqlstore.NetworkParameters
 	blockStore        *sqlstore.Blocks
 	checkpointStore   *sqlstore.Checkpoints
-<<<<<<< HEAD
+	candleServiceV2   *candlesv2.Svc
 	oracleSpecStore   *sqlstore.OracleSpec
 	oracleDataStore   *sqlstore.OracleData
-=======
-	candleServiceV2   *candlesv2.Svc
->>>>>>> 39df2633
 }
 
 var defaultEntityPagination = entities.Pagination{
