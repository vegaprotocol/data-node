package api

import (
	"context"
	"encoding/hex"
<<<<<<< HEAD
	"fmt"
	"strconv"
=======
	"errors"
>>>>>>> 7e65bb88

	"code.vegaprotocol.io/data-node/entities"
	"code.vegaprotocol.io/data-node/logging"
	"code.vegaprotocol.io/data-node/metrics"
	"code.vegaprotocol.io/data-node/sqlstore"
	protoapi "code.vegaprotocol.io/protos/data-node/api/v1"
	"code.vegaprotocol.io/protos/vega"
	"google.golang.org/grpc/codes"

	"code.vegaprotocol.io/data-node/vegatime"
	pbtypes "code.vegaprotocol.io/protos/vega"
)

type tradingDataDelegator struct {
	*tradingDataService
<<<<<<< HEAD
	orderStore   *sqlstore.Orders
	tradeStore   *sqlstore.Trades
	candlesStore *sqlstore.Candles
=======
	orderStore      *sqlstore.Orders
	tradeStore      *sqlstore.Trades
	assetStore      *sqlstore.Assets
	accountStore    *sqlstore.Accounts
	marketDataStore *sqlstore.MarketData
>>>>>>> 7e65bb88
}

var defaultEntityPagination = entities.Pagination{
	Skip:       0,
	Limit:      50,
	Descending: true,
}

func (t *tradingDataDelegator) Candles(ctx context.Context,
	request *protoapi.CandlesRequest) (*protoapi.CandlesResponse, error) {
	defer metrics.StartAPIRequestAndTimeGRPC("Candles-SQL")()

	if request.Interval == pbtypes.Interval_INTERVAL_UNSPECIFIED {
		return nil, apiError(codes.InvalidArgument, ErrMalformedRequest)
	}

	marketId, err := hex.DecodeString(request.MarketId)
	if err != nil {
		return nil, apiError(codes.InvalidArgument, ErrCandleServiceGetCandles, fmt.Errorf("market id is invalid:%w", err))
	}

	from := vegatime.UnixNano(request.SinceTimestamp)
	interval := toV2IntervalString(request.Interval)
	candles, err := t.candlesStore.GetCandlesForInterval(ctx, interval, &from, nil, marketId, entities.Pagination{})
	if err != nil {
		return nil, apiError(codes.Internal, ErrCandleServiceGetCandles,
			fmt.Errorf("failed to get candles for interval:%w", err))
	}

	var protoCandles []*vega.Candle
	for _, candle := range candles {
		proto, err := candle.ToV1CandleProto(request.Interval)
		if err != nil {
			return nil, apiError(codes.Internal, ErrCandleServiceGetCandles,
				fmt.Errorf("failed to convert candle to protobuf:%w", err))
		}

		protoCandles = append(protoCandles, proto)
	}

	return &protoapi.CandlesResponse{
		Candles: protoCandles,
	}, nil

}

func toV2IntervalString(interval vega.Interval) string {
	return strconv.Itoa(int(interval)) + " seconds"
}

func (t *tradingDataDelegator) CandlesSubscribe(req *protoapi.CandlesSubscribeRequest,
	srv protoapi.TradingDataService_CandlesSubscribeServer) error {

	defer metrics.StartAPIRequestAndTimeGRPC("CandlesSubscribe-SQL")()
	// Wrap context from the request into cancellable. We can close internal chan on error.
	ctx, cancel := context.WithCancel(srv.Context())
	defer cancel()

	interval := toV2IntervalString(req.Interval)
	ref, candlesChan, err := t.tradeStore.SubscribeToCandle(ctx, req.MarketId, interval)
	if err != nil {
		return apiError(codes.Internal, ErrStreamInternal,
			fmt.Errorf("failed to convert candle to protobuf:%w", err))
	}

	if t.log.GetLevel() == logging.DebugLevel {
		t.log.Debug("Candles subscriber - new rpc stream", logging.Uint64("ref", ref))
	}

	for {
		select {
		case candle, ok := <-candlesChan:

			if !ok {
				err = ErrChannelClosed
				t.log.Error("Candles subscriber",
					logging.Error(err),
					logging.Uint64("ref", ref),
				)
				return apiError(codes.Internal, err)
			}
			proto, err := candle.ToV1CandleProto(req.Interval)
			if err != nil {
				return apiError(codes.Internal, ErrStreamInternal, err)
			}

			resp := &protoapi.CandlesSubscribeResponse{
				Candle: proto,
			}
			if err := srv.Send(resp); err != nil {
				t.log.Error("Candles subscriber - rpc stream error",
					logging.Error(err),
					logging.Uint64("ref", ref),
				)
				return apiError(codes.Internal, ErrStreamInternal, err)
			}
		case <-ctx.Done():
			err = ctx.Err()
			if t.log.GetLevel() == logging.DebugLevel {
				t.log.Debug("Candles subscriber - rpc stream ctx error",
					logging.Error(err),
					logging.Uint64("ref", ref),
				)
			}
			return apiError(codes.Internal, ErrStreamInternal, err)
		}

		if candlesChan == nil {
			if t.log.GetLevel() == logging.DebugLevel {
				t.log.Debug("Candles subscriber - rpc stream closed", logging.Uint64("ref", ref))
			}
			return apiError(codes.Internal, ErrStreamClosed)
		}
	}

	return nil
}

// TradesByParty provides a list of trades for the given party.
// Pagination: Optional. If not provided, defaults are used.
func (t *tradingDataDelegator) TradesByParty(ctx context.Context,
	req *protoapi.TradesByPartyRequest) (*protoapi.TradesByPartyResponse, error) {
	defer metrics.StartAPIRequestAndTimeGRPC("TradesByParty-SQL")()

	p := defaultEntityPagination
	if req.Pagination != nil {
		p = toEntityPagination(req.Pagination)
	}

	trades, err := t.tradeStore.GetByParty(ctx, req.PartyId, &req.MarketId, p)
	if err != nil {
		return nil, apiError(codes.Internal, ErrTradeServiceGetByParty, err)
	}

	protoTrades := tradesToProto(trades)

	return &protoapi.TradesByPartyResponse{Trades: protoTrades}, nil
}

func tradesToProto(trades []entities.Trade) []*vega.Trade {
	protoTrades := []*vega.Trade{}
	for _, trade := range trades {
		protoTrades = append(protoTrades, trade.ToProto())
	}
	return protoTrades
}

// TradesByOrder provides a list of the trades that correspond to a given order.
func (t *tradingDataDelegator) TradesByOrder(ctx context.Context,
	req *protoapi.TradesByOrderRequest) (*protoapi.TradesByOrderResponse, error) {
	defer metrics.StartAPIRequestAndTimeGRPC("TradesByOrder-SQL")()

	trades, err := t.tradeStore.GetByOrderID(ctx, req.OrderId, nil, defaultEntityPagination)
	if err != nil {
		return nil, apiError(codes.Internal, ErrTradeServiceGetByOrderID, err)
	}

	protoTrades := tradesToProto(trades)

	return &protoapi.TradesByOrderResponse{Trades: protoTrades}, nil
}

// TradesByMarket provides a list of trades for a given market.
// Pagination: Optional. If not provided, defaults are used.
func (t *tradingDataDelegator) TradesByMarket(ctx context.Context, req *protoapi.TradesByMarketRequest) (*protoapi.TradesByMarketResponse, error) {
	defer metrics.StartAPIRequestAndTimeGRPC("TradesByMarket-SQL")()

	p := defaultEntityPagination
	if req.Pagination != nil {
		p = toEntityPagination(req.Pagination)
	}

	trades, err := t.tradeStore.GetByMarket(ctx, req.MarketId, p)
	if err != nil {
		return nil, apiError(codes.Internal, ErrTradeServiceGetByMarket, err)
	}

	protoTrades := tradesToProto(trades)
	return &protoapi.TradesByMarketResponse{
		Trades: protoTrades,
	}, nil
}

// LastTrade provides the last trade for the given market.
func (t *tradingDataDelegator) LastTrade(ctx context.Context,
	req *protoapi.LastTradeRequest) (*protoapi.LastTradeResponse, error) {
	defer metrics.StartAPIRequestAndTimeGRPC("LastTrade-SQL")()

	if len(req.MarketId) <= 0 {
		return nil, apiError(codes.InvalidArgument, ErrEmptyMissingMarketID)
	}

	p := entities.Pagination{
		Skip:       0,
		Limit:      1,
		Descending: true,
	}

	trades, err := t.tradeStore.GetByMarket(ctx, req.MarketId, p)
	if err != nil {
		return nil, apiError(codes.Internal, ErrTradeServiceGetByMarket, err)
	}

	protoTrades := tradesToProto(trades)

	if len(protoTrades) > 0 && protoTrades[0] != nil {
		return &protoapi.LastTradeResponse{Trade: protoTrades[0]}, nil
	}
	// No trades found on the market yet (and no errors)
	// this can happen at the beginning of a new market
	return &protoapi.LastTradeResponse{}, nil
}

func (t *tradingDataDelegator) OrderByID(ctx context.Context, req *protoapi.OrderByIDRequest) (*protoapi.OrderByIDResponse, error) {
	defer metrics.StartAPIRequestAndTimeGRPC("OrderByID-SQL")()

	if len(req.OrderId) == 0 {
		return nil, ErrMissingOrderIDParameter
	}

	version := int32(req.Version)
	order, err := t.orderStore.GetByOrderID(ctx, req.OrderId, &version)
	if err != nil {
		return nil, ErrOrderNotFound
	}

	resp := &protoapi.OrderByIDResponse{Order: order.ToProto()}
	return resp, nil
}

func (t *tradingDataDelegator) OrderByMarketAndID(ctx context.Context,
	req *protoapi.OrderByMarketAndIDRequest) (*protoapi.OrderByMarketAndIDResponse, error) {
	defer metrics.StartAPIRequestAndTimeGRPC("OrderByMarketAndID-SQL")()

	// This function is no longer needed; IDs are globally unique now, but keep it for compatibility for now
	if len(req.OrderId) == 0 {
		return nil, ErrMissingOrderIDParameter
	}

	order, err := t.orderStore.GetByOrderID(ctx, req.OrderId, nil)
	if err != nil {
		return nil, ErrOrderNotFound
	}

	resp := &protoapi.OrderByMarketAndIDResponse{Order: order.ToProto()}
	return resp, nil
}

// OrderByReference provides the (possibly not yet accepted/rejected) order.
func (t *tradingDataDelegator) OrderByReference(ctx context.Context, req *protoapi.OrderByReferenceRequest) (*protoapi.OrderByReferenceResponse, error) {
	defer metrics.StartAPIRequestAndTimeGRPC("OrderByReference-SQL")()

	orders, err := t.orderStore.GetByReference(ctx, req.Reference, entities.Pagination{})
	if err != nil {
		return nil, apiError(codes.InvalidArgument, ErrOrderServiceGetByReference, err)
	}

	if len(orders) == 0 {
		return nil, ErrOrderNotFound
	}
	return &protoapi.OrderByReferenceResponse{
		Order: orders[0].ToProto(),
	}, nil
}

func (t *tradingDataDelegator) OrdersByParty(ctx context.Context,
	req *protoapi.OrdersByPartyRequest) (*protoapi.OrdersByPartyResponse, error) {
	defer metrics.StartAPIRequestAndTimeGRPC("OrdersByParty-SQL")()

	p := defaultPaginationV2
	if req.Pagination != nil {
		p = toEntityPagination(req.Pagination)
	}

	orders, err := t.orderStore.GetByParty(ctx, req.PartyId, p)
	if err != nil {
		return nil, apiError(codes.InvalidArgument, ErrOrderServiceGetByParty, err)
	}

	pbOrders := make([]*vega.Order, len(orders))
	for i, order := range orders {
		pbOrders[i] = order.ToProto()
	}

	return &protoapi.OrdersByPartyResponse{
		Orders: pbOrders,
	}, nil
}

func toEntityPagination(pagination *protoapi.Pagination) entities.Pagination {
	return entities.Pagination{
		Skip:       pagination.Skip,
		Limit:      pagination.Limit,
		Descending: pagination.Descending,
	}
}

func (t *tradingDataDelegator) AssetByID(ctx context.Context, req *protoapi.AssetByIDRequest) (*protoapi.AssetByIDResponse, error) {
	defer metrics.StartAPIRequestAndTimeGRPC("AssetByID-SQL")()
	if len(req.Id) <= 0 {
		return nil, apiError(codes.InvalidArgument, errors.New("missing ID"))
	}

	asset, err := t.assetStore.GetByID(ctx, req.Id)
	if err != nil {
		return nil, apiError(codes.NotFound, err)
	}

	return &protoapi.AssetByIDResponse{
		Asset: asset.ToProto(),
	}, nil
}

func (t *tradingDataDelegator) Assets(ctx context.Context, _ *protoapi.AssetsRequest) (*protoapi.AssetsResponse, error) {
	defer metrics.StartAPIRequestAndTimeGRPC("Assets-SQL")()

	assets, _ := t.assetStore.GetAll(ctx)

	out := make([]*vega.Asset, 0, len(assets))
	for _, v := range assets {
		out = append(out, v.ToProto())
	}
	return &protoapi.AssetsResponse{
		Assets: out,
	}, nil
}

func isValidAccountType(accountType vega.AccountType, validAccountTypes ...vega.AccountType) bool {
	for _, vt := range validAccountTypes {
		if accountType == vt {
			return true
		}
	}

	return false
}

func (t *tradingDataDelegator) PartyAccounts(ctx context.Context, req *protoapi.PartyAccountsRequest) (*protoapi.PartyAccountsResponse, error) {
	defer metrics.StartAPIRequestAndTimeGRPC("PartyAccounts_SQL")()

	// This is just nicer to read and update if the list of valid account types change than multiple AND statements
	if !isValidAccountType(req.Type, vega.AccountType_ACCOUNT_TYPE_GENERAL, vega.AccountType_ACCOUNT_TYPE_MARGIN,
		vega.AccountType_ACCOUNT_TYPE_LOCK_WITHDRAW, vega.AccountType_ACCOUNT_TYPE_BOND, vega.AccountType_ACCOUNT_TYPE_UNSPECIFIED) {
		return nil, errors.New("invalid type for query, only GENERAL, MARGIN, LOCK_WITHDRAW AND BOND accounts for a party supported")
	}

	pagination := entities.Pagination{}

	filter := entities.AccountFilter{
		Asset:        toAccountsFilterAsset(req.Asset),
		Parties:      toAccountsFilterParties(req.PartyId),
		AccountTypes: toAccountsFilterAccountTypes(req.Type),
		Markets:      toAccountsFilterMarkets(req.MarketId),
	}

	accountBalances, err := t.accountStore.QueryBalances(ctx, filter, pagination)
	if err != nil {
		return nil, apiError(codes.Internal, ErrAccountServiceGetPartyAccounts, err)
	}

	return &protoapi.PartyAccountsResponse{
		Accounts: accountBalancesToProtoAccountList(accountBalances),
	}, nil
}

func toAccountsFilterAccountTypes(accountTypes ...vega.AccountType) []vega.AccountType {
	accountTypesProto := make([]vega.AccountType, 0)

	for _, accountType := range accountTypes {
		if accountType == vega.AccountType_ACCOUNT_TYPE_UNSPECIFIED {
			return nil
		}

		accountTypesProto = append(accountTypesProto, accountType)
	}

	return accountTypesProto
}

func accountBalancesToProtoAccountList(accounts []entities.AccountBalance) []*vega.Account {
	accountsProto := make([]*vega.Account, 0, len(accounts))

	for _, acc := range accounts {
		accountsProto = append(accountsProto, acc.ToProto())
	}

	return accountsProto
}

func toAccountsFilterAsset(assetID string) entities.Asset {
	asset := entities.Asset{}

	if len(assetID) > 0 {
		assetIDBytes, _ := hex.DecodeString(assetID)
		asset.ID = assetIDBytes
	}

	return asset
}

func toAccountsFilterParties(partyIDs ...string) []entities.Party {
	parties := make([]entities.Party, 0, len(partyIDs))
	for _, id := range partyIDs {
		if id == "" {
			continue
		}

		idBytes, err := hex.DecodeString(id)

		if err != nil {
			continue
		}

		party := entities.Party{
			ID: idBytes,
		}
		parties = append(parties, party)
	}

	return parties
}

func toAccountsFilterMarkets(marketIDs ...string) []entities.Market {
	markets := make([]entities.Market, 0, len(marketIDs))
	for _, id := range marketIDs {
		if id == "" {
			continue
		}
		idBytes, err := hex.DecodeString(id)
		if err != nil {
			continue
		}

		market := entities.Market{
			ID: idBytes,
		}
		markets = append(markets, market)
	}

	return markets
}

func (t *tradingDataDelegator) MarketAccounts(ctx context.Context,
	req *protoapi.MarketAccountsRequest) (*protoapi.MarketAccountsResponse, error) {
	defer metrics.StartAPIRequestAndTimeGRPC("MarketAccounts")()

	filter := entities.AccountFilter{
		Asset:   toAccountsFilterAsset(req.Asset),
		Markets: toAccountsFilterMarkets(req.MarketId),
		AccountTypes: toAccountsFilterAccountTypes(
			vega.AccountType_ACCOUNT_TYPE_INSURANCE,
			vega.AccountType_ACCOUNT_TYPE_FEES_LIQUIDITY,
		),
	}

	pagination := entities.Pagination{}

	accountBalances, err := t.accountStore.QueryBalances(ctx, filter, pagination)
	if err != nil {
		return nil, apiError(codes.Internal, ErrAccountServiceGetMarketAccounts, err)
	}

	return &protoapi.MarketAccountsResponse{
		Accounts: accountBalancesToProtoAccountList(accountBalances),
	}, nil
}

func (t *tradingDataDelegator) FeeInfrastructureAccounts(ctx context.Context,
	req *protoapi.FeeInfrastructureAccountsRequest) (*protoapi.FeeInfrastructureAccountsResponse, error) {
	defer metrics.StartAPIRequestAndTimeGRPC("FeeInfrastructureAccounts")()

	filter := entities.AccountFilter{
		Asset: toAccountsFilterAsset(req.Asset),
		AccountTypes: toAccountsFilterAccountTypes(
			vega.AccountType_ACCOUNT_TYPE_FEES_INFRASTRUCTURE,
		),
	}
	pagination := entities.Pagination{}

	accountBalances, err := t.accountStore.QueryBalances(ctx, filter, pagination)
	if err != nil {
		return nil, apiError(codes.Internal, ErrAccountServiceGetFeeInfrastructureAccounts, err)
	}
	return &protoapi.FeeInfrastructureAccountsResponse{
		Accounts: accountBalancesToProtoAccountList(accountBalances),
	}, nil
}

func (t *tradingDataDelegator) GlobalRewardPoolAccounts(ctx context.Context,
	req *protoapi.GlobalRewardPoolAccountsRequest) (*protoapi.GlobalRewardPoolAccountsResponse, error) {
	defer metrics.StartAPIRequestAndTimeGRPC("GloabRewardPoolAccounts")()
	filter := entities.AccountFilter{
		Asset: toAccountsFilterAsset(req.Asset),
		AccountTypes: toAccountsFilterAccountTypes(
			vega.AccountType_ACCOUNT_TYPE_GLOBAL_REWARD,
		),
	}
	pagination := entities.Pagination{}

	accountBalances, err := t.accountStore.QueryBalances(ctx, filter, pagination)
	if err != nil {
		return nil, apiError(codes.Internal, ErrAccountServiceGetGlobalRewardPoolAccounts, err)
	}
	return &protoapi.GlobalRewardPoolAccountsResponse{
		Accounts: accountBalancesToProtoAccountList(accountBalances),
	}, nil
}

// MarketDataByID provides market data for the given ID.
func (t *tradingDataDelegator) MarketDataByID(ctx context.Context, req *protoapi.MarketDataByIDRequest) (*protoapi.MarketDataByIDResponse, error) {
	defer metrics.StartAPIRequestAndTimeGRPC("MarketDataByID_SQL")()

	// validate the market exist
	if req.MarketId != "" {
		_, err := t.MarketService.GetByID(ctx, req.MarketId)
		if err != nil {
			return nil, apiError(codes.InvalidArgument, ErrInvalidMarketID, err)
		}
	}

	md, err := t.marketDataStore.GetMarketDataByID(ctx, req.MarketId)
	if err != nil {
		return nil, apiError(codes.Internal, ErrMarketServiceGetMarketData, err)
	}
	return &protoapi.MarketDataByIDResponse{
		MarketData: md.ToProto(),
	}, nil
}

// MarketsData provides all market data for all markets on this network.
func (t *tradingDataDelegator) MarketsData(ctx context.Context, _ *protoapi.MarketsDataRequest) (*protoapi.MarketsDataResponse, error) {
	defer metrics.StartAPIRequestAndTimeGRPC("MarketsData_SQL")()
	mds, _ := t.marketDataStore.GetMarketsData(ctx)

	mdptrs := make([]*vega.MarketData, 0, len(mds))
	for _, v := range mds {
		mdptrs = append(mdptrs, v.ToProto())
	}

	return &protoapi.MarketsDataResponse{
		MarketsData: mdptrs,
	}, nil
}<|MERGE_RESOLUTION|>--- conflicted
+++ resolved
@@ -3,38 +3,29 @@
 import (
 	"context"
 	"encoding/hex"
-<<<<<<< HEAD
+	"errors"
 	"fmt"
 	"strconv"
-=======
-	"errors"
->>>>>>> 7e65bb88
 
 	"code.vegaprotocol.io/data-node/entities"
 	"code.vegaprotocol.io/data-node/logging"
 	"code.vegaprotocol.io/data-node/metrics"
 	"code.vegaprotocol.io/data-node/sqlstore"
+	"code.vegaprotocol.io/data-node/vegatime"
 	protoapi "code.vegaprotocol.io/protos/data-node/api/v1"
 	"code.vegaprotocol.io/protos/vega"
+
 	"google.golang.org/grpc/codes"
-
-	"code.vegaprotocol.io/data-node/vegatime"
-	pbtypes "code.vegaprotocol.io/protos/vega"
 )
 
 type tradingDataDelegator struct {
 	*tradingDataService
-<<<<<<< HEAD
-	orderStore   *sqlstore.Orders
-	tradeStore   *sqlstore.Trades
-	candlesStore *sqlstore.Candles
-=======
 	orderStore      *sqlstore.Orders
 	tradeStore      *sqlstore.Trades
 	assetStore      *sqlstore.Assets
 	accountStore    *sqlstore.Accounts
 	marketDataStore *sqlstore.MarketData
->>>>>>> 7e65bb88
+	candleStore     *sqlstore.Candles
 }
 
 var defaultEntityPagination = entities.Pagination{
@@ -47,7 +38,7 @@
 	request *protoapi.CandlesRequest) (*protoapi.CandlesResponse, error) {
 	defer metrics.StartAPIRequestAndTimeGRPC("Candles-SQL")()
 
-	if request.Interval == pbtypes.Interval_INTERVAL_UNSPECIFIED {
+	if request.Interval == vega.Interval_INTERVAL_UNSPECIFIED {
 		return nil, apiError(codes.InvalidArgument, ErrMalformedRequest)
 	}
 
@@ -58,7 +49,7 @@
 
 	from := vegatime.UnixNano(request.SinceTimestamp)
 	interval := toV2IntervalString(request.Interval)
-	candles, err := t.candlesStore.GetCandlesForInterval(ctx, interval, &from, nil, marketId, entities.Pagination{})
+	candles, err := t.candleStore.GetCandlesForInterval(ctx, interval, &from, nil, marketId, entities.Pagination{})
 	if err != nil {
 		return nil, apiError(codes.Internal, ErrCandleServiceGetCandles,
 			fmt.Errorf("failed to get candles for interval:%w", err))
