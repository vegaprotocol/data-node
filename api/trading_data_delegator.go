package api

import (
	"context"
	"errors"
	"strconv"

	"code.vegaprotocol.io/data-node/entities"
	"code.vegaprotocol.io/data-node/metrics"
	"code.vegaprotocol.io/data-node/risk"
	"code.vegaprotocol.io/data-node/sqlstore"
	protoapi "code.vegaprotocol.io/protos/data-node/api/v1"
	"code.vegaprotocol.io/protos/vega"
<<<<<<< HEAD
	oraclespb "code.vegaprotocol.io/protos/vega/oracles/v1"
=======
	pbtypes "code.vegaprotocol.io/protos/vega"
>>>>>>> 4cc116c1
	"code.vegaprotocol.io/vega/types/num"
	"google.golang.org/grpc/codes"
)

type tradingDataDelegator struct {
	*tradingDataService
	orderStore        *sqlstore.Orders
	tradeStore        *sqlstore.Trades
	assetStore        *sqlstore.Assets
	accountStore      *sqlstore.Accounts
	marketDataStore   *sqlstore.MarketData
	rewardStore       *sqlstore.Rewards
	marketsStore      *sqlstore.Markets
	delegationStore   *sqlstore.Delegations
	epochStore        *sqlstore.Epochs
	depositsStore     *sqlstore.Deposits
	proposalsStore    *sqlstore.Proposals
	voteStore         *sqlstore.Votes
	riskFactorStore   *sqlstore.RiskFactors
	marginLevelsStore *sqlstore.MarginLevels
<<<<<<< HEAD
	oracleSpecStore   *sqlstore.OracleSpec
	oracleDataStore   *sqlstore.OracleData
=======
	netParamStore     *sqlstore.NetworkParameters
	blockStore        *sqlstore.Blocks
	checkpointStore   *sqlstore.Checkpoints
>>>>>>> 4cc116c1
}

var defaultEntityPagination = entities.Pagination{
	Skip:       0,
	Limit:      50,
	Descending: true,
}

/****************************** General **************************************/

func (t *tradingDataDelegator) GetVegaTime(ctx context.Context, _ *protoapi.GetVegaTimeRequest) (*protoapi.GetVegaTimeResponse, error) {
	defer metrics.StartAPIRequestAndTimeGRPC("GetVegaTime SQL")()
	b, err := t.blockStore.GetLastBlock()
	if err != nil {
		return nil, apiError(codes.Internal, ErrTimeServiceGetTimeNow, err)
	}

	return &protoapi.GetVegaTimeResponse{
		Timestamp: b.VegaTime.UnixNano(),
	}, nil
}

/****************************** Checkpoints **************************************/

func (t *tradingDataDelegator) Checkpoints(ctx context.Context, _ *protoapi.CheckpointsRequest) (*protoapi.CheckpointsResponse, error) {
	checkpoints, err := t.checkpointStore.GetAll(ctx)
	if err != nil {
		return nil, err
	}

	out := make([]*protoapi.Checkpoint, len(checkpoints))
	for i, cp := range checkpoints {
		out[i] = cp.ToProto()
	}

	return &protoapi.CheckpointsResponse{
		Checkpoints: out,
	}, nil
}

/****************************** Network Parameters **************************************/

func (t *tradingDataDelegator) NetworkParameters(ctx context.Context, req *protoapi.NetworkParametersRequest) (*protoapi.NetworkParametersResponse, error) {
	defer metrics.StartAPIRequestAndTimeGRPC("NetworkParameters SQL")()
	nps, err := t.netParamStore.GetAll(ctx)
	if err != nil {
		return nil, apiError(codes.Internal, err)
	}

	out := make([]*pbtypes.NetworkParameter, len(nps))
	for i, np := range nps {
		out[i] = np.ToProto()
	}

	return &protoapi.NetworkParametersResponse{
		NetworkParameters: out,
	}, nil
}

/****************************** Governance **************************************/

func (t *tradingDataDelegator) GetProposals(ctx context.Context, req *protoapi.GetProposalsRequest,
) (*protoapi.GetProposalsResponse, error) {
	defer metrics.StartAPIRequestAndTimeGRPC("GetProposals SQL")()

	inState := proposalState(req.SelectInState)

	proposals, err := t.proposalsStore.Get(ctx, inState, nil, nil)
	if err != nil {
		return nil, apiError(codes.Internal, err)
	}

	governanceData, err := t.proposalListToGovernanceData(ctx, proposals)
	if err != nil {
		return nil, apiError(codes.Internal, err)
	}

	return &protoapi.GetProposalsResponse{Data: governanceData}, nil
}

func (t *tradingDataDelegator) GetProposalsByParty(ctx context.Context,
	req *protoapi.GetProposalsByPartyRequest,
) (*protoapi.GetProposalsByPartyResponse, error) {
	defer metrics.StartAPIRequestAndTimeGRPC("GetProposalsByParty SQL")()

	inState := proposalState(req.SelectInState)

	proposals, err := t.proposalsStore.Get(ctx, inState, &req.PartyId, nil)
	if err != nil {
		return nil, apiError(codes.Internal, err)
	}

	governanceData, err := t.proposalListToGovernanceData(ctx, proposals)
	if err != nil {
		return nil, apiError(codes.Internal, err)
	}

	return &protoapi.GetProposalsByPartyResponse{
		Data: governanceData,
	}, nil
}

func (t *tradingDataDelegator) GetProposalByID(ctx context.Context,
	req *protoapi.GetProposalByIDRequest,
) (*protoapi.GetProposalByIDResponse, error) {
	defer metrics.StartAPIRequestAndTimeGRPC("GetProposalByID SQL")()

	proposal, err := t.proposalsStore.GetByID(ctx, req.ProposalId)
	if err != nil {
		return nil, apiError(codes.Internal, ErrNotMapped, err)
	}

	gd, err := t.proposalToGovernanceData(ctx, proposal)
	if err != nil {
		return nil, apiError(codes.Internal, ErrNotMapped, err)
	}

	return &protoapi.GetProposalByIDResponse{Data: gd}, nil
}

func (t *tradingDataDelegator) GetProposalByReference(ctx context.Context,
	req *protoapi.GetProposalByReferenceRequest,
) (*protoapi.GetProposalByReferenceResponse, error) {
	defer metrics.StartAPIRequestAndTimeGRPC("GetProposalByID SQL")()

	proposal, err := t.proposalsStore.GetByReference(ctx, req.Reference)
	if err != nil {
		return nil, apiError(codes.Internal, ErrNotMapped, err)
	}

	gd, err := t.proposalToGovernanceData(ctx, proposal)
	if err != nil {
		return nil, apiError(codes.Internal, ErrNotMapped, err)
	}

	return &protoapi.GetProposalByReferenceResponse{Data: gd}, nil
}

func (t *tradingDataDelegator) GetVotesByParty(ctx context.Context,
	req *protoapi.GetVotesByPartyRequest,
) (*protoapi.GetVotesByPartyResponse, error) {
	defer metrics.StartAPIRequestAndTimeGRPC("GetVotesByParty SQL")()

	votes, err := t.voteStore.GetByParty(ctx, req.PartyId)
	if err != nil {
		return nil, apiError(codes.Internal, err)
	}

	return &protoapi.GetVotesByPartyResponse{Votes: voteListToProto(votes)}, nil
}

func (t *tradingDataDelegator) GetNewMarketProposals(ctx context.Context,
	req *protoapi.GetNewMarketProposalsRequest,
) (*protoapi.GetNewMarketProposalsResponse, error) {
	defer metrics.StartAPIRequestAndTimeGRPC("GetNewMarketProposals SQL")()

	inState := proposalState(req.SelectInState)
	proposals, err := t.proposalsStore.Get(ctx, inState, nil, &entities.ProposalTypeNewMarket)
	if err != nil {
		return nil, apiError(codes.Internal, err)
	}
	governanceData, err := t.proposalListToGovernanceData(ctx, proposals)
	if err != nil {
		return nil, apiError(codes.Internal, err)
	}
	return &protoapi.GetNewMarketProposalsResponse{Data: governanceData}, nil
}

func (t *tradingDataDelegator) GetUpdateMarketProposals(ctx context.Context,
	req *protoapi.GetUpdateMarketProposalsRequest,
) (*protoapi.GetUpdateMarketProposalsResponse, error) {
	defer metrics.StartAPIRequestAndTimeGRPC("GetUpdateMarketProposals SQL")()

	inState := proposalState(req.SelectInState)
	proposals, err := t.proposalsStore.Get(ctx, inState, nil, &entities.ProposalTypeUpdateMarket)
	if err != nil {
		return nil, apiError(codes.Internal, err)
	}
	governanceData, err := t.proposalListToGovernanceData(ctx, proposals)
	if err != nil {
		return nil, apiError(codes.Internal, err)
	}
	return &protoapi.GetUpdateMarketProposalsResponse{Data: governanceData}, nil
}

func (t *tradingDataDelegator) GetNetworkParametersProposals(ctx context.Context,
	req *protoapi.GetNetworkParametersProposalsRequest,
) (*protoapi.GetNetworkParametersProposalsResponse, error) {
	defer metrics.StartAPIRequestAndTimeGRPC("GetNetworkParametersProposals SQL")()

	inState := proposalState(req.SelectInState)

	proposals, err := t.proposalsStore.Get(ctx, inState, nil, &entities.ProposalTypeUpdateNetworkParameter)
	if err != nil {
		return nil, apiError(codes.Internal, err)
	}

	governanceData, err := t.proposalListToGovernanceData(ctx, proposals)
	if err != nil {
		return nil, apiError(codes.Internal, err)
	}

	return &protoapi.GetNetworkParametersProposalsResponse{Data: governanceData}, nil
}

func (t *tradingDataDelegator) GetNewAssetProposals(ctx context.Context,
	req *protoapi.GetNewAssetProposalsRequest,
) (*protoapi.GetNewAssetProposalsResponse, error) {
	defer metrics.StartAPIRequestAndTimeGRPC("GetNewAssetProposals SQL")()

	inState := proposalState(req.SelectInState)

	proposals, err := t.proposalsStore.Get(ctx, inState, nil, &entities.ProposalTypeNewAsset)
	if err != nil {
		return nil, apiError(codes.Internal, err)
	}

	governanceData, err := t.proposalListToGovernanceData(ctx, proposals)
	if err != nil {
		return nil, apiError(codes.Internal, err)
	}

	return &protoapi.GetNewAssetProposalsResponse{Data: governanceData}, nil
}

func (t *tradingDataDelegator) GetNewFreeformProposals(ctx context.Context,
	req *protoapi.GetNewFreeformProposalsRequest,
) (*protoapi.GetNewFreeformProposalsResponse, error) {
	defer metrics.StartAPIRequestAndTimeGRPC("GetNewFreeformProposals SQL")()

	inState := proposalState(req.SelectInState)

	proposals, err := t.proposalsStore.Get(ctx, inState, nil, &entities.ProposalTypeNewFreeform)
	if err != nil {
		return nil, apiError(codes.Internal, err)
	}

	governanceData, err := t.proposalListToGovernanceData(ctx, proposals)
	if err != nil {
		return nil, apiError(codes.Internal, err)
	}

	return &protoapi.GetNewFreeformProposalsResponse{Data: governanceData}, nil
}

func proposalState(protoState *protoapi.OptionalProposalState) *entities.ProposalState {
	var s *entities.ProposalState
	if protoState != nil {
		state := entities.ProposalState(protoState.Value)
		s = &state
	}
	return s
}

func (t *tradingDataDelegator) proposalListToGovernanceData(ctx context.Context, proposals []entities.Proposal) ([]*vega.GovernanceData, error) {
	governanceData := make([]*vega.GovernanceData, len(proposals))
	for i, proposal := range proposals {
		gd, err := t.proposalToGovernanceData(ctx, proposal)
		if err != nil {
			return nil, err
		}
		governanceData[i] = gd
	}
	return governanceData, nil
}

func (t *tradingDataDelegator) proposalToGovernanceData(ctx context.Context, proposal entities.Proposal) (*vega.GovernanceData, error) {
	yesVotes, err := t.voteStore.GetYesVotesForProposal(ctx, proposal.ID.String())
	if err != nil {
		return nil, err
	}
	protoYesVotes := voteListToProto(yesVotes)

	noVotes, err := t.voteStore.GetNoVotesForProposal(ctx, proposal.ID.String())
	if err != nil {
		return nil, err
	}
	protoNoVotes := voteListToProto(noVotes)

	gd := vega.GovernanceData{
		Proposal: proposal.ToProto(),
		Yes:      protoYesVotes,
		No:       protoNoVotes,
	}
	return &gd, nil
}
func voteListToProto(votes []entities.Vote) []*vega.Vote {
	protoVotes := make([]*vega.Vote, len(votes))
	for j, vote := range votes {
		protoVotes[j] = vote.ToProto()
	}
	return protoVotes
}

/****************************** Epochs **************************************/

func (t *tradingDataDelegator) GetEpoch(ctx context.Context, req *protoapi.GetEpochRequest) (*protoapi.GetEpochResponse, error) {
	defer metrics.StartAPIRequestAndTimeGRPC("GetEpoch SQL")()

	var epoch entities.Epoch
	var err error

	if req.GetId() == 0 {
		epoch, err = t.epochStore.GetCurrent(ctx)
	} else {
		epoch, err = t.epochStore.Get(ctx, int64(req.GetId()))
	}

	if err != nil {
		return nil, apiError(codes.Internal, err)
	}

	protoEpoch := epoch.ToProto()

	delegations, err := t.delegationStore.Get(ctx, nil, nil, &epoch.ID, nil)
	if err != nil {
		return nil, apiError(codes.Internal, err)
	}

	protoDelegations := make([]*vega.Delegation, len(delegations))
	for i, delegation := range delegations {
		protoDelegations[i] = delegation.ToProto()
	}
	protoEpoch.Delegations = protoDelegations

	// TODO: Add in nodes once we've got them in the sql store too

	return &protoapi.GetEpochResponse{
		Epoch: protoEpoch,
	}, nil
}

/****************************** Delegations **************************************/

func (t *tradingDataDelegator) Delegations(ctx context.Context,
	req *protoapi.DelegationsRequest) (*protoapi.DelegationsResponse, error) {
	defer metrics.StartAPIRequestAndTimeGRPC("Delegations SQL")()

	var delegations []entities.Delegation
	var err error

	p := defaultPaginationV2
	if req.Pagination != nil {
		p = toEntityPagination(req.Pagination)
	}

	var epochID *int64
	var partyID *string
	var nodeID *string

	if req.EpochSeq != "" {
		epochNum, err := strconv.ParseInt(req.EpochSeq, 10, 64)
		if err != nil {
			return nil, apiError(codes.InvalidArgument, err)
		}
		epochID = &epochNum
	}

	if req.Party != "" {
		partyID = &req.Party
	}

	if req.NodeId != "" {
		nodeID = &req.NodeId
	}

	delegations, err = t.delegationStore.Get(ctx, partyID, nodeID, epochID, &p)

	if err != nil {
		return nil, apiError(codes.Internal, err)
	}

	protoDelegations := make([]*vega.Delegation, len(delegations))
	for i, delegation := range delegations {
		protoDelegations[i] = delegation.ToProto()
	}

	return &protoapi.DelegationsResponse{
		Delegations: protoDelegations,
	}, nil
}

/****************************** Rewards **************************************/

func (t *tradingDataDelegator) GetRewards(ctx context.Context,
	req *protoapi.GetRewardsRequest) (*protoapi.GetRewardsResponse, error) {

	defer metrics.StartAPIRequestAndTimeGRPC("GetRewards-SQL")()
	if len(req.PartyId) <= 0 {
		return nil, apiError(codes.InvalidArgument, ErrGetRewards)
	}

	p := defaultPaginationV2
	if req.Pagination != nil {
		p = toEntityPagination(req.Pagination)
	}

	var rewards []entities.Reward
	var err error

	if len(req.AssetId) <= 0 {
		rewards, err = t.rewardStore.Get(ctx, &req.PartyId, nil, &p)
	} else {
		rewards, err = t.rewardStore.Get(ctx, &req.PartyId, &req.AssetId, &p)
	}

	if err != nil {
		return nil, apiError(codes.Internal, ErrGetRewards, err)
	}

	protoRewards := make([]*vega.Reward, len(rewards))
	for i, reward := range rewards {
		protoRewards[i] = reward.ToProto()
	}

	return &protoapi.GetRewardsResponse{Rewards: protoRewards}, nil
}

func (t *tradingDataDelegator) GetRewardSummaries(ctx context.Context,
	req *protoapi.GetRewardSummariesRequest) (*protoapi.GetRewardSummariesResponse, error) {

	defer metrics.StartAPIRequestAndTimeGRPC("GetRewardSummaries-SQL")()

	if len(req.PartyId) <= 0 {
		return nil, apiError(codes.InvalidArgument, ErrTradeServiceGetByParty)
	}

	var summaries []entities.RewardSummary
	var err error

	if len(req.AssetId) <= 0 {
		summaries, err = t.rewardStore.GetSummaries(ctx, &req.PartyId, nil)
	} else {
		summaries, err = t.rewardStore.GetSummaries(ctx, &req.PartyId, &req.AssetId)
	}

	if err != nil {
		return nil, apiError(codes.Internal, ErrGetRewards, err)
	}

	protoSummaries := make([]*vega.RewardSummary, len(summaries))
	for i, summary := range summaries {
		protoSummaries[i] = summary.ToProto()
	}

	return &protoapi.GetRewardSummariesResponse{Summaries: protoSummaries}, nil
}

/****************************** Trades **************************************/
// TradesByParty provides a list of trades for the given party.
// Pagination: Optional. If not provided, defaults are used.
func (t *tradingDataDelegator) TradesByParty(ctx context.Context,
	req *protoapi.TradesByPartyRequest) (*protoapi.TradesByPartyResponse, error) {
	defer metrics.StartAPIRequestAndTimeGRPC("TradesByParty-SQL")()

	p := defaultEntityPagination
	if req.Pagination != nil {
		p = toEntityPagination(req.Pagination)
	}

	trades, err := t.tradeStore.GetByParty(ctx, req.PartyId, &req.MarketId, p)
	if err != nil {
		return nil, apiError(codes.Internal, ErrTradeServiceGetByParty, err)
	}

	protoTrades := tradesToProto(trades)

	return &protoapi.TradesByPartyResponse{Trades: protoTrades}, nil
}

func tradesToProto(trades []entities.Trade) []*vega.Trade {
	protoTrades := []*vega.Trade{}
	for _, trade := range trades {
		protoTrades = append(protoTrades, trade.ToProto())
	}
	return protoTrades
}

// TradesByOrder provides a list of the trades that correspond to a given order.
func (t *tradingDataDelegator) TradesByOrder(ctx context.Context,
	req *protoapi.TradesByOrderRequest) (*protoapi.TradesByOrderResponse, error) {
	defer metrics.StartAPIRequestAndTimeGRPC("TradesByOrder-SQL")()

	trades, err := t.tradeStore.GetByOrderID(ctx, req.OrderId, nil, defaultEntityPagination)
	if err != nil {
		return nil, apiError(codes.Internal, ErrTradeServiceGetByOrderID, err)
	}

	protoTrades := tradesToProto(trades)

	return &protoapi.TradesByOrderResponse{Trades: protoTrades}, nil
}

// TradesByMarket provides a list of trades for a given market.
// Pagination: Optional. If not provided, defaults are used.
func (t *tradingDataDelegator) TradesByMarket(ctx context.Context, req *protoapi.TradesByMarketRequest) (*protoapi.TradesByMarketResponse, error) {
	defer metrics.StartAPIRequestAndTimeGRPC("TradesByMarket-SQL")()

	p := defaultEntityPagination
	if req.Pagination != nil {
		p = toEntityPagination(req.Pagination)
	}

	trades, err := t.tradeStore.GetByMarket(ctx, req.MarketId, p)
	if err != nil {
		return nil, apiError(codes.Internal, ErrTradeServiceGetByMarket, err)
	}

	protoTrades := tradesToProto(trades)
	return &protoapi.TradesByMarketResponse{
		Trades: protoTrades,
	}, nil
}

// LastTrade provides the last trade for the given market.
func (t *tradingDataDelegator) LastTrade(ctx context.Context,
	req *protoapi.LastTradeRequest) (*protoapi.LastTradeResponse, error) {
	defer metrics.StartAPIRequestAndTimeGRPC("LastTrade-SQL")()

	if len(req.MarketId) <= 0 {
		return nil, apiError(codes.InvalidArgument, ErrEmptyMissingMarketID)
	}

	p := entities.Pagination{
		Skip:       0,
		Limit:      1,
		Descending: true,
	}

	trades, err := t.tradeStore.GetByMarket(ctx, req.MarketId, p)
	if err != nil {
		return nil, apiError(codes.Internal, ErrTradeServiceGetByMarket, err)
	}

	protoTrades := tradesToProto(trades)

	if len(protoTrades) > 0 && protoTrades[0] != nil {
		return &protoapi.LastTradeResponse{Trade: protoTrades[0]}, nil
	}
	// No trades found on the market yet (and no errors)
	// this can happen at the beginning of a new market
	return &protoapi.LastTradeResponse{}, nil
}

func (t *tradingDataDelegator) OrderByID(ctx context.Context, req *protoapi.OrderByIDRequest) (*protoapi.OrderByIDResponse, error) {
	defer metrics.StartAPIRequestAndTimeGRPC("OrderByID-SQL")()

	if len(req.OrderId) == 0 {
		return nil, ErrMissingOrderIDParameter
	}

	version := int32(req.Version)
	order, err := t.orderStore.GetByOrderID(ctx, req.OrderId, &version)
	if err != nil {
		return nil, ErrOrderNotFound
	}

	resp := &protoapi.OrderByIDResponse{Order: order.ToProto()}
	return resp, nil
}

func (t *tradingDataDelegator) OrderByMarketAndID(ctx context.Context,
	req *protoapi.OrderByMarketAndIDRequest) (*protoapi.OrderByMarketAndIDResponse, error) {
	defer metrics.StartAPIRequestAndTimeGRPC("OrderByMarketAndID-SQL")()

	// This function is no longer needed; IDs are globally unique now, but keep it for compatibility for now
	if len(req.OrderId) == 0 {
		return nil, ErrMissingOrderIDParameter
	}

	order, err := t.orderStore.GetByOrderID(ctx, req.OrderId, nil)
	if err != nil {
		return nil, ErrOrderNotFound
	}

	resp := &protoapi.OrderByMarketAndIDResponse{Order: order.ToProto()}
	return resp, nil
}

// OrderByReference provides the (possibly not yet accepted/rejected) order.
func (t *tradingDataDelegator) OrderByReference(ctx context.Context, req *protoapi.OrderByReferenceRequest) (*protoapi.OrderByReferenceResponse, error) {
	defer metrics.StartAPIRequestAndTimeGRPC("OrderByReference-SQL")()

	orders, err := t.orderStore.GetByReference(ctx, req.Reference, entities.Pagination{})
	if err != nil {
		return nil, apiError(codes.InvalidArgument, ErrOrderServiceGetByReference, err)
	}

	if len(orders) == 0 {
		return nil, ErrOrderNotFound
	}
	return &protoapi.OrderByReferenceResponse{
		Order: orders[0].ToProto(),
	}, nil
}

func (t *tradingDataDelegator) OrdersByParty(ctx context.Context,
	req *protoapi.OrdersByPartyRequest) (*protoapi.OrdersByPartyResponse, error) {
	defer metrics.StartAPIRequestAndTimeGRPC("OrdersByParty-SQL")()

	p := defaultPaginationV2
	if req.Pagination != nil {
		p = toEntityPagination(req.Pagination)
	}

	orders, err := t.orderStore.GetByParty(ctx, req.PartyId, p)
	if err != nil {
		return nil, apiError(codes.InvalidArgument, ErrOrderServiceGetByParty, err)
	}

	pbOrders := make([]*vega.Order, len(orders))
	for i, order := range orders {
		pbOrders[i] = order.ToProto()
	}

	return &protoapi.OrdersByPartyResponse{
		Orders: pbOrders,
	}, nil
}

func toEntityPagination(pagination *protoapi.Pagination) entities.Pagination {
	return entities.Pagination{
		Skip:       pagination.Skip,
		Limit:      pagination.Limit,
		Descending: pagination.Descending,
	}
}

func (t *tradingDataDelegator) AssetByID(ctx context.Context, req *protoapi.AssetByIDRequest) (*protoapi.AssetByIDResponse, error) {
	defer metrics.StartAPIRequestAndTimeGRPC("AssetByID-SQL")()
	if len(req.Id) <= 0 {
		return nil, apiError(codes.InvalidArgument, errors.New("missing ID"))
	}

	asset, err := t.assetStore.GetByID(ctx, req.Id)
	if err != nil {
		return nil, apiError(codes.NotFound, err)
	}

	return &protoapi.AssetByIDResponse{
		Asset: asset.ToProto(),
	}, nil
}

func (t *tradingDataDelegator) Assets(ctx context.Context, _ *protoapi.AssetsRequest) (*protoapi.AssetsResponse, error) {
	defer metrics.StartAPIRequestAndTimeGRPC("Assets-SQL")()

	assets, _ := t.assetStore.GetAll(ctx)

	out := make([]*vega.Asset, 0, len(assets))
	for _, v := range assets {
		out = append(out, v.ToProto())
	}
	return &protoapi.AssetsResponse{
		Assets: out,
	}, nil
}

func isValidAccountType(accountType vega.AccountType, validAccountTypes ...vega.AccountType) bool {
	for _, vt := range validAccountTypes {
		if accountType == vt {
			return true
		}
	}

	return false
}

func (t *tradingDataDelegator) PartyAccounts(ctx context.Context, req *protoapi.PartyAccountsRequest) (*protoapi.PartyAccountsResponse, error) {
	defer metrics.StartAPIRequestAndTimeGRPC("PartyAccounts_SQL")()

	// This is just nicer to read and update if the list of valid account types change than multiple AND statements
	if !isValidAccountType(req.Type, vega.AccountType_ACCOUNT_TYPE_GENERAL, vega.AccountType_ACCOUNT_TYPE_MARGIN,
		vega.AccountType_ACCOUNT_TYPE_LOCK_WITHDRAW, vega.AccountType_ACCOUNT_TYPE_BOND, vega.AccountType_ACCOUNT_TYPE_UNSPECIFIED) {
		return nil, errors.New("invalid type for query, only GENERAL, MARGIN, LOCK_WITHDRAW AND BOND accounts for a party supported")
	}

	pagination := entities.Pagination{}

	filter := entities.AccountFilter{
		Asset:        toAccountsFilterAsset(req.Asset),
		Parties:      toAccountsFilterParties(req.PartyId),
		AccountTypes: toAccountsFilterAccountTypes(req.Type),
		Markets:      toAccountsFilterMarkets(req.MarketId),
	}

	accountBalances, err := t.accountStore.QueryBalances(ctx, filter, pagination)
	if err != nil {
		return nil, apiError(codes.Internal, ErrAccountServiceGetPartyAccounts, err)
	}

	return &protoapi.PartyAccountsResponse{
		Accounts: accountBalancesToProtoAccountList(accountBalances),
	}, nil
}

func toAccountsFilterAccountTypes(accountTypes ...vega.AccountType) []vega.AccountType {
	accountTypesProto := make([]vega.AccountType, 0)

	for _, accountType := range accountTypes {
		if accountType == vega.AccountType_ACCOUNT_TYPE_UNSPECIFIED {
			return nil
		}

		accountTypesProto = append(accountTypesProto, accountType)
	}

	return accountTypesProto
}

func accountBalancesToProtoAccountList(accounts []entities.AccountBalance) []*vega.Account {
	accountsProto := make([]*vega.Account, 0, len(accounts))

	for _, acc := range accounts {
		accountsProto = append(accountsProto, acc.ToProto())
	}

	return accountsProto
}

func toAccountsFilterAsset(assetID string) entities.Asset {
	asset := entities.Asset{}

	if len(assetID) > 0 {
		asset.ID = entities.NewAssetID(assetID)
	}

	return asset
}

func toAccountsFilterParties(partyIDs ...string) []entities.Party {
	parties := make([]entities.Party, 0, len(partyIDs))
	for _, idStr := range partyIDs {
		if idStr == "" {
			continue
		}
		party := entities.Party{ID: entities.NewPartyID(idStr)}
		parties = append(parties, party)
	}

	return parties
}

func toAccountsFilterMarkets(marketIDs ...string) []entities.Market {
	markets := make([]entities.Market, 0, len(marketIDs))
	for _, idStr := range marketIDs {
		if idStr == "" {
			continue
		}
		market := entities.Market{ID: entities.NewMarketID(idStr)}
		markets = append(markets, market)
	}

	return markets
}

func (t *tradingDataDelegator) MarketAccounts(ctx context.Context,
	req *protoapi.MarketAccountsRequest) (*protoapi.MarketAccountsResponse, error) {
	defer metrics.StartAPIRequestAndTimeGRPC("MarketAccounts")()

	filter := entities.AccountFilter{
		Asset:   toAccountsFilterAsset(req.Asset),
		Markets: toAccountsFilterMarkets(req.MarketId),
		AccountTypes: toAccountsFilterAccountTypes(
			vega.AccountType_ACCOUNT_TYPE_INSURANCE,
			vega.AccountType_ACCOUNT_TYPE_FEES_LIQUIDITY,
		),
	}

	pagination := entities.Pagination{}

	accountBalances, err := t.accountStore.QueryBalances(ctx, filter, pagination)
	if err != nil {
		return nil, apiError(codes.Internal, ErrAccountServiceGetMarketAccounts, err)
	}

	return &protoapi.MarketAccountsResponse{
		Accounts: accountBalancesToProtoAccountList(accountBalances),
	}, nil
}

func (t *tradingDataDelegator) FeeInfrastructureAccounts(ctx context.Context,
	req *protoapi.FeeInfrastructureAccountsRequest) (*protoapi.FeeInfrastructureAccountsResponse, error) {
	defer metrics.StartAPIRequestAndTimeGRPC("FeeInfrastructureAccounts")()

	filter := entities.AccountFilter{
		Asset: toAccountsFilterAsset(req.Asset),
		AccountTypes: toAccountsFilterAccountTypes(
			vega.AccountType_ACCOUNT_TYPE_FEES_INFRASTRUCTURE,
		),
	}
	pagination := entities.Pagination{}

	accountBalances, err := t.accountStore.QueryBalances(ctx, filter, pagination)
	if err != nil {
		return nil, apiError(codes.Internal, ErrAccountServiceGetFeeInfrastructureAccounts, err)
	}
	return &protoapi.FeeInfrastructureAccountsResponse{
		Accounts: accountBalancesToProtoAccountList(accountBalances),
	}, nil
}

func (t *tradingDataDelegator) GlobalRewardPoolAccounts(ctx context.Context,
	req *protoapi.GlobalRewardPoolAccountsRequest) (*protoapi.GlobalRewardPoolAccountsResponse, error) {
	defer metrics.StartAPIRequestAndTimeGRPC("GloabRewardPoolAccounts")()
	filter := entities.AccountFilter{
		Asset: toAccountsFilterAsset(req.Asset),
		AccountTypes: toAccountsFilterAccountTypes(
			vega.AccountType_ACCOUNT_TYPE_GLOBAL_REWARD,
		),
	}
	pagination := entities.Pagination{}

	accountBalances, err := t.accountStore.QueryBalances(ctx, filter, pagination)
	if err != nil {
		return nil, apiError(codes.Internal, ErrAccountServiceGetGlobalRewardPoolAccounts, err)
	}
	return &protoapi.GlobalRewardPoolAccountsResponse{
		Accounts: accountBalancesToProtoAccountList(accountBalances),
	}, nil
}

// MarketDataByID provides market data for the given ID.
func (t *tradingDataDelegator) MarketDataByID(ctx context.Context, req *protoapi.MarketDataByIDRequest) (*protoapi.MarketDataByIDResponse, error) {
	defer metrics.StartAPIRequestAndTimeGRPC("MarketDataByID_SQL")()

	// validate the market exist
	if req.MarketId != "" {
		_, err := t.marketsStore.GetByID(ctx, req.MarketId)
		if err != nil {
			return nil, apiError(codes.InvalidArgument, ErrInvalidMarketID, err)
		}
	}

	md, err := t.marketDataStore.GetMarketDataByID(ctx, req.MarketId)
	if err != nil {
		return nil, apiError(codes.Internal, ErrMarketServiceGetMarketData, err)
	}
	return &protoapi.MarketDataByIDResponse{
		MarketData: md.ToProto(),
	}, nil
}

// MarketsData provides all market data for all markets on this network.
func (t *tradingDataDelegator) MarketsData(ctx context.Context, _ *protoapi.MarketsDataRequest) (*protoapi.MarketsDataResponse, error) {
	defer metrics.StartAPIRequestAndTimeGRPC("MarketsData_SQL")()
	mds, _ := t.marketDataStore.GetMarketsData(ctx)

	mdptrs := make([]*vega.MarketData, 0, len(mds))
	for _, v := range mds {
		mdptrs = append(mdptrs, v.ToProto())
	}

	return &protoapi.MarketsDataResponse{
		MarketsData: mdptrs,
	}, nil
}

// MarketByID provides the given market.
func (t *tradingDataDelegator) MarketByID(ctx context.Context, req *protoapi.MarketByIDRequest) (*protoapi.MarketByIDResponse, error) {
	defer metrics.StartAPIRequestAndTimeGRPC("MarketByID_SQL")()

	mkt, err := validateMarketSQL(ctx, req.MarketId, t.marketsStore)
	if err != nil {
		return nil, err // validateMarket already returns an API error, no need to additionally wrap
	}

	return &protoapi.MarketByIDResponse{
		Market: mkt,
	}, nil
}

func validateMarketSQL(ctx context.Context, marketID string, marketsStore *sqlstore.Markets) (*vega.Market, error) {
	if len(marketID) == 0 {
		return nil, apiError(codes.InvalidArgument, ErrEmptyMissingMarketID)
	}

	market, err := marketsStore.GetByID(ctx, marketID)

	if err != nil {
		// We return nil for error as we do not want
		// to return an error when a market is not found
		// but just a nil value.
		return nil, nil
	}

	mkt, err := market.ToProto()

	if err != nil {
		return nil, nil
	}

	return mkt, nil
}

// Markets provides a list of all current markets that exist on the VEGA platform.
func (t *tradingDataDelegator) Markets(ctx context.Context, _ *protoapi.MarketsRequest) (*protoapi.MarketsResponse, error) {
	defer metrics.StartAPIRequestAndTimeGRPC("Markets_SQL")()
	markets, err := t.marketsStore.GetAll(ctx, entities.Pagination{})
	if err != nil {
		return nil, apiError(codes.Internal, ErrMarketServiceGetMarkets, err)
	}

	results := make([]*vega.Market, 0, len(markets))
	for _, m := range markets {
		mkt, err := m.ToProto()
		if err != nil {
			continue
		}

		results = append(results, mkt)
	}

	return &protoapi.MarketsResponse{
		Markets: results,
	}, nil
}

func (t *tradingDataDelegator) Deposit(ctx context.Context, req *protoapi.DepositRequest) (*protoapi.DepositResponse, error) {
	defer metrics.StartAPIRequestAndTimeGRPC("Deposit SQL")()
	if len(req.Id) <= 0 {
		return nil, ErrMissingDepositID
	}
	deposit, err := t.depositsStore.GetByID(ctx, req.Id)
	if err != nil {
		return nil, apiError(codes.NotFound, err)
	}
	return &protoapi.DepositResponse{
		Deposit: deposit.ToProto(),
	}, nil
}

func (t *tradingDataDelegator) Deposits(ctx context.Context, req *protoapi.DepositsRequest) (*protoapi.DepositsResponse, error) {
	defer metrics.StartAPIRequestAndTimeGRPC("Deposits SQL")()
	if len(req.PartyId) <= 0 {
		return nil, ErrMissingPartyID
	}

	// current API doesn't support pagination, but we will need to support it for v2
	deposits := t.depositsStore.GetByParty(ctx, req.PartyId, false, entities.Pagination{})
	out := make([]*vega.Deposit, 0, len(deposits))
	for _, v := range deposits {
		out = append(out, v.ToProto())
	}
	return &protoapi.DepositsResponse{
		Deposits: out,
	}, nil
}

func (t *tradingDataDelegator) EstimateMargin(ctx context.Context, req *protoapi.EstimateMarginRequest) (*protoapi.EstimateMarginResponse, error) {
	defer metrics.StartAPIRequestAndTimeGRPC("EstimateMargin SQL")()
	if req.Order == nil {
		return nil, apiError(codes.InvalidArgument, errors.New("missing order"))
	}

	margin, err := t.estimateMargin(ctx, req.Order)
	if err != nil {
		return nil, apiError(codes.Internal, err)
	}

	return &protoapi.EstimateMarginResponse{
		MarginLevels: margin,
	}, nil
}

func (t *tradingDataDelegator) estimateMargin(ctx context.Context, order *vega.Order) (*vega.MarginLevels, error) {
	if order.Side == vega.Side_SIDE_UNSPECIFIED {
		return nil, risk.ErrInvalidOrderSide
	}

	// first get the risk factors and market data (marketdata->markprice)
	rf, err := t.riskFactorStore.GetMarketRiskFactors(ctx, order.MarketId)
	if err != nil {
		return nil, err
	}
	mkt, err := t.marketsStore.GetByID(ctx, order.MarketId)
	if err != nil {
		return nil, err
	}

	mktProto, err := mkt.ToProto()
	if err != nil {
		return nil, err
	}

	mktData, err := t.marketDataStore.GetMarketDataByID(ctx, order.MarketId)
	if err != nil {
		return nil, err
	}

	f, err := num.DecimalFromString(rf.Short.String())
	if err != nil {
		return nil, err
	}
	if order.Side == vega.Side_SIDE_BUY {
		f, err = num.DecimalFromString(rf.Long.String())
		if err != nil {
			return nil, err
		}
	}

	asset, err := mktProto.GetAsset()
	if err != nil {
		return nil, err
	}

	// now calculate margin maintenance
	markPrice, _ := num.DecimalFromString(mktData.MarkPrice.String())
	maintenanceMargin := num.DecimalFromFloat(float64(order.Size)).Mul(f).Mul(markPrice)
	// now we use the risk factors
	return &vega.MarginLevels{
		PartyId:                order.PartyId,
		MarketId:               mktProto.GetId(),
		Asset:                  asset,
		Timestamp:              0,
		MaintenanceMargin:      maintenanceMargin.String(),
		SearchLevel:            maintenanceMargin.Mul(num.DecimalFromFloat(mkt.TradableInstrument.MarginCalculator.ScalingFactors.SearchLevel)).String(),
		InitialMargin:          maintenanceMargin.Mul(num.DecimalFromFloat(mkt.TradableInstrument.MarginCalculator.ScalingFactors.InitialMargin)).String(),
		CollateralReleaseLevel: maintenanceMargin.Mul(num.DecimalFromFloat(mkt.TradableInstrument.MarginCalculator.ScalingFactors.CollateralRelease)).String(),
	}, nil
}

func (t *tradingDataDelegator) EstimateFee(ctx context.Context, req *protoapi.EstimateFeeRequest) (*protoapi.EstimateFeeResponse, error) {
	defer metrics.StartAPIRequestAndTimeGRPC("EstimateFee SQL")()
	if req.Order == nil {
		return nil, apiError(codes.InvalidArgument, errors.New("missing order"))
	}

	fee, err := t.estimateFee(ctx, req.Order)
	if err != nil {
		return nil, apiError(codes.Internal, err)
	}

	return &protoapi.EstimateFeeResponse{
		Fee: fee,
	}, nil
}

func (t *tradingDataDelegator) estimateFee(ctx context.Context, order *vega.Order) (*vega.Fee, error) {
	mkt, err := t.marketsStore.GetByID(ctx, order.MarketId)
	if err != nil {
		return nil, err
	}
	price, overflowed := num.UintFromString(order.Price, 10)
	if overflowed {
		return nil, errors.New("invalid order price")
	}
	if order.PeggedOrder != nil {
		return &vega.Fee{
			MakerFee:          "0",
			InfrastructureFee: "0",
			LiquidityFee:      "0",
		}, nil
	}

	base := num.DecimalFromUint(price.Mul(price, num.NewUint(order.Size)))
	maker, infra, liquidity, err := t.feeFactors(mkt)
	if err != nil {
		return nil, err
	}

	fee := &vega.Fee{
		MakerFee:          base.Mul(num.NewDecimalFromFloat(maker)).String(),
		InfrastructureFee: base.Mul(num.NewDecimalFromFloat(infra)).String(),
		LiquidityFee:      base.Mul(num.NewDecimalFromFloat(liquidity)).String(),
	}

	return fee, nil
}

func (t *tradingDataDelegator) feeFactors(mkt entities.Market) (maker, infra, liquidity float64, err error) {
	if maker, err = strconv.ParseFloat(mkt.Fees.Factors.MakerFee, 64); err != nil {
		return
	}
	if infra, err = strconv.ParseFloat(mkt.Fees.Factors.InfrastructureFee, 64); err != nil {
		return
	}
	if liquidity, err = strconv.ParseFloat(mkt.Fees.Factors.LiquidityFee, 64); err != nil {
		return
	}

	return
}

// MarginLevels returns the current margin levels for a given party and market.
func (t *tradingDataDelegator) MarginLevels(ctx context.Context, req *protoapi.MarginLevelsRequest) (*protoapi.MarginLevelsResponse, error) {
	defer metrics.StartAPIRequestAndTimeGRPC("MarginLevels SQL")()

	mls, err := t.marginLevelsStore.GetMarginLevelsByID(ctx, req.PartyId, req.MarketId, entities.Pagination{})
	if err != nil {
		return nil, apiError(codes.Internal, ErrRiskServiceGetMarginLevelsByID, err)
	}
	levels := make([]*vega.MarginLevels, 0, len(mls))
	for _, v := range mls {
		levels = append(levels, v.ToProto())
	}
	return &protoapi.MarginLevelsResponse{
		MarginLevels: levels,
	}, nil
}

func (t *tradingDataDelegator) GetRiskFactors(ctx context.Context, in *protoapi.GetRiskFactorsRequest) (*protoapi.GetRiskFactorsResponse, error) {
	defer metrics.StartAPIRequestAndTimeGRPC("GetRiskFactors SQL")()

	rfs, err := t.riskFactorStore.GetMarketRiskFactors(ctx, in.MarketId)

	if err != nil {
		return nil, nil
	}

	return &protoapi.GetRiskFactorsResponse{
		RiskFactor: rfs.ToProto(),
	}, nil
}

func (t *tradingDataDelegator) OracleSpec(ctx context.Context, req *protoapi.OracleSpecRequest) (*protoapi.OracleSpecResponse, error) {
	defer metrics.StartAPIRequestAndTimeGRPC("OracleSpec SQL")()
	if len(req.Id) <= 0 {
		return nil, ErrMissingOracleSpecID
	}
	spec, err := t.oracleSpecStore.GetSpecByID(ctx, req.Id)
	if err != nil {
		return nil, apiError(codes.NotFound, err)
	}
	return &protoapi.OracleSpecResponse{
		OracleSpec: spec.ToProto(),
	}, nil
}

func (t *tradingDataDelegator) OracleSpecs(ctx context.Context, _ *protoapi.OracleSpecsRequest) (*protoapi.OracleSpecsResponse, error) {
	defer metrics.StartAPIRequestAndTimeGRPC("OracleSpecs SQL")()
	specs, err := t.oracleSpecStore.GetSpecs(ctx, entities.Pagination{})
	if err != nil {
		return nil, apiError(codes.Internal, err)
	}

	out := make([]*oraclespb.OracleSpec, 0, len(specs))
	for _, v := range specs {
		out = append(out, v.ToProto())
	}

	return &protoapi.OracleSpecsResponse{
		OracleSpecs: out,
	}, nil
}

func (t *tradingDataDelegator) OracleDataBySpec(ctx context.Context, req *protoapi.OracleDataBySpecRequest) (*protoapi.OracleDataBySpecResponse, error) {
	defer metrics.StartAPIRequestAndTimeGRPC("OracleDataBySpec SQL")()
	if len(req.Id) <= 0 {
		return nil, ErrMissingOracleSpecID
	}
	data, err := t.oracleDataStore.GetOracleDataBySpecID(ctx, req.Id, entities.Pagination{})
	if err != nil {
		return nil, apiError(codes.NotFound, err)
	}
	out := make([]*oraclespb.OracleData, 0, len(data))
	for _, v := range data {
		out = append(out, v.ToProto())
	}
	return &protoapi.OracleDataBySpecResponse{
		OracleData: out,
	}, nil
}<|MERGE_RESOLUTION|>--- conflicted
+++ resolved
@@ -11,11 +11,8 @@
 	"code.vegaprotocol.io/data-node/sqlstore"
 	protoapi "code.vegaprotocol.io/protos/data-node/api/v1"
 	"code.vegaprotocol.io/protos/vega"
-<<<<<<< HEAD
+	pbtypes "code.vegaprotocol.io/protos/vega"
 	oraclespb "code.vegaprotocol.io/protos/vega/oracles/v1"
-=======
-	pbtypes "code.vegaprotocol.io/protos/vega"
->>>>>>> 4cc116c1
 	"code.vegaprotocol.io/vega/types/num"
 	"google.golang.org/grpc/codes"
 )
@@ -36,14 +33,11 @@
 	voteStore         *sqlstore.Votes
 	riskFactorStore   *sqlstore.RiskFactors
 	marginLevelsStore *sqlstore.MarginLevels
-<<<<<<< HEAD
-	oracleSpecStore   *sqlstore.OracleSpec
-	oracleDataStore   *sqlstore.OracleData
-=======
 	netParamStore     *sqlstore.NetworkParameters
 	blockStore        *sqlstore.Blocks
 	checkpointStore   *sqlstore.Checkpoints
->>>>>>> 4cc116c1
+	oracleSpecStore   *sqlstore.OracleSpec
+	oracleDataStore   *sqlstore.OracleData
 }
 
 var defaultEntityPagination = entities.Pagination{
