--- conflicted
+++ resolved
@@ -23,12 +23,9 @@
 	marketDataStore *sqlstore.MarketData
 	rewardStore     *sqlstore.Rewards
 	marketsStore    *sqlstore.Markets
-<<<<<<< HEAD
-	depositsStore   *sqlstore.Deposits
-=======
 	delegationStore *sqlstore.Delegations
 	epochStore      *sqlstore.Epochs
->>>>>>> febb90f8
+	depositsStore   *sqlstore.Deposits
 }
 
 var defaultEntityPagination = entities.Pagination{
