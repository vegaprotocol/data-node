--- conflicted
+++ resolved
@@ -283,12 +283,9 @@
 		sqlNetworkLimitsStore,
 		sqlMarketDataStore,
 		sqlTradeStore,
-<<<<<<< HEAD
-		sqlCandleStore,
-=======
 		sqlAssetStore,
 		sqlAccountStore,
->>>>>>> 7e65bb88
+		sqlCandleStore,
 	)
 	if srv == nil {
 		t.Fatal("failed to create gRPC server")
