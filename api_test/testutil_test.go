--- conflicted
+++ resolved
@@ -210,12 +210,9 @@
 
 	sqlStore := sqlstore.SQLStore{}
 	sqlBalanceStore := sqlstore.NewBalances(&sqlStore)
-<<<<<<< HEAD
 	sqlMarketDataStore := sqlstore.NewMarketData(&sqlStore)
 
-=======
 	sqlOrderStore := sqlstore.NewOrders(&sqlStore)
->>>>>>> 4e1c4d1a
 	eventSource, err := broker.NewEventSource(conf.Broker, logger)
 
 	if err != nil {
@@ -275,11 +272,8 @@
 		stakingService,
 		checkpointSvc,
 		sqlBalanceStore,
-<<<<<<< HEAD
+		sqlOrderStore,
 		sqlMarketDataStore,
-=======
-		sqlOrderStore,
->>>>>>> 4e1c4d1a
 	)
 	if srv == nil {
 		t.Fatal("failed to create gRPC server")
