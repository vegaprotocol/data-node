--- conflicted
+++ resolved
@@ -226,14 +226,11 @@
 	sqlVoteStore := sqlstore.NewVotes(&sqlStore)
 	sqlRiskFactorsStore := sqlstore.NewRiskFactors(&sqlStore)
 	sqlMarginLevelsStore := sqlstore.NewMarginLevels(&sqlStore)
-<<<<<<< HEAD
-	sqlOracleSpecStore := sqlstore.NewOracleSpec(&sqlStore)
-	sqlOracleDataStore := sqlstore.NewOracleData(&sqlStore)
-=======
 	sqlNetParamStore := sqlstore.NewNetworkParameters(&sqlStore)
 	sqlBlockStore := sqlstore.NewBlocks(&sqlStore)
 	sqlCheckpointStore := sqlstore.NewCheckpoints(&sqlStore)
->>>>>>> 4cc116c1
+	sqlOracleSpecStore := sqlstore.NewOracleSpec(&sqlStore)
+	sqlOracleDataStore := sqlstore.NewOracleData(&sqlStore)
 
 	eventSource, err := broker.NewEventSource(conf.Broker, logger)
 
@@ -310,14 +307,11 @@
 		sqlVoteStore,
 		sqlRiskFactorsStore,
 		sqlMarginLevelsStore,
-<<<<<<< HEAD
-		sqlOracleSpecStore,
-		sqlOracleDataStore,
-=======
 		sqlNetParamStore,
 		sqlBlockStore,
 		sqlCheckpointStore,
->>>>>>> 4cc116c1
+		sqlOracleSpecStore,
+		sqlOracleDataStore,
 	)
 	if srv == nil {
 		t.Fatal("failed to create gRPC server")
