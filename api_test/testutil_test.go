package api_test

import (
	"bufio"
	"bytes"
	"context"
	"net"
	"os"
	"path/filepath"
	"testing"
	"time"

	vgtesting "code.vegaprotocol.io/data-node/libs/testing"
	"code.vegaprotocol.io/data-node/sqlstore"
	"github.com/golang/protobuf/jsonpb"
	"github.com/stretchr/testify/require"

	"code.vegaprotocol.io/data-node/accounts"
	"code.vegaprotocol.io/data-node/api"
	apimocks "code.vegaprotocol.io/data-node/api/mocks"
	"code.vegaprotocol.io/data-node/assets"
	"code.vegaprotocol.io/data-node/broker"
	"code.vegaprotocol.io/data-node/candles"
	"code.vegaprotocol.io/data-node/checkpoint"
	"code.vegaprotocol.io/data-node/config"
	"code.vegaprotocol.io/data-node/delegations"
	"code.vegaprotocol.io/data-node/epochs"
	"code.vegaprotocol.io/data-node/fee"
	"code.vegaprotocol.io/data-node/governance"
	"code.vegaprotocol.io/data-node/liquidity"
	"code.vegaprotocol.io/data-node/logging"
	"code.vegaprotocol.io/data-node/markets"
	"code.vegaprotocol.io/data-node/netparams"
	"code.vegaprotocol.io/data-node/nodes"
	"code.vegaprotocol.io/data-node/notary"
	"code.vegaprotocol.io/data-node/oracles"
	"code.vegaprotocol.io/data-node/orders"
	"code.vegaprotocol.io/data-node/parties"
	"code.vegaprotocol.io/data-node/plugins"
	"code.vegaprotocol.io/data-node/risk"
	"code.vegaprotocol.io/data-node/staking"
	"code.vegaprotocol.io/data-node/storage"
	"code.vegaprotocol.io/data-node/subscribers"
	"code.vegaprotocol.io/data-node/trades"
	"code.vegaprotocol.io/data-node/transfers"
	"code.vegaprotocol.io/data-node/vegatime"
	types "code.vegaprotocol.io/protos/vega"
	vegaprotoapi "code.vegaprotocol.io/protos/vega/api/v1"
	eventspb "code.vegaprotocol.io/protos/vega/events/v1"
	"code.vegaprotocol.io/vega/events"

	"github.com/golang/mock/gomock"
	"google.golang.org/grpc"
	"google.golang.org/grpc/test/bufconn"
)

var logger = logging.NewTestLogger()

const (
	connBufSize   = 1024 * 1024
	defaultTimout = 30 * time.Second
)

type TestServer struct {
	ctrl       *gomock.Controller
	clientConn *grpc.ClientConn
	broker     *broker.Broker
	trStorage  *storage.TransferResponse
	dl         *delegations.Service
	rw         *subscribers.RewardCounters
}

// NewTestServer instantiates a new api.GRPCServer and returns a conn to it and the broker this server subscribes to.
// Any error will fail and terminate the test.
func NewTestServer(t testing.TB, ctx context.Context, blocking bool) *TestServer {
	t.Helper()

	var (
		eventBroker *broker.Broker
		conn        *grpc.ClientConn
	)
	vegaPaths, cleanupFn := vgtesting.NewVegaPaths()

	st, err := storage.InitialiseStorage(vegaPaths)
	require.NoError(t, err)

	conf := config.NewDefaultConfig()

	mockCtrl := gomock.NewController(t)

	mockCoreServiceClient := apimocks.NewMockCoreServiceClient(mockCtrl)
	mockCoreServiceClient.EXPECT().
		SubmitTransaction(gomock.Any(), gomock.Any()).
		Return(&vegaprotoapi.SubmitTransactionResponse{}, nil).AnyTimes()

	ctx, cancel := context.WithCancel(ctx)

	accountStore, err := storage.NewAccounts(logger, st.AccountsHome, conf.Storage, cancel)
	if err != nil {
		t.Fatalf("failed to create account store: %v", err)
	}
	accountService := accounts.NewService(logger, conf.Accounts, accountStore)
	accountSub := subscribers.NewAccountSub(ctx, accountStore, logger, true)

	candleStore, err := storage.NewCandles(logger, st.CandlesHome, conf.Storage, cancel)
	if err != nil {
		t.Fatalf("failed to create candle store: %v", err)
	}

	candleService := candles.NewService(logger, conf.Candles, candleStore)

	orderStore, err := storage.NewOrders(logger, st.OrdersHome, conf.Storage, cancel)
	if err != nil {
		t.Fatalf("failed to create order store: %v", err)
	}

	timeService := vegatime.New(conf.Time)

	orderService := orders.NewService(logger, conf.Orders, orderStore, timeService)
	orderSub := subscribers.NewOrderEvent(ctx, conf.Subscribers, logger, orderStore, true)

	marketStore, err := storage.NewMarkets(logger, st.MarketsHome, conf.Storage, cancel)
	if err != nil {
		t.Fatalf("failed to create market store: %v", err)
	}
	marketDataStore := storage.NewMarketData(logger, conf.Storage)

	delegationStore := storage.NewDelegations(logger, conf.Storage)

	marketDepth := subscribers.NewMarketDepthBuilder(ctx, logger, true)

	marketService := markets.NewService(logger, conf.Markets, marketStore, orderStore, marketDataStore, marketDepth)
	newMarketSub := subscribers.NewMarketSub(ctx, marketStore, logger, true)

	partyStore, err := storage.NewParties(conf.Storage)
	if err != nil {
		t.Fatalf("failed to create party store: %v", err)
	}

	partyService, err := parties.NewService(logger, conf.Parties, partyStore)
	if err != nil {
		t.Fatalf("failed to create party service: %v", err)
	}
	partySub := subscribers.NewPartySub(ctx, partyStore, logger, true)

	riskStore := storage.NewRisks(logger, conf.Storage)
	riskService := risk.NewService(logger, conf.Risk, riskStore, marketStore, marketDataStore)

	transferResponseStore, err := storage.NewTransferResponses(logger, conf.Storage)
	if err != nil {
		t.Fatalf("failed to create risk store: %v", err)
	}
	transferResponseService := transfers.NewService(logger, conf.Transfers, transferResponseStore, nil)
	if err != nil {
		t.Fatalf("failed to create trade service: %v", err)
	}
	transferSub := subscribers.NewTransferResponse(ctx, transferResponseStore, logger, true)

	tradeStore, err := storage.NewTrades(logger, st.TradesHome, conf.Storage, cancel)
	if err != nil {
		t.Fatalf("failed to create trade store: %v", err)
	}

	nodeStore := storage.NewNode(logger, conf.Storage)
	nodesSub := subscribers.NewNodesSub(ctx, nodeStore, logger, true)

	epochStore := storage.NewEpoch(logger, nodeStore, conf.Storage)
	delegationBalanceSub := subscribers.NewDelegationBalanceSub(ctx, nodeStore, epochStore, delegationStore, logger, true)

	tradeService := trades.NewService(logger, conf.Trades, tradeStore, nil)
	tradeSub := subscribers.NewTradeSub(ctx, tradeStore, logger, true)

	liquidityService := liquidity.NewService(ctx, logger, conf.Liquidity)

	gov, vote := govStub{}, voteStub{}

	governanceService := governance.NewService(logger, conf.Governance, eventBroker, gov, vote)

	nplugin := plugins.NewNotary(context.Background())
	notaryService := notary.NewService(logger, conf.Notary, nplugin)

	aplugin := plugins.NewAsset(context.Background())
	assetService := assets.NewService(logger, conf.Assets, aplugin)
	feeService := fee.NewService(logger, conf.Fee, marketStore, marketDataStore)
	eventService := subscribers.NewService(eventBroker)

	withdrawal := plugins.NewWithdrawal(ctx)
	deposit := plugins.NewDeposit(ctx)
	netparams := netparams.NewService(ctx)
	oracleService := oracles.NewService(ctx)
	delegationService := delegations.NewService(logger, conf.Delegations, delegationStore)

	nodeService := nodes.NewService(logger, conf.Nodes, nodeStore, epochStore)
	epochService := epochs.NewService(logger, conf.Epochs, epochStore)
	rewardsService := subscribers.NewRewards(ctx, logger, true)

	stakingService := staking.NewService(ctx, logger)

	checkpointStore, err := storage.NewCheckpoints(logger, st.CheckpointsHome, conf.Storage, cancel)
	if err != nil {
		t.Fatalf("failed to create checkpoint store: %v", err)
	}
	checkpointSub := subscribers.NewCheckpointSub(ctx, logger, checkpointStore, true)
	checkpointSvc := checkpoint.NewService(logger, conf.Checkpoint, checkpointStore)

	chainInfoStore, err := storage.NewChainInfo(logger, st.ChainInfoHome, conf.Storage, cancel)
	if err != nil {
		t.Fatalf("failed to create chain info store: %v", err)
	}

	sqlStore := sqlstore.SQLStore{}
	sqlBalanceStore := sqlstore.NewBalances(&sqlStore)
	sqlMarketDataStore := sqlstore.NewMarketData(&sqlStore)

	sqlOrderStore := sqlstore.NewOrders(&sqlStore)
	sqlNetworkLimitsStore := sqlstore.NewNetworkLimits(&sqlStore)
	eventSource, err := broker.NewEventSource(conf.Broker, logger)

	if err != nil {
		t.Fatalf("failed to create event source: %v", err)
	}

	eventBroker, err = broker.New(ctx, logger, conf.Broker, chainInfoStore, eventSource)

	if err != nil {
		t.Fatalf("failed to create broker: %v", err)
	}
	eventBroker.SubscribeBatch(
		accountSub,
		transferSub,
		orderSub,
		tradeSub,
		partySub,
		newMarketSub,
		oracleService,
		liquidityService,
		deposit,
		withdrawal,
		checkpointSub,
		delegationBalanceSub,
		rewardsService,
		nodesSub,
	)

	srv := api.NewGRPCServer(
		logger,
		conf.API,
		mockCoreServiceClient,
		timeService,
		marketService,
		partyService,
		orderService,
		liquidityService,
		tradeService,
		candleService,
		accountService,
		transferResponseService,
		riskService,
		governanceService,
		notaryService,
		assetService,
		feeService,
		eventService,
		oracleService,
		withdrawal,
		deposit,
		marketDepth,
		netparams,
		nodeService,
		epochService,
		delegationService,
		rewardsService,
		stakingService,
		checkpointSvc,
		sqlBalanceStore,
		sqlOrderStore,
<<<<<<< HEAD
		sqlMarketDataStore,
=======
		sqlNetworkLimitsStore,
>>>>>>> 05bc4a89
	)
	if srv == nil {
		t.Fatal("failed to create gRPC server")
	}

	lis := bufconn.Listen(connBufSize)

	// Start the gRPC server, then wait for it to be ready.
	go srv.Start(ctx, lis)

	t.Cleanup(func() {
		// Close stores after test so files are properly closed
		accountStore.Close()
		candleStore.Close()
		orderStore.Close()
		marketStore.Close()
		checkpointStore.Close()
		riskStore.Close()
		tradeStore.Close()
		transferResponseStore.Close()

		cancel()
		st.Purge()
		cleanupFn()
	})

	if blocking {
		ctxDialer := func(context.Context, string) (net.Conn, error) { return lis.Dial() }
		conn, err = grpc.DialContext(ctx, "bufnet", grpc.WithContextDialer(ctxDialer), grpc.WithInsecure())
		if err != nil {
			t.Fatalf("failed to dial gRPC server: %v", err)
		}
	}

	return &TestServer{
		ctrl:       mockCtrl,
		broker:     eventBroker,
		clientConn: conn,
		trStorage:  transferResponseStore,
		dl:         delegationService,
		rw:         rewardsService,
	}
}

// PublishEvents reads JSON encoded BusEvents from golden file testdata/<type>-events.golden and publishes the
// corresponding core Event to the broker. It uses the given converter func to perform the conversion.
func PublishEvents(
	t *testing.T,
	ctx context.Context,
	b *broker.Broker,
	convertEvt func(be *eventspb.BusEvent) (events.Event, error),
	goldenFile string) {

	t.Helper()
	path := filepath.Join("testdata", goldenFile)
	f, err := os.Open(path)
	if err != nil {
		t.Fatalf("failed to open golden file %s: %v", path, err)
	}
	defer f.Close()

	scanner := bufio.NewScanner(f)
	evts := map[events.Type][]events.Event{}
	for scanner.Scan() {
		jsonBytes := scanner.Bytes()
		var be eventspb.BusEvent
		unmarshaller := &jsonpb.Unmarshaler{AllowUnknownFields: true}
		err = unmarshaller.Unmarshal(bytes.NewReader(jsonBytes), &be)
		if err != nil {
			t.Fatal(err)
		}
		e, err := convertEvt(&be)
		if err != nil {
			t.Fatalf("failed to convert BusEvent to Event: %v", err)
		}
		s, ok := evts[e.Type()]
		if !ok {
			s = []events.Event{}
		}
		s = append(s, e)
		evts[e.Type()] = s
	}

	// we've grouped events per type, now send them all in batches
	for _, batch := range evts {
		for _, e := range batch {
			b.Send(e)
		}
	}

	// There used to be code here that would create a dummy-subscriber that also received events and could be used to wait
	// for the first event to be processed before sending the below time-event. Unfortunately, it didn't really work.
	// If the dummy-sub was the first sub to receive the first event, we would spot that it was received and move on to sending
	// the time-event. This *could* happen before the real subs had a chance to look at the first event, and so they would
	// *sometimes* end up receiving the time-event first meaning the real event was never flushed.
	// I think all we can really do here to always be sure the events are received in necessary order is to introduce a small
	// sleep. Its not ideal but it is what it is.
	time.Sleep(20 * time.Millisecond)

	// whatever time it is now + 1 second
	now := time.Now()
	// the broker reacts to Time events to trigger writes the data stores
	tue := events.NewTime(ctx, now)
	b.Send(tue)
}

type govStub struct{}

type voteStub struct{}

func (g govStub) Filter(_ bool, filters ...subscribers.ProposalFilter) []*types.GovernanceData {
	return nil
}

func (v voteStub) Filter(filters ...subscribers.VoteFilter) []*types.Vote {
	return nil
}<|MERGE_RESOLUTION|>--- conflicted
+++ resolved
@@ -274,11 +274,8 @@
 		checkpointSvc,
 		sqlBalanceStore,
 		sqlOrderStore,
-<<<<<<< HEAD
+		sqlNetworkLimitsStore,
 		sqlMarketDataStore,
-=======
-		sqlNetworkLimitsStore,
->>>>>>> 05bc4a89
 	)
 	if srv == nil {
 		t.Fatal("failed to create gRPC server")
