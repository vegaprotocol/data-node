--- conflicted
+++ resolved
@@ -330,11 +330,8 @@
 		sqlOracleSpecStore,
 		sqlOracleDataStore,
 		sqlLPDataStore,
-<<<<<<< HEAD
 		sqlPositionStore,
-=======
 		sqlTransfersStore,
->>>>>>> fe802b9f
 	)
 	if srv == nil {
 		t.Fatal("failed to create gRPC server")
