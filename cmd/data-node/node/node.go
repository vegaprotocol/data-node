--- conflicted
+++ resolved
@@ -98,7 +98,6 @@
 	chainInfoStore        *storage.ChainInfo
 	transferStore         *storage.Transfers
 
-<<<<<<< HEAD
 	sqlStore           *sqlstore.SQLStore
 	assetStoreSQL      *sqlstore.Assets
 	blockStoreSQL      *sqlstore.Blocks
@@ -106,17 +105,8 @@
 	balanceStoreSQL    *sqlstore.Balances
 	ledgerSQL          *sqlstore.Ledger
 	partyStoreSQL      *sqlstore.Parties
+	orderStoreSQL      *sqlstore.Orders
 	marketDataStoreSQL *sqlstore.MarketData
-=======
-	sqlStore        *sqlstore.SQLStore
-	assetStoreSQL   *sqlstore.Assets
-	blockStoreSQL   *sqlstore.Blocks
-	accountStoreSQL *sqlstore.Accounts
-	balanceStoreSQL *sqlstore.Balances
-	ledgerSQL       *sqlstore.Ledger
-	partyStoreSQL   *sqlstore.Parties
-	orderStoreSQL   *sqlstore.Orders
->>>>>>> 4e1c4d1a
 
 	vegaCoreServiceClient vegaprotoapi.CoreServiceClient
 
@@ -149,11 +139,8 @@
 	assetSubSQL            *sqlsubscribers.Asset
 	timeSubSQL             *sqlsubscribers.Time
 	transferResponseSubSQL *sqlsubscribers.TransferResponse
-<<<<<<< HEAD
+	orderSubSQL            *sqlsubscribers.Order
 	marketDataSubSQL       *sqlsubscribers.MarketData
-=======
-	orderSubSQL            *sqlsubscribers.Order
->>>>>>> 4e1c4d1a
 
 	candleService     *candles.Svc
 	tradeService      *trades.Svc
@@ -253,11 +240,8 @@
 		l.stakingService,
 		l.checkpointSvc,
 		l.balanceStoreSQL,
-<<<<<<< HEAD
+		l.orderStoreSQL,
 		l.marketDataStoreSQL,
-=======
-		l.orderStoreSQL,
->>>>>>> 4e1c4d1a
 	)
 
 	// watch configs
