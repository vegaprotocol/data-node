--- conflicted
+++ resolved
@@ -98,15 +98,6 @@
 	chainInfoStore        *storage.ChainInfo
 	transferStore         *storage.Transfers
 
-<<<<<<< HEAD
-	sqlStore           *sqlstore.SqlStore
-	assetStoreSql      *sqlstore.Assets
-	blockStoreSql      *sqlstore.Blocks
-	accountStoreSql    *sqlstore.Accounts
-	ledgerSql          *sqlstore.Ledger
-	partyStoreSql      *sqlstore.Parties
-	marketDataStoreSql *sqlstore.MarketData
-=======
 	sqlStore        *sqlstore.SQLStore
 	assetStoreSQL   *sqlstore.Assets
 	blockStoreSQL   *sqlstore.Blocks
@@ -114,7 +105,7 @@
 	balanceStoreSQL *sqlstore.Balances
 	ledgerSQL       *sqlstore.Ledger
 	partyStoreSQL   *sqlstore.Parties
->>>>>>> 6dd04167
+	marketDataStoreSql *sqlstore.MarketData
 
 	vegaCoreServiceClient vegaprotoapi.CoreServiceClient
 
@@ -143,16 +134,10 @@
 	checkpointSub        *subscribers.CheckpointSub
 	transferSub          *subscribers.TransferSub
 
-<<<<<<< HEAD
-	assetSubSql            *sqlsubscribers.Asset
-	timeSubSql             *sqlsubscribers.Time
-	transferResponseSubSql *sqlsubscribers.TransferResponse
-	marketDataSubSql       *sqlsubscribers.MarketData
-=======
 	assetSubSQL            *sqlsubscribers.Asset
 	timeSubSQL             *sqlsubscribers.Time
 	transferResponseSubSQL *sqlsubscribers.TransferResponse
->>>>>>> 6dd04167
+	marketDataSubSql       *sqlsubscribers.MarketData
 
 	candleService     *candles.Svc
 	tradeService      *trades.Svc
