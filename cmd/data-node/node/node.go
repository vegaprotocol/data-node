--- conflicted
+++ resolved
@@ -334,12 +334,9 @@
 		l.networkLimitsStoreSQL,
 		l.marketDataStoreSQL,
 		l.tradeStoreSQL,
-<<<<<<< HEAD
-		l.candleStoreSQL,
-=======
 		l.assetStoreSQL,
 		l.accountStoreSQL,
->>>>>>> 7e65bb88
+		l.candleStoreSQL,
 	)
 	return grpcServer
 }
