--- conflicted
+++ resolved
@@ -243,12 +243,8 @@
 
 	// start gateway
 	if l.conf.GatewayEnabled {
-<<<<<<< HEAD
-		gty := server.New(l.conf.Gateway, l.Log)
-=======
 		gty := server.New(l.conf.Gateway, l.Log, l.vegaPaths)
 
->>>>>>> 982e204c
 		eg.Go(func() error { return gty.Start(ctx) })
 
 		if l.conf.API.ExposeLegacyAPI {
@@ -256,7 +252,7 @@
 			legacyAPIGatewayConf.Node.Port = legacyAPIGatewayConf.Node.Port + l.conf.API.LegacyAPIPortOffset
 			legacyAPIGatewayConf.GraphQL.Port = legacyAPIGatewayConf.GraphQL.Port + l.conf.API.LegacyAPIPortOffset
 			legacyAPIGatewayConf.REST.Port = legacyAPIGatewayConf.REST.Port + l.conf.API.LegacyAPIPortOffset
-			legacyGty := server.New(legacyAPIGatewayConf, l.Log)
+			legacyGty := server.New(legacyAPIGatewayConf, l.Log, l.vegaPaths)
 			eg.Go(func() error { return legacyGty.Start(ctx) })
 		}
 
