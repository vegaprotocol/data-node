package node

import (
	"context"
	"errors"
	"fmt"
	"os"
	"os/signal"
	"syscall"

	"code.vegaprotocol.io/data-node/candlesv2"

	"code.vegaprotocol.io/data-node/api"

	"code.vegaprotocol.io/data-node/accounts"
	"code.vegaprotocol.io/data-node/assets"
	"code.vegaprotocol.io/data-node/broker"
	"code.vegaprotocol.io/data-node/candles"
	"code.vegaprotocol.io/data-node/checkpoint"
	"code.vegaprotocol.io/data-node/config"
	"code.vegaprotocol.io/data-node/delegations"
	"code.vegaprotocol.io/data-node/epochs"
	"code.vegaprotocol.io/data-node/fee"
	"code.vegaprotocol.io/data-node/gateway/server"
	"code.vegaprotocol.io/data-node/governance"
	"code.vegaprotocol.io/data-node/liquidity"
	"code.vegaprotocol.io/data-node/logging"
	"code.vegaprotocol.io/data-node/markets"
	"code.vegaprotocol.io/data-node/metrics"
	"code.vegaprotocol.io/data-node/netparams"
	"code.vegaprotocol.io/data-node/nodes"
	"code.vegaprotocol.io/data-node/notary"
	"code.vegaprotocol.io/data-node/oracles"
	"code.vegaprotocol.io/data-node/orders"
	"code.vegaprotocol.io/data-node/parties"
	"code.vegaprotocol.io/data-node/plugins"
	"code.vegaprotocol.io/data-node/pprof"
	"code.vegaprotocol.io/data-node/risk"
	"code.vegaprotocol.io/data-node/sqlstore"
	"code.vegaprotocol.io/data-node/sqlsubscribers"
	"code.vegaprotocol.io/data-node/staking"
	"code.vegaprotocol.io/data-node/storage"
	"code.vegaprotocol.io/data-node/subscribers"
	"code.vegaprotocol.io/data-node/trades"
	"code.vegaprotocol.io/data-node/transfers"
	"code.vegaprotocol.io/data-node/vegatime"
	types "code.vegaprotocol.io/protos/vega"
	vegaprotoapi "code.vegaprotocol.io/protos/vega/api/v1"
	"code.vegaprotocol.io/shared/paths"

	"golang.org/x/sync/errgroup"
)

type AccountStore interface {
	accounts.AccountStore
	SaveBatch([]*types.Account) error
	Close() error
	ReloadConf(storage.Config)
}

type CandleStore interface {
	FetchLastCandle(marketID string, interval types.Interval) (*types.Candle, error)
	GenerateCandlesFromBuffer(marketID string, previousCandlesBuf map[string]types.Candle) error
	candles.CandleStore
	Close() error
	ReloadConf(storage.Config)
}

type OrderStore interface {
	orders.OrderStore
	SaveBatch([]types.Order) error
	Close() error
	ReloadConf(storage.Config)
}

type TradeStore interface {
	trades.TradeStore
	SaveBatch([]types.Trade) error
	Close() error
	ReloadConf(storage.Config)
}

// NodeCommand use to implement 'node' command.
type NodeCommand struct {
	ctx    context.Context
	cancel context.CancelFunc

	accounts              AccountStore
	candleStore           CandleStore
	orderStore            OrderStore
	marketStore           *storage.Market
	marketDataStore       *storage.MarketData
	tradeStore            TradeStore
	partyStore            *storage.Party
	riskStore             *storage.Risk
	transferResponseStore *storage.TransferResponse
	nodeStore             *storage.Node
	epochStore            *storage.Epoch
	delegationStore       *storage.Delegations
	checkpointStore       *storage.Checkpoints
	chainInfoStore        *storage.ChainInfo
	transferStore         *storage.Transfers

	sqlStore              *sqlstore.SQLStore
	assetStoreSQL         *sqlstore.Assets
	blockStoreSQL         *sqlstore.Blocks
	accountStoreSQL       *sqlstore.Accounts
	balanceStoreSQL       *sqlstore.Balances
	ledgerSQL             *sqlstore.Ledger
	partyStoreSQL         *sqlstore.Parties
	orderStoreSQL         *sqlstore.Orders
	candleServiceV2       *candlesv2.Svc
	tradeStoreSQL         *sqlstore.Trades
	networkLimitsStoreSQL *sqlstore.NetworkLimits
	marketDataStoreSQL    *sqlstore.MarketData
	rewardStoreSQL        *sqlstore.Rewards
	delegationStoreSQL    *sqlstore.Delegations
	marketsStoreSQL       *sqlstore.Markets
	epochStoreSQL         *sqlstore.Epochs
	depositStoreSQL       *sqlstore.Deposits
	withdrawalsStoreSQL   *sqlstore.Withdrawals
	proposalStoreSQL      *sqlstore.Proposals
	voteStoreSQL          *sqlstore.Votes
	marginLevelsStoreSQL  *sqlstore.MarginLevels
	riskFactorStoreSQL    *sqlstore.RiskFactors
	netParamStoreSQL      *sqlstore.NetworkParameters
	checkpointStoreSQL    *sqlstore.Checkpoints
	oracleSpecStoreSQL    *sqlstore.OracleSpec
	oracleDataStoreSQL    *sqlstore.OracleData

	vegaCoreServiceClient vegaprotoapi.CoreServiceClient

	broker    *broker.Broker
	sqlBroker broker.SqlStoreEventBroker

	transferRespSub      *subscribers.TransferResponse
	marketEventSub       *subscribers.MarketEvent
	orderSub             *subscribers.OrderEvent
	accountSub           *subscribers.AccountSub
	partySub             *subscribers.PartySub
	tradeSub             *subscribers.TradeSub
	marginLevelSub       *subscribers.MarginLevelSub
	governanceSub        *subscribers.GovernanceDataSub
	voteSub              *subscribers.VoteSub
	marketDataSub        *subscribers.MarketDataSub
	newMarketSub         *subscribers.Market
	marketUpdatedSub     *subscribers.MarketUpdated
	candleSub            *subscribers.CandleSub
	riskFactorSub        *subscribers.RiskFactorSub
	marketDepthSub       *subscribers.MarketDepthBuilder
	nodesSub             *subscribers.NodesSub
	delegationBalanceSub *subscribers.DelegationBalanceSub
	epochUpdateSub       *subscribers.EpochUpdateSub
	timeUpdateSub        *subscribers.Time
	rewardsSub           *subscribers.RewardCounters
	checkpointSub        *subscribers.CheckpointSub
	transferSub          *subscribers.TransferSub

	assetSubSQL            *sqlsubscribers.Asset
	timeSubSQL             *sqlsubscribers.Time
	transferResponseSubSQL *sqlsubscribers.TransferResponse
	orderSubSQL            *sqlsubscribers.Order
	networkLimitsSubSQL    *sqlsubscribers.NetworkLimits
	marketDataSubSQL       *sqlsubscribers.MarketData
	tradesSubSQL           *sqlsubscribers.TradeSubscriber
	rewardsSubSQL          *sqlsubscribers.Reward
	delegationsSubSQL      *sqlsubscribers.Delegation
	marketCreatedSubSQL    *sqlsubscribers.MarketCreated
	marketUpdatedSubSQL    *sqlsubscribers.MarketUpdated
	epochSubSQL            *sqlsubscribers.Epoch
	depositSubSQL          *sqlsubscribers.Deposit
	withdrawalSubSQL       *sqlsubscribers.Withdrawal
	proposalsSubSQL        *sqlsubscribers.Proposal
	votesSubSQL            *sqlsubscribers.Vote
	marginLevelsSubSQL     *sqlsubscribers.MarginLevels
	riskFactorSubSQL       *sqlsubscribers.RiskFactor
	netParamSubSQL         *sqlsubscribers.NetworkParameter
	checkpointSubSQL       *sqlsubscribers.Checkpoint
	oracleSpecSubSQL       *sqlsubscribers.OracleSpec
	oracleDataSubSQL       *sqlsubscribers.OracleData

	candleService     *candles.Svc
	tradeService      *trades.Svc
	marketService     *markets.Svc
	orderService      *orders.Svc
	liquidityService  *liquidity.Svc
	partyService      *parties.Svc
	timeService       *vegatime.Svc
	accountsService   *accounts.Svc
	transfersService  *transfers.Svc
	riskService       *risk.Svc
	governanceService *governance.Svc
	notaryService     *notary.Svc
	assetService      *assets.Svc
	feeService        *fee.Svc
	eventService      *subscribers.Service
	netParamsService  *netparams.Service
	oracleService     *oracles.Service
	nodeService       *nodes.Service
	epochService      *epochs.Service
	delegationService *delegations.Service
	stakingService    *staking.Service
	checkpointSvc     *checkpoint.Svc

	pproffhandlr  *pprof.Pprofhandler
	Log           *logging.Logger
	vegaPaths     paths.Paths
	configWatcher *config.Watcher
	conf          config.Config

	// plugins
	settlePlugin     *plugins.Positions
	notaryPlugin     *plugins.Notary
	assetPlugin      *plugins.Asset
	withdrawalPlugin *plugins.Withdrawal
	depositPlugin    *plugins.Deposit

	Version     string
	VersionHash string
}

func (l *NodeCommand) Run(cfgwatchr *config.Watcher, vegaPaths paths.Paths, args []string) error {
	l.configWatcher = cfgwatchr

	l.conf = cfgwatchr.Get()
	l.vegaPaths = vegaPaths

	stages := []func([]string) error{
		l.persistentPre,
		l.preRun,
		l.runNode,
		l.postRun,
		l.persistentPost,
	}
	for _, fn := range stages {
		if err := fn(args); err != nil {
			return err
		}
	}

	return nil
}

// runNode is the entry of node command.
func (l *NodeCommand) runNode(args []string) error {
	defer l.cancel()

	ctx, cancel := context.WithCancel(l.ctx)
	eg, ctx := errgroup.WithContext(ctx)

	// gRPC server
	grpcServer := l.createGRPCServer(l.conf.API, bool(l.conf.SQLStore.Enabled))

	// watch configs
	l.configWatcher.OnConfigUpdate(
		func(cfg config.Config) { grpcServer.ReloadConf(cfg.API) },
	)

	// start the grpc server
	eg.Go(func() error { return grpcServer.Start(ctx, nil) })

	if l.conf.SQLStore.Enabled && l.conf.API.ExposeLegacyAPI {
		l.Log.Info("Running legacy APIs", logging.Int("port offset", l.conf.API.LegacyAPIPortOffset))

		apiConfig := addLegacyPortOffsetToAPIPorts(l.conf.API, l.conf.API.LegacyAPIPortOffset)
		legacyGRPCServer := l.createGRPCServer(apiConfig, false)

		l.configWatcher.OnConfigUpdate(
			func(cfg config.Config) {
				legacyGRPCServer.ReloadConf(addLegacyPortOffsetToAPIPorts(cfg.API, l.conf.API.LegacyAPIPortOffset))
			},
		)

		eg.Go(func() error { return legacyGRPCServer.Start(ctx, nil) })
	}

	// start gateway
	if l.conf.GatewayEnabled {
		gty := server.New(l.conf.Gateway, l.Log, l.vegaPaths)

		eg.Go(func() error { return gty.Start(ctx) })

		if l.conf.SQLStore.Enabled && l.conf.API.ExposeLegacyAPI {
			legacyAPIGatewayConf := l.conf.Gateway
			legacyAPIGatewayConf.Node.Port = legacyAPIGatewayConf.Node.Port + l.conf.API.LegacyAPIPortOffset
			legacyAPIGatewayConf.GraphQL.Port = legacyAPIGatewayConf.GraphQL.Port + l.conf.API.LegacyAPIPortOffset
			legacyAPIGatewayConf.REST.Port = legacyAPIGatewayConf.REST.Port + l.conf.API.LegacyAPIPortOffset
			legacyGty := server.New(legacyAPIGatewayConf, l.Log, l.vegaPaths)
			eg.Go(func() error { return legacyGty.Start(ctx) })
		}
	}

	eg.Go(func() error {
		return l.broker.Receive(ctx)
	})

	if l.conf.SQLStore.Enabled {
		eg.Go(func() error {
			return l.sqlBroker.Receive(ctx)
		})
	}

	// waitSig will wait for a sigterm or sigint interrupt.
	eg.Go(func() error {
		gracefulStop := make(chan os.Signal, 1)
		signal.Notify(gracefulStop, syscall.SIGTERM, syscall.SIGINT)

		select {
		case sig := <-gracefulStop:
			l.Log.Info("Caught signal", logging.String("name", fmt.Sprintf("%+v", sig)))
			cancel()
		case <-ctx.Done():
			return ctx.Err()
		}

		return nil
	})

	metrics.Start(l.conf.Metrics)

	l.Log.Info("Vega data node startup complete")

	err := eg.Wait()
	if errors.Is(err, context.Canceled) {
		return nil
	}

	return err
}

func (l *NodeCommand) createGRPCServer(config api.Config, useSQLStores bool) *api.GRPCServer {
	grpcServer := api.NewGRPCServer(
		l.Log,
		config,
		useSQLStores,
		l.vegaCoreServiceClient,
		l.timeService,
		l.marketService,
		l.partyService,
		l.orderService,
		l.liquidityService,
		l.tradeService,
		l.candleService,
		l.accountsService,
		l.transfersService,
		l.riskService,
		l.governanceService,
		l.notaryService,
		l.assetService,
		l.feeService,
		l.eventService,
		l.oracleService,
		l.withdrawalPlugin,
		l.depositPlugin,
		l.marketDepthSub,
		l.netParamsService,
		l.nodeService,
		l.epochService,
		l.delegationService,
		l.rewardsSub,
		l.stakingService,
		l.checkpointSvc,
		l.balanceStoreSQL,
		l.orderStoreSQL,
		l.networkLimitsStoreSQL,
		l.marketDataStoreSQL,
		l.tradeStoreSQL,
		l.assetStoreSQL,
		l.accountStoreSQL,
		l.rewardStoreSQL,
		l.marketsStoreSQL,
		l.delegationStoreSQL,
		l.epochStoreSQL,
		l.depositStoreSQL,
		l.withdrawalsStoreSQL,
		l.proposalStoreSQL,
		l.voteStoreSQL,
		l.riskFactorStoreSQL,
		l.marginLevelsStoreSQL,
		l.netParamStoreSQL,
		l.blockStoreSQL,
		l.checkpointStoreSQL,
<<<<<<< HEAD
		l.oracleSpecStoreSQL,
		l.oracleDataStoreSQL,
=======
		l.candleServiceV2,
>>>>>>> 39df2633
	)
	return grpcServer
}

func addLegacyPortOffsetToAPIPorts(original api.Config, portOffset int) api.Config {
	apiConfig := original
	apiConfig.WebUIPort = apiConfig.WebUIPort + portOffset
	apiConfig.Port = apiConfig.Port + portOffset
	return apiConfig
}<|MERGE_RESOLUTION|>--- conflicted
+++ resolved
@@ -380,12 +380,9 @@
 		l.netParamStoreSQL,
 		l.blockStoreSQL,
 		l.checkpointStoreSQL,
-<<<<<<< HEAD
+		l.candleServiceV2,
 		l.oracleSpecStoreSQL,
 		l.oracleDataStoreSQL,
-=======
-		l.candleServiceV2,
->>>>>>> 39df2633
 	)
 	return grpcServer
 }
