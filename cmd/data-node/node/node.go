--- conflicted
+++ resolved
@@ -347,15 +347,12 @@
 		l.tradeStoreSQL,
 		l.assetStoreSQL,
 		l.accountStoreSQL,
-<<<<<<< HEAD
-		l.candleStoreSQL,
-=======
 		l.rewardStoreSQL,
 		l.marketsStoreSQL,
 		l.delegationStoreSQL,
 		l.epochStoreSQL,
 		l.depositStoreSQL,
->>>>>>> 8589a5c7
+		l.candleStoreSQL,
 	)
 	return grpcServer
 }
