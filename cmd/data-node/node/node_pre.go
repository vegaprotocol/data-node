package node

import (
	"context"
	"fmt"

	"code.vegaprotocol.io/data-node/accounts"
	"code.vegaprotocol.io/data-node/assets"
	"code.vegaprotocol.io/data-node/broker"
	"code.vegaprotocol.io/data-node/candles"
	"code.vegaprotocol.io/data-node/checkpoint"
	"code.vegaprotocol.io/data-node/config"
	"code.vegaprotocol.io/data-node/delegations"
	"code.vegaprotocol.io/data-node/epochs"
	"code.vegaprotocol.io/data-node/fee"
	"code.vegaprotocol.io/data-node/governance"
	"code.vegaprotocol.io/data-node/liquidity"
	"code.vegaprotocol.io/data-node/logging"
	"code.vegaprotocol.io/data-node/markets"
	"code.vegaprotocol.io/data-node/netparams"
	"code.vegaprotocol.io/data-node/nodes"
	"code.vegaprotocol.io/data-node/notary"
	"code.vegaprotocol.io/data-node/oracles"
	"code.vegaprotocol.io/data-node/orders"
	"code.vegaprotocol.io/data-node/parties"
	"code.vegaprotocol.io/data-node/plugins"
	"code.vegaprotocol.io/data-node/pprof"
	"code.vegaprotocol.io/data-node/risk"
	"code.vegaprotocol.io/data-node/sqlstore"
	"code.vegaprotocol.io/data-node/sqlsubscribers"
	"code.vegaprotocol.io/data-node/staking"
	"code.vegaprotocol.io/data-node/storage"
	"code.vegaprotocol.io/data-node/subscribers"
	"code.vegaprotocol.io/data-node/trades"
	"code.vegaprotocol.io/data-node/transfers"
	"code.vegaprotocol.io/data-node/vegatime"
	vegaprotoapi "code.vegaprotocol.io/protos/vega/api/v1"

	"google.golang.org/grpc"
)

func (l *NodeCommand) persistentPre(args []string) (err error) {
	// this shouldn't happen...
	if l.cancel != nil {
		l.cancel()
	}
	// ensure we cancel the context on error
	defer func() {
		if err != nil {
			l.cancel()
		}
	}()
	l.ctx, l.cancel = context.WithCancel(context.Background())

	conf := l.configWatcher.Get()

	// reload logger with the setup from configuration
	l.Log = logging.NewLoggerFromConfig(conf.Logging)

	if conf.Pprof.Enabled {
		l.Log.Info("vega is starting with pprof profile, this is not a recommended setting for production")
		l.pproffhandlr, err = pprof.New(l.Log, conf.Pprof)
		if err != nil {
			return
		}
		l.configWatcher.OnConfigUpdate(
			func(cfg config.Config) { l.pproffhandlr.ReloadConf(cfg.Pprof) },
		)
	}

	l.Log.Info("Starting Vega",
		logging.String("version", l.Version),
		logging.String("version-hash", l.VersionHash))

	// this doesn't fail
	l.timeService = vegatime.New(l.conf.Time)

	// Set ulimits
	if err = l.SetUlimits(); err != nil {
		l.Log.Warn("Unable to set ulimits",
			logging.Error(err))
	} else {
		l.Log.Debug("Set ulimits",
			logging.Uint64("nofile", l.conf.UlimitNOFile))
	}

	// set up storage, this should be persistent
	if err := l.setupStorages(); err != nil {
		return err
	}
	l.setupSubscribers()
	l.setupSQLSubscribers()
	return nil
}

func (l *NodeCommand) setupSubscribers() {
	l.timeUpdateSub = subscribers.NewTimeSub(l.ctx, l.timeService, l.Log, true)
	l.transferRespSub = subscribers.NewTransferResponse(l.ctx, l.transferResponseStore, l.Log, true)
	l.marketEventSub = subscribers.NewMarketEvent(l.ctx, l.conf.Subscribers, l.Log, false)
	l.orderSub = subscribers.NewOrderEvent(l.ctx, l.conf.Subscribers, l.Log, l.orderStore, true)
	l.accountSub = subscribers.NewAccountSub(l.ctx, l.accounts, l.Log, true)
	l.partySub = subscribers.NewPartySub(l.ctx, l.partyStore, l.Log, true)
	l.tradeSub = subscribers.NewTradeSub(l.ctx, l.tradeStore, l.Log, true)
	l.marginLevelSub = subscribers.NewMarginLevelSub(l.ctx, l.riskStore, l.Log, true)
	l.governanceSub = subscribers.NewGovernanceDataSub(l.ctx, l.Log, true)
	l.voteSub = subscribers.NewVoteSub(l.ctx, false, true, l.Log)
	l.marketDataSub = subscribers.NewMarketDataSub(l.ctx, l.marketDataStore, l.Log, true)
	l.newMarketSub = subscribers.NewMarketSub(l.ctx, l.marketStore, l.Log, true)
	l.marketUpdatedSub = subscribers.NewMarketUpdatedSub(l.ctx, l.marketStore, l.Log, true)
	l.candleSub = subscribers.NewCandleSub(l.ctx, l.candleStore, l.Log, true)
	l.marketDepthSub = subscribers.NewMarketDepthBuilder(l.ctx, l.Log, true)
	l.riskFactorSub = subscribers.NewRiskFactorSub(l.ctx, l.riskStore, l.Log, true)
	l.nodesSub = subscribers.NewNodesSub(l.ctx, l.nodeStore, l.Log, true)
	l.delegationBalanceSub = subscribers.NewDelegationBalanceSub(l.ctx, l.nodeStore, l.epochStore, l.delegationStore, l.Log, true)
	l.epochUpdateSub = subscribers.NewEpochUpdateSub(l.ctx, l.epochStore, l.Log, true)
	l.rewardsSub = subscribers.NewRewards(l.ctx, l.Log, true)
	l.checkpointSub = subscribers.NewCheckpointSub(l.ctx, l.Log, l.checkpointStore, true)
	l.transferSub = subscribers.NewTransferSub(l.ctx, l.transferStore, l.Log, true)
}

func (l *NodeCommand) setupSQLSubscribers() {
	if !l.conf.SQLStore.Enabled {
		return
	}

	l.assetSubSQL = sqlsubscribers.NewAsset(l.assetStoreSQL, l.Log)
	l.timeSubSQL = sqlsubscribers.NewTimeSub(l.blockStoreSQL, l.Log)
	l.transferResponseSubSQL = sqlsubscribers.NewTransferResponse(l.ledgerSQL, l.accountStoreSQL, l.balanceStoreSQL, l.partyStoreSQL, l.Log)
	l.orderSubSQL = sqlsubscribers.NewOrder(l.ctx, l.orderStoreSQL, l.blockStoreSQL, l.Log)
	l.networkLimitsSubSQL = sqlsubscribers.NewNetworkLimitSub(l.ctx, l.networkLimitsStoreSQL, l.Log)
	l.marketDataSubSQL = sqlsubscribers.NewMarketData(l.marketDataStoreSQL, l.Log, l.conf.SQLStore.Timeout.Duration)
	l.tradesSubSQL = sqlsubscribers.NewTradesSubscriber(l.tradeStoreSQL, l.Log)
	l.rewardsSubSQL = sqlsubscribers.NewReward(l.rewardStoreSQL, l.Log)
	l.marketCreatedSubSQL = sqlsubscribers.NewMarketCreated(l.marketsStoreSQL, l.Log)
	l.marketUpdatedSubSQL = sqlsubscribers.NewMarketUpdated(l.marketsStoreSQL, l.Log)
	l.delegationsSubSQL = sqlsubscribers.NewDelegation(l.delegationStoreSQL, l.Log)
	l.epochSubSQL = sqlsubscribers.NewEpoch(l.epochStoreSQL, l.Log)
	l.depositSubSQL = sqlsubscribers.NewDeposit(l.depositStoreSQL, l.Log)
	l.proposalsSubSQL = sqlsubscribers.NewProposal(l.proposalStoreSQL, l.Log)
	l.votesSubSQL = sqlsubscribers.NewVote(l.voteStoreSQL, l.Log)
}

func (l *NodeCommand) setupStorages() error {
	var err error

	l.marketDataStore = storage.NewMarketData(l.Log, l.conf.Storage)
	l.riskStore = storage.NewRisks(l.Log, l.conf.Storage)
	l.nodeStore = storage.NewNode(l.Log, l.conf.Storage)
	l.epochStore = storage.NewEpoch(l.Log, l.nodeStore, l.conf.Storage)
	l.delegationStore = storage.NewDelegations(l.Log, l.conf.Storage)
	l.transferStore = storage.NewTransfers(l.Log, l.conf.Storage)

	if l.partyStore, err = storage.NewParties(l.conf.Storage); err != nil {
		return err
	}
	if l.transferResponseStore, err = storage.NewTransferResponses(l.Log, l.conf.Storage); err != nil {
		return err
	}

	if l.conf.SQLStore.Enabled {
		sqlStore, err := sqlstore.InitialiseStorage(l.Log, l.conf.SQLStore, l.vegaPaths)
		if err != nil {
			return fmt.Errorf("couldn't initialise sql storage: %w", err)
		}

		l.assetStoreSQL = sqlstore.NewAssets(sqlStore)
		l.blockStoreSQL = sqlstore.NewBlocks(sqlStore)
		l.partyStoreSQL = sqlstore.NewParties(sqlStore)
		l.accountStoreSQL = sqlstore.NewAccounts(sqlStore)
		l.balanceStoreSQL = sqlstore.NewBalances(sqlStore)
		l.ledgerSQL = sqlstore.NewLedger(sqlStore)
		l.orderStoreSQL = sqlstore.NewOrders(sqlStore)
		l.networkLimitsStoreSQL = sqlstore.NewNetworkLimits(sqlStore)
		l.marketDataStoreSQL = sqlstore.NewMarketData(sqlStore)
		l.rewardStoreSQL = sqlstore.NewRewards(sqlStore)
		l.marketsStoreSQL = sqlstore.NewMarkets(sqlStore)
		l.delegationStoreSQL = sqlstore.NewDelegations(sqlStore)
		l.epochStoreSQL = sqlstore.NewEpochs(sqlStore)
		l.depositStoreSQL = sqlstore.NewDeposits(sqlStore)
<<<<<<< HEAD

		l.candleStoreSQL, err = sqlstore.NewCandles(l.ctx, sqlStore, "trades", l.conf.Candles)
		if err != nil {
			return fmt.Errorf("failed to create candles store: %w", err)
		}

		l.tradeStoreSQL = sqlstore.NewTrades(sqlStore, l.candleStoreSQL)
=======
		l.proposalStoreSQL = sqlstore.NewProposals(sqlStore)
		l.voteStoreSQL = sqlstore.NewVotes(sqlStore)
>>>>>>> 3f5405fc
		l.sqlStore = sqlStore
	}

	st, err := storage.InitialiseStorage(l.vegaPaths)
	if err != nil {
		return fmt.Errorf("couldn't initialise storage: %w", err)
	}

	if l.marketStore, err = storage.NewMarkets(l.Log, st.MarketsHome, l.conf.Storage, l.cancel); err != nil {
		return err
	}
	if l.candleStore, err = storage.NewCandles(l.Log, st.CandlesHome, l.conf.Storage, l.cancel); err != nil {
		return err
	}
	if l.orderStore, err = storage.NewOrders(l.Log, st.OrdersHome, l.conf.Storage, l.cancel); err != nil {
		return err
	}
	if l.tradeStore, err = storage.NewTrades(l.Log, st.TradesHome, l.conf.Storage, l.cancel); err != nil {
		return err
	}
	if l.accounts, err = storage.NewAccounts(l.Log, st.AccountsHome, l.conf.Storage, l.cancel); err != nil {
		return err
	}
	if l.checkpointStore, err = storage.NewCheckpoints(l.Log, st.CheckpointsHome, l.conf.Storage, l.cancel); err != nil {
		return err
	}
	if l.chainInfoStore, err = storage.NewChainInfo(l.Log, st.ChainInfoHome, l.conf.Storage, l.cancel); err != nil {
		return err
	}
	l.configWatcher.OnConfigUpdate(
		func(cfg config.Config) { l.accounts.ReloadConf(cfg.Storage) },
		func(cfg config.Config) { l.tradeStore.ReloadConf(cfg.Storage) },
		func(cfg config.Config) { l.orderStore.ReloadConf(cfg.Storage) },
		func(cfg config.Config) { l.candleStore.ReloadConf(cfg.Storage) },
		func(cfg config.Config) { l.transferResponseStore.ReloadConf(cfg.Storage) },
		func(cfg config.Config) { l.partyStore.ReloadConf(cfg.Storage) },
		func(cfg config.Config) { l.riskStore.ReloadConf(cfg.Storage) },
		func(cfg config.Config) { l.marketDataStore.ReloadConf(cfg.Storage) },
		func(cfg config.Config) { l.marketStore.ReloadConf(cfg.Storage) },
		func(cfg config.Config) { l.nodeStore.ReloadConf(cfg.Storage) },
		func(cfg config.Config) { l.epochStore.ReloadConf(cfg.Storage) },
		func(cfg config.Config) { l.delegationStore.ReloadConf(cfg.Storage) },
		func(cfg config.Config) { l.chainInfoStore.ReloadConf(cfg.Storage) },
		func(cfg config.Config) { l.transferStore.ReloadConf(cfg.Storage) },
	)

	return nil
}

// we've already set everything up WRT arguments etc... just bootstrap the node
func (l *NodeCommand) preRun(_ []string) (err error) {
	// ensure that context is cancelled if we return an error here
	defer func() {
		if err != nil {
			l.cancel()
		}
	}()

	eventSource, err := broker.NewEventSource(l.conf.Broker, l.Log)
	if err != nil {
		l.Log.Error("unable to initialise event source", logging.Error(err))
		return err
	}

	if l.conf.SQLStore.Enabled {
		eventSource = broker.NewFanOutEventSource(eventSource, l.conf.SQLStore.FanOutBufferSize, 2)

		l.sqlBroker = broker.NewSqlStoreBroker(l.Log, l.conf.Broker, l.chainInfoStore, eventSource,
			l.conf.SQLStore.SqlEventBrokerBufferSize,
			l.timeSubSQL,
			l.assetSubSQL,
			l.transferResponseSubSQL,
			l.orderSubSQL,
			l.networkLimitsSubSQL,
			l.marketDataSubSQL,
			l.tradesSubSQL,
			l.rewardsSubSQL,
			l.delegationsSubSQL,
			l.marketCreatedSubSQL,
			l.marketUpdatedSubSQL,
			l.epochSubSQL,
			l.marketUpdatedSubSQL,
			l.depositSubSQL,
			l.proposalsSubSQL,
			l.votesSubSQL,
		)
	}

	l.broker, err = broker.New(l.ctx, l.Log, l.conf.Broker, l.chainInfoStore, eventSource)
	if err != nil {
		l.Log.Error("unable to initialise broker", logging.Error(err))
		return err
	}

	// plugins
	l.settlePlugin = plugins.NewPositions(l.ctx)
	l.notaryPlugin = plugins.NewNotary(l.ctx)
	l.assetPlugin = plugins.NewAsset(l.ctx)
	l.withdrawalPlugin = plugins.NewWithdrawal(l.ctx)
	l.depositPlugin = plugins.NewDeposit(l.ctx)
	l.netParamsService = netparams.NewService(l.ctx)
	l.liquidityService = liquidity.NewService(l.ctx, l.Log, l.conf.Liquidity)
	l.oracleService = oracles.NewService(l.ctx)
	l.stakingService = staking.NewService(l.ctx, l.Log)

	// start services
	l.candleService = candles.NewService(l.Log, l.conf.Candles, l.candleStore)
	l.tradeService = trades.NewService(l.Log, l.conf.Trades, l.tradeStore, l.settlePlugin)
	l.marketService = markets.NewService(l.Log, l.conf.Markets, l.marketStore, l.orderStore, l.marketDataStore, l.marketDepthSub)
	l.riskService = risk.NewService(l.Log, l.conf.Risk, l.riskStore, l.marketStore, l.marketDataStore)
	l.governanceService = governance.NewService(l.Log, l.conf.Governance, l.broker, l.governanceSub, l.voteSub)
	l.orderService = orders.NewService(l.Log, l.conf.Orders, l.orderStore, l.timeService)
	l.feeService = fee.NewService(l.Log, l.conf.Fee, l.marketStore, l.marketDataStore)
	l.partyService, err = parties.NewService(l.Log, l.conf.Parties, l.partyStore)
	l.accountsService = accounts.NewService(l.Log, l.conf.Accounts, l.accounts)
	l.transfersService = transfers.NewService(l.Log, l.conf.Transfers, l.transferResponseStore, l.transferStore)
	l.notaryService = notary.NewService(l.Log, l.conf.Notary, l.notaryPlugin)
	l.assetService = assets.NewService(l.Log, l.conf.Assets, l.assetPlugin)
	l.eventService = subscribers.NewService(l.broker)
	l.epochService = epochs.NewService(l.Log, l.conf.Epochs, l.epochStore)
	l.delegationService = delegations.NewService(l.Log, l.conf.Delegations, l.delegationStore)
	l.nodeService = nodes.NewService(l.Log, l.conf.Nodes, l.nodeStore, l.epochStore)

	l.broker.SubscribeBatch(
		l.marketEventSub, l.transferRespSub, l.orderSub, l.accountSub,
		l.partySub, l.tradeSub, l.marginLevelSub, l.governanceSub,
		l.voteSub, l.marketDataSub, l.notaryPlugin, l.settlePlugin,
		l.newMarketSub, l.assetPlugin, l.candleSub, l.withdrawalPlugin,
		l.depositPlugin, l.marketDepthSub, l.riskFactorSub, l.netParamsService,
		l.liquidityService, l.marketUpdatedSub, l.oracleService, l.timeUpdateSub,
		l.nodesSub, l.delegationBalanceSub, l.epochUpdateSub, l.rewardsSub,
		l.stakingService, l.checkpointSub, l.transferSub,
	)

	nodeAddr := fmt.Sprintf("%v:%v", l.conf.API.CoreNodeIP, l.conf.API.CoreNodeGRPCPort)
	conn, err := grpc.Dial(nodeAddr, grpc.WithInsecure())
	if err != nil {
		return err
	}

	l.vegaCoreServiceClient = vegaprotoapi.NewCoreServiceClient(conn)

	l.checkpointSvc = checkpoint.NewService(l.Log, l.conf.Checkpoint, l.checkpointStore)

	// setup config reloads for all services /etc
	l.setupConfigWatchers()
	l.timeService.NotifyOnTick(l.configWatcher.OnTimeUpdate)

	return nil
}

func (l *NodeCommand) setupConfigWatchers() {
	l.configWatcher.OnConfigUpdate(
		func(cfg config.Config) { l.candleService.ReloadConf(cfg.Candles) },
		func(cfg config.Config) { l.orderService.ReloadConf(cfg.Orders) },
		func(cfg config.Config) { l.liquidityService.ReloadConf(cfg.Liquidity) },
		func(cfg config.Config) { l.tradeService.ReloadConf(cfg.Trades) },
		func(cfg config.Config) { l.marketService.ReloadConf(cfg.Markets) },
		func(cfg config.Config) { l.riskService.ReloadConf(cfg.Risk) },
		func(cfg config.Config) { l.governanceService.ReloadConf(cfg.Governance) },
		func(cfg config.Config) { l.assetService.ReloadConf(cfg.Assets) },
		func(cfg config.Config) { l.notaryService.ReloadConf(cfg.Notary) },
		func(cfg config.Config) { l.transfersService.ReloadConf(cfg.Transfers) },
		func(cfg config.Config) { l.accountsService.ReloadConf(cfg.Accounts) },
		func(cfg config.Config) { l.partyService.ReloadConf(cfg.Parties) },
		func(cfg config.Config) { l.nodeService.ReloadConf(cfg.Nodes) },
		func(cfg config.Config) { l.epochService.ReloadConf(cfg.Epochs) },
		func(cfg config.Config) { l.delegationService.ReloadConf(cfg.Delegations) },
		func(cfg config.Config) { l.checkpointSvc.ReloadConf(cfg.Checkpoint) },
	)
}<|MERGE_RESOLUTION|>--- conflicted
+++ resolved
@@ -177,18 +177,15 @@
 		l.delegationStoreSQL = sqlstore.NewDelegations(sqlStore)
 		l.epochStoreSQL = sqlstore.NewEpochs(sqlStore)
 		l.depositStoreSQL = sqlstore.NewDeposits(sqlStore)
-<<<<<<< HEAD
-
-		l.candleStoreSQL, err = sqlstore.NewCandles(l.ctx, sqlStore, "trades", l.conf.Candles)
-		if err != nil {
-			return fmt.Errorf("failed to create candles store: %w", err)
-		}
-
-		l.tradeStoreSQL = sqlstore.NewTrades(sqlStore, l.candleStoreSQL)
-=======
 		l.proposalStoreSQL = sqlstore.NewProposals(sqlStore)
 		l.voteStoreSQL = sqlstore.NewVotes(sqlStore)
->>>>>>> 3f5405fc
+
+		l.candleStoreSQL, err = sqlstore.NewCandles(l.ctx, sqlStore, "trades", l.conf.Candles)
+		if err != nil {
+			return fmt.Errorf("failed to create candles store: %w", err)
+		}
+
+		l.tradeStoreSQL = sqlstore.NewTrades(sqlStore, l.candleStoreSQL)
 		l.sqlStore = sqlStore
 	}
 
