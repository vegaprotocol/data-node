package node

import (
	"context"
	"fmt"

	"code.vegaprotocol.io/data-node/accounts"
	"code.vegaprotocol.io/data-node/assets"
	"code.vegaprotocol.io/data-node/broker"
	"code.vegaprotocol.io/data-node/candles"
	"code.vegaprotocol.io/data-node/checkpoint"
	"code.vegaprotocol.io/data-node/config"
	"code.vegaprotocol.io/data-node/delegations"
	"code.vegaprotocol.io/data-node/epochs"
	"code.vegaprotocol.io/data-node/fee"
	"code.vegaprotocol.io/data-node/governance"
	"code.vegaprotocol.io/data-node/liquidity"
	"code.vegaprotocol.io/data-node/logging"
	"code.vegaprotocol.io/data-node/markets"
	"code.vegaprotocol.io/data-node/netparams"
	"code.vegaprotocol.io/data-node/nodes"
	"code.vegaprotocol.io/data-node/notary"
	"code.vegaprotocol.io/data-node/oracles"
	"code.vegaprotocol.io/data-node/orders"
	"code.vegaprotocol.io/data-node/parties"
	"code.vegaprotocol.io/data-node/plugins"
	"code.vegaprotocol.io/data-node/pprof"
	"code.vegaprotocol.io/data-node/risk"
	"code.vegaprotocol.io/data-node/sqlstore"
	"code.vegaprotocol.io/data-node/sqlsubscribers"
	"code.vegaprotocol.io/data-node/staking"
	"code.vegaprotocol.io/data-node/storage"
	"code.vegaprotocol.io/data-node/subscribers"
	"code.vegaprotocol.io/data-node/trades"
	"code.vegaprotocol.io/data-node/transfers"
	"code.vegaprotocol.io/data-node/vegatime"
	vegaprotoapi "code.vegaprotocol.io/protos/vega/api/v1"

	"google.golang.org/grpc"
)

func (l *NodeCommand) persistentPre(args []string) (err error) {
	// this shouldn't happen...
	if l.cancel != nil {
		l.cancel()
	}
	// ensure we cancel the context on error
	defer func() {
		if err != nil {
			l.cancel()
		}
	}()
	l.ctx, l.cancel = context.WithCancel(context.Background())

	conf := l.configWatcher.Get()

	// reload logger with the setup from configuration
	l.Log = logging.NewLoggerFromConfig(conf.Logging)

	if conf.Pprof.Enabled {
		l.Log.Info("vega is starting with pprof profile, this is not a recommended setting for production")
		l.pproffhandlr, err = pprof.New(l.Log, conf.Pprof)
		if err != nil {
			return
		}
		l.configWatcher.OnConfigUpdate(
			func(cfg config.Config) { l.pproffhandlr.ReloadConf(cfg.Pprof) },
		)
	}

	l.Log.Info("Starting Vega",
		logging.String("version", l.Version),
		logging.String("version-hash", l.VersionHash))

	// this doesn't fail
	l.timeService = vegatime.New(l.conf.Time)

	// Set ulimits
	if err = l.SetUlimits(); err != nil {
		l.Log.Warn("Unable to set ulimits",
			logging.Error(err))
	} else {
		l.Log.Debug("Set ulimits",
			logging.Uint64("nofile", l.conf.UlimitNOFile))
	}

	// set up storage, this should be persistent
	if err := l.setupStorages(); err != nil {
		return err
	}
	l.setupSubscribers()
	l.setupSQLSubscribers()
	return nil
}

func (l *NodeCommand) setupSubscribers() {
	l.timeUpdateSub = subscribers.NewTimeSub(l.ctx, l.timeService, l.Log, true)
	l.transferRespSub = subscribers.NewTransferResponse(l.ctx, l.transferResponseStore, l.Log, true)
	l.marketEventSub = subscribers.NewMarketEvent(l.ctx, l.conf.Subscribers, l.Log, false)
	l.orderSub = subscribers.NewOrderEvent(l.ctx, l.conf.Subscribers, l.Log, l.orderStore, true)
	l.accountSub = subscribers.NewAccountSub(l.ctx, l.accounts, l.Log, true)
	l.partySub = subscribers.NewPartySub(l.ctx, l.partyStore, l.Log, true)
	l.tradeSub = subscribers.NewTradeSub(l.ctx, l.tradeStore, l.Log, true)
	l.marginLevelSub = subscribers.NewMarginLevelSub(l.ctx, l.riskStore, l.Log, true)
	l.governanceSub = subscribers.NewGovernanceDataSub(l.ctx, l.Log, true)
	l.voteSub = subscribers.NewVoteSub(l.ctx, false, true, l.Log)
	l.marketDataSub = subscribers.NewMarketDataSub(l.ctx, l.marketDataStore, l.Log, true)
	l.newMarketSub = subscribers.NewMarketSub(l.ctx, l.marketStore, l.Log, true)
	l.marketUpdatedSub = subscribers.NewMarketUpdatedSub(l.ctx, l.marketStore, l.Log, true)
	l.candleSub = subscribers.NewCandleSub(l.ctx, l.candleStore, l.Log, true)
	l.marketDepthSub = subscribers.NewMarketDepthBuilder(l.ctx, l.Log, true)
	l.riskFactorSub = subscribers.NewRiskFactorSub(l.ctx, l.riskStore, l.Log, true)
	l.nodesSub = subscribers.NewNodesSub(l.ctx, l.nodeStore, l.Log, true)
	l.delegationBalanceSub = subscribers.NewDelegationBalanceSub(l.ctx, l.nodeStore, l.epochStore, l.delegationStore, l.Log, true)
	l.epochUpdateSub = subscribers.NewEpochUpdateSub(l.ctx, l.epochStore, l.Log, true)
	l.rewardsSub = subscribers.NewRewards(l.ctx, l.Log, true)
	l.checkpointSub = subscribers.NewCheckpointSub(l.ctx, l.Log, l.checkpointStore, true)
	l.transferSub = subscribers.NewTransferSub(l.ctx, l.transferStore, l.Log, true)
}

func (l *NodeCommand) setupSQLSubscribers() {
	if !l.conf.SQLStore.Enabled {
		return
	}

	l.assetSubSQL = sqlsubscribers.NewAsset(l.assetStoreSQL, l.Log)
	l.timeSubSQL = sqlsubscribers.NewTimeSub(l.blockStoreSQL, l.Log)
	l.transferResponseSubSQL = sqlsubscribers.NewTransferResponse(l.ledgerSQL, l.accountStoreSQL, l.balanceStoreSQL, l.partyStoreSQL, l.Log)
	l.orderSubSQL = sqlsubscribers.NewOrder(l.ctx, l.orderStoreSQL, l.blockStoreSQL, l.Log)
	l.networkLimitsSubSQL = sqlsubscribers.NewNetworkLimitSub(l.ctx, l.networkLimitsStoreSQL, l.Log)
	l.marketDataSubSQL = sqlsubscribers.NewMarketData(l.marketDataStoreSQL, l.Log, l.conf.SQLStore.Timeout.Duration)
	l.tradesSubSQL = sqlsubscribers.NewTradesSubscriber(l.tradeStoreSQL, l.Log)
	l.rewardsSubSQL = sqlsubscribers.NewReward(l.rewardStoreSQL, l.Log)
	l.marketCreatedSubSQL = sqlsubscribers.NewMarketCreated(l.marketsStoreSQL, l.Log)
	l.marketUpdatedSubSQL = sqlsubscribers.NewMarketUpdated(l.marketsStoreSQL, l.Log)
	l.delegationsSubSQL = sqlsubscribers.NewDelegation(l.delegationStoreSQL, l.Log)
	l.epochSubSQL = sqlsubscribers.NewEpoch(l.epochStoreSQL, l.Log)
	l.depositSubSQL = sqlsubscribers.NewDeposit(l.depositStoreSQL, l.Log)
}

func (l *NodeCommand) setupStorages() error {
	var err error

	l.marketDataStore = storage.NewMarketData(l.Log, l.conf.Storage)
	l.riskStore = storage.NewRisks(l.Log, l.conf.Storage)
	l.nodeStore = storage.NewNode(l.Log, l.conf.Storage)
	l.epochStore = storage.NewEpoch(l.Log, l.nodeStore, l.conf.Storage)
	l.delegationStore = storage.NewDelegations(l.Log, l.conf.Storage)
	l.transferStore = storage.NewTransfers(l.Log, l.conf.Storage)

	if l.partyStore, err = storage.NewParties(l.conf.Storage); err != nil {
		return err
	}
	if l.transferResponseStore, err = storage.NewTransferResponses(l.Log, l.conf.Storage); err != nil {
		return err
	}

	if l.conf.SQLStore.Enabled {
		sqlStore, err := sqlstore.InitialiseStorage(l.Log, l.conf.SQLStore, l.vegaPaths)
		if err != nil {
			return fmt.Errorf("couldn't initialise sql storage: %w", err)
		}

		l.assetStoreSQL = sqlstore.NewAssets(sqlStore)
		l.blockStoreSQL = sqlstore.NewBlocks(sqlStore)
		l.partyStoreSQL = sqlstore.NewParties(sqlStore)
		l.accountStoreSQL = sqlstore.NewAccounts(sqlStore)
		l.balanceStoreSQL = sqlstore.NewBalances(sqlStore)
		l.ledgerSQL = sqlstore.NewLedger(sqlStore)
		l.orderStoreSQL = sqlstore.NewOrders(sqlStore)
		l.networkLimitsStoreSQL = sqlstore.NewNetworkLimits(sqlStore)
		l.marketDataStoreSQL = sqlstore.NewMarketData(sqlStore)
<<<<<<< HEAD
		l.candleStoreSQL, err = sqlstore.NewCandles(l.ctx, sqlStore, "trades", l.conf.Candles)
		if err != nil {
			return fmt.Errorf("failed to create candles store: %w", err)
		}

		l.tradeStoreSQL = sqlstore.NewTrades(sqlStore, l.candleStoreSQL)
=======
		l.tradeStoreSQL = sqlstore.NewTrades(sqlStore)
		l.rewardStoreSQL = sqlstore.NewRewards(sqlStore)
		l.marketsStoreSQL = sqlstore.NewMarkets(sqlStore)
		l.delegationStoreSQL = sqlstore.NewDelegations(sqlStore)
		l.epochStoreSQL = sqlstore.NewEpochs(sqlStore)
		l.depositStoreSQL = sqlstore.NewDeposits(sqlStore)

>>>>>>> 8589a5c7
		l.sqlStore = sqlStore
	}

	st, err := storage.InitialiseStorage(l.vegaPaths)
	if err != nil {
		return fmt.Errorf("couldn't initialise storage: %w", err)
	}

	if l.marketStore, err = storage.NewMarkets(l.Log, st.MarketsHome, l.conf.Storage, l.cancel); err != nil {
		return err
	}
	if l.candleStore, err = storage.NewCandles(l.Log, st.CandlesHome, l.conf.Storage, l.cancel); err != nil {
		return err
	}
	if l.orderStore, err = storage.NewOrders(l.Log, st.OrdersHome, l.conf.Storage, l.cancel); err != nil {
		return err
	}
	if l.tradeStore, err = storage.NewTrades(l.Log, st.TradesHome, l.conf.Storage, l.cancel); err != nil {
		return err
	}
	if l.accounts, err = storage.NewAccounts(l.Log, st.AccountsHome, l.conf.Storage, l.cancel); err != nil {
		return err
	}
	if l.checkpointStore, err = storage.NewCheckpoints(l.Log, st.CheckpointsHome, l.conf.Storage, l.cancel); err != nil {
		return err
	}
	if l.chainInfoStore, err = storage.NewChainInfo(l.Log, st.ChainInfoHome, l.conf.Storage, l.cancel); err != nil {
		return err
	}
	l.configWatcher.OnConfigUpdate(
		func(cfg config.Config) { l.accounts.ReloadConf(cfg.Storage) },
		func(cfg config.Config) { l.tradeStore.ReloadConf(cfg.Storage) },
		func(cfg config.Config) { l.orderStore.ReloadConf(cfg.Storage) },
		func(cfg config.Config) { l.candleStore.ReloadConf(cfg.Storage) },
		func(cfg config.Config) { l.transferResponseStore.ReloadConf(cfg.Storage) },
		func(cfg config.Config) { l.partyStore.ReloadConf(cfg.Storage) },
		func(cfg config.Config) { l.riskStore.ReloadConf(cfg.Storage) },
		func(cfg config.Config) { l.marketDataStore.ReloadConf(cfg.Storage) },
		func(cfg config.Config) { l.marketStore.ReloadConf(cfg.Storage) },
		func(cfg config.Config) { l.nodeStore.ReloadConf(cfg.Storage) },
		func(cfg config.Config) { l.epochStore.ReloadConf(cfg.Storage) },
		func(cfg config.Config) { l.delegationStore.ReloadConf(cfg.Storage) },
		func(cfg config.Config) { l.chainInfoStore.ReloadConf(cfg.Storage) },
		func(cfg config.Config) { l.transferStore.ReloadConf(cfg.Storage) },
	)

	return nil
}

// we've already set everything up WRT arguments etc... just bootstrap the node
func (l *NodeCommand) preRun(_ []string) (err error) {
	// ensure that context is cancelled if we return an error here
	defer func() {
		if err != nil {
			l.cancel()
		}
	}()

	eventSource, err := broker.NewEventSource(l.conf.Broker, l.Log)
	if err != nil {
		l.Log.Error("unable to initialise event source", logging.Error(err))
		return err
	}

	if l.conf.SQLStore.Enabled {
		eventSource = broker.NewFanOutEventSource(eventSource, l.conf.SQLStore.FanOutBufferSize, 2)

		l.sqlBroker = broker.NewSqlStoreBroker(l.Log, l.conf.Broker, l.chainInfoStore, eventSource,
			l.conf.SQLStore.SqlEventBrokerBufferSize,
			l.timeSubSQL,
			l.assetSubSQL,
			l.transferResponseSubSQL,
			l.orderSubSQL,
			l.networkLimitsSubSQL,
			l.marketDataSubSQL,
			l.tradesSubSQL,
			l.rewardsSubSQL,
			l.delegationsSubSQL,
			l.marketCreatedSubSQL,
			l.marketUpdatedSubSQL,
			l.epochSubSQL,
			l.marketUpdatedSubSQL,
			l.depositSubSQL)
	}

	l.broker, err = broker.New(l.ctx, l.Log, l.conf.Broker, l.chainInfoStore, eventSource)
	if err != nil {
		l.Log.Error("unable to initialise broker", logging.Error(err))
		return err
	}

	// plugins
	l.settlePlugin = plugins.NewPositions(l.ctx)
	l.notaryPlugin = plugins.NewNotary(l.ctx)
	l.assetPlugin = plugins.NewAsset(l.ctx)
	l.withdrawalPlugin = plugins.NewWithdrawal(l.ctx)
	l.depositPlugin = plugins.NewDeposit(l.ctx)
	l.netParamsService = netparams.NewService(l.ctx)
	l.liquidityService = liquidity.NewService(l.ctx, l.Log, l.conf.Liquidity)
	l.oracleService = oracles.NewService(l.ctx)
	l.stakingService = staking.NewService(l.ctx, l.Log)

	// start services
	l.candleService = candles.NewService(l.Log, l.conf.Candles, l.candleStore)
	l.tradeService = trades.NewService(l.Log, l.conf.Trades, l.tradeStore, l.settlePlugin)
	l.marketService = markets.NewService(l.Log, l.conf.Markets, l.marketStore, l.orderStore, l.marketDataStore, l.marketDepthSub)
	l.riskService = risk.NewService(l.Log, l.conf.Risk, l.riskStore, l.marketStore, l.marketDataStore)
	l.governanceService = governance.NewService(l.Log, l.conf.Governance, l.broker, l.governanceSub, l.voteSub)
	l.orderService = orders.NewService(l.Log, l.conf.Orders, l.orderStore, l.timeService)
	l.feeService = fee.NewService(l.Log, l.conf.Fee, l.marketStore, l.marketDataStore)
	l.partyService, err = parties.NewService(l.Log, l.conf.Parties, l.partyStore)
	l.accountsService = accounts.NewService(l.Log, l.conf.Accounts, l.accounts)
	l.transfersService = transfers.NewService(l.Log, l.conf.Transfers, l.transferResponseStore, l.transferStore)
	l.notaryService = notary.NewService(l.Log, l.conf.Notary, l.notaryPlugin)
	l.assetService = assets.NewService(l.Log, l.conf.Assets, l.assetPlugin)
	l.eventService = subscribers.NewService(l.broker)
	l.epochService = epochs.NewService(l.Log, l.conf.Epochs, l.epochStore)
	l.delegationService = delegations.NewService(l.Log, l.conf.Delegations, l.delegationStore)
	l.nodeService = nodes.NewService(l.Log, l.conf.Nodes, l.nodeStore, l.epochStore)

	l.broker.SubscribeBatch(
		l.marketEventSub, l.transferRespSub, l.orderSub, l.accountSub,
		l.partySub, l.tradeSub, l.marginLevelSub, l.governanceSub,
		l.voteSub, l.marketDataSub, l.notaryPlugin, l.settlePlugin,
		l.newMarketSub, l.assetPlugin, l.candleSub, l.withdrawalPlugin,
		l.depositPlugin, l.marketDepthSub, l.riskFactorSub, l.netParamsService,
		l.liquidityService, l.marketUpdatedSub, l.oracleService, l.timeUpdateSub,
		l.nodesSub, l.delegationBalanceSub, l.epochUpdateSub, l.rewardsSub,
		l.stakingService, l.checkpointSub, l.transferSub,
	)

	nodeAddr := fmt.Sprintf("%v:%v", l.conf.API.CoreNodeIP, l.conf.API.CoreNodeGRPCPort)
	conn, err := grpc.Dial(nodeAddr, grpc.WithInsecure())
	if err != nil {
		return err
	}

	l.vegaCoreServiceClient = vegaprotoapi.NewCoreServiceClient(conn)

	l.checkpointSvc = checkpoint.NewService(l.Log, l.conf.Checkpoint, l.checkpointStore)

	// setup config reloads for all services /etc
	l.setupConfigWatchers()
	l.timeService.NotifyOnTick(l.configWatcher.OnTimeUpdate)

	return nil
}

func (l *NodeCommand) setupConfigWatchers() {
	l.configWatcher.OnConfigUpdate(
		func(cfg config.Config) { l.candleService.ReloadConf(cfg.Candles) },
		func(cfg config.Config) { l.orderService.ReloadConf(cfg.Orders) },
		func(cfg config.Config) { l.liquidityService.ReloadConf(cfg.Liquidity) },
		func(cfg config.Config) { l.tradeService.ReloadConf(cfg.Trades) },
		func(cfg config.Config) { l.marketService.ReloadConf(cfg.Markets) },
		func(cfg config.Config) { l.riskService.ReloadConf(cfg.Risk) },
		func(cfg config.Config) { l.governanceService.ReloadConf(cfg.Governance) },
		func(cfg config.Config) { l.assetService.ReloadConf(cfg.Assets) },
		func(cfg config.Config) { l.notaryService.ReloadConf(cfg.Notary) },
		func(cfg config.Config) { l.transfersService.ReloadConf(cfg.Transfers) },
		func(cfg config.Config) { l.accountsService.ReloadConf(cfg.Accounts) },
		func(cfg config.Config) { l.partyService.ReloadConf(cfg.Parties) },
		func(cfg config.Config) { l.nodeService.ReloadConf(cfg.Nodes) },
		func(cfg config.Config) { l.epochService.ReloadConf(cfg.Epochs) },
		func(cfg config.Config) { l.delegationService.ReloadConf(cfg.Delegations) },
		func(cfg config.Config) { l.checkpointSvc.ReloadConf(cfg.Checkpoint) },
	)
}<|MERGE_RESOLUTION|>--- conflicted
+++ resolved
@@ -170,22 +170,18 @@
 		l.orderStoreSQL = sqlstore.NewOrders(sqlStore)
 		l.networkLimitsStoreSQL = sqlstore.NewNetworkLimits(sqlStore)
 		l.marketDataStoreSQL = sqlstore.NewMarketData(sqlStore)
-<<<<<<< HEAD
-		l.candleStoreSQL, err = sqlstore.NewCandles(l.ctx, sqlStore, "trades", l.conf.Candles)
-		if err != nil {
-			return fmt.Errorf("failed to create candles store: %w", err)
-		}
-
-		l.tradeStoreSQL = sqlstore.NewTrades(sqlStore, l.candleStoreSQL)
-=======
-		l.tradeStoreSQL = sqlstore.NewTrades(sqlStore)
 		l.rewardStoreSQL = sqlstore.NewRewards(sqlStore)
 		l.marketsStoreSQL = sqlstore.NewMarkets(sqlStore)
 		l.delegationStoreSQL = sqlstore.NewDelegations(sqlStore)
 		l.epochStoreSQL = sqlstore.NewEpochs(sqlStore)
 		l.depositStoreSQL = sqlstore.NewDeposits(sqlStore)
 
->>>>>>> 8589a5c7
+		l.candleStoreSQL, err = sqlstore.NewCandles(l.ctx, sqlStore, "trades", l.conf.Candles)
+		if err != nil {
+			return fmt.Errorf("failed to create candles store: %w", err)
+		}
+
+		l.tradeStoreSQL = sqlstore.NewTrades(sqlStore, l.candleStoreSQL)
 		l.sqlStore = sqlStore
 	}
 
