package integration_test

import (
	"context"
	"fmt"
	"io/ioutil"
	"log"
	"os"
	"os/signal"
	"path/filepath"
	"strconv"
	"syscall"
	"testing"
	"time"

	"code.vegaprotocol.io/data-node/cmd/data-node/node"
	"code.vegaprotocol.io/data-node/config"
	"code.vegaprotocol.io/data-node/config/encoding"
	"code.vegaprotocol.io/data-node/logging"
	"code.vegaprotocol.io/shared/paths"
	"github.com/google/go-cmp/cmp"
	"github.com/google/go-cmp/cmp/cmpopts"
	"github.com/machinebox/graphql"
	"github.com/stretchr/testify/assert"
	"github.com/stretchr/testify/require"
)

const LastEpoch = 210

const PlaybackTimeout = 30 * time.Second

var (
	newClient               *graphql.Client
	oldClient               *graphql.Client
	integrationTestsEnabled bool = false
	blockWhenDone           bool = false
)

func TestMain(m *testing.M) {
	if !integrationTestsEnabled {
		return
	}

	cfg, err := newTestConfig()
	if err != nil {
		log.Fatal("couldn't set up config: ", err)
	}

	if err := runTestNode(cfg); err != nil {
		log.Fatal("running test node: ", err)
	}

	newClient = graphql.NewClient(fmt.Sprintf("http://localhost:%v/query", cfg.Gateway.GraphQL.Port))
	oldClient = graphql.NewClient(fmt.Sprintf("http://localhost:%v/query", cfg.Gateway.GraphQL.Port+cfg.API.LegacyAPIPortOffset))
	if err := waitForEpoch(newClient, LastEpoch, PlaybackTimeout); err != nil {
		log.Fatal("problem piping event stream: ", err)

	}

	// Cheesy sleep to give everything chance to percolate
	time.Sleep(5 * time.Second)

	m.Run()

	// When you're debugging tests, it's helpful to stop here so you can go in and poke around
	// sending queries via the graphql playground etc..
	if blockWhenDone {
		log.Print("Blocking now to allow debugging")
		waitForSIGTERM()
	}
}

func waitForSIGTERM() {
	c := make(chan os.Signal)
	signal.Notify(c, os.Interrupt, syscall.SIGTERM) // nolint
	go func() {
		<-c
		os.Exit(1)
	}()

	for {
		time.Sleep(1 * time.Second)
	}
}

func assertGraphQLQueriesReturnSameIgnoreErrors(t *testing.T, query string, oldResp, newResp interface{}) {
	t.Helper()
	req := graphql.NewRequest(query)

	_ = oldClient.Run(context.Background(), req, &oldResp)
	_ = newClient.Run(context.Background(), req, &newResp)

	compareResponses(t, oldResp, newResp)
}

func compareResponses(t *testing.T, oldResp, newResp interface{}) {
	t.Helper()
	sortAccounts := cmpopts.SortSlices(func(a Account, b Account) bool {
		if a.Type != b.Type {
			return a.Type < b.Type
		}
		if a.Asset.Id != b.Asset.Id {
			return a.Asset.Id < b.Asset.Id
		}
		if a.Market.Id != b.Market.Id {
			return a.Market.Id < b.Market.Id
		}
		return a.Balance < b.Balance
	})
	sortTrades := cmpopts.SortSlices(func(a Trade, b Trade) bool { return a.Id < b.Id })
	sortMarkets := cmpopts.SortSlices(func(a Market, b Market) bool { return a.Id < b.Id })
	sortVotes := cmpopts.SortSlices(func(a Vote, b Vote) bool { return a.Party.Id < b.Party.Id })
	sortProposals := cmpopts.SortSlices(func(a Proposal, b Proposal) bool { return a.Id < b.Id })
<<<<<<< HEAD
	sortSpecs := cmpopts.SortSlices(func(a, b OracleSpec) bool { return a.ID < b.ID })

	diff := cmp.Diff(oldResp, newResp, sortTrades, sortVotes, sortAccounts, sortMarkets, sortProposals, sortSpecs)

=======
	sortNetParams := cmpopts.SortSlices(func(a NetworkParameter, b NetworkParameter) bool { return a.Key < b.Key })
	diff := cmp.Diff(oldResp, newResp, sortTrades, sortVotes, sortAccounts, sortMarkets, sortProposals, sortNetParams)
>>>>>>> 4cc116c1
	assert.Empty(t, diff)
}

func assertGraphQLQueriesReturnSame(t *testing.T, query string, oldResp, newResp interface{}) {
	t.Helper()
	req := graphql.NewRequest(query)

	err := oldClient.Run(context.Background(), req, &oldResp)
	require.NoError(t, err)

	err = newClient.Run(context.Background(), req, &newResp)
	require.NoError(t, err)
	compareResponses(t, oldResp, newResp)
}

func newTestConfig() (*config.Config, error) {
	cwd, err := os.Getwd()
	if err != nil {
		return nil, fmt.Errorf("couldn't get working directory: %w", err)
	}

	cfg := config.NewDefaultConfig()
	cfg.SQLStore.Enabled = true
	cfg.Broker.UseEventFile = true
	cfg.Broker.FileEventSourceConfig.File = filepath.Join(cwd, "testdata", "system_tests.evt")
	cfg.Broker.FileEventSourceConfig.TimeBetweenBlocks = encoding.Duration{Duration: 0}
	cfg.API.ExposeLegacyAPI = encoding.Bool(true)
	cfg.API.LegacyAPIPortOffset = 10
	cfg.API.WebUIEnabled = encoding.Bool(true)
	cfg.API.Reflection = encoding.Bool(true)

	return &cfg, nil
}

func runTestNode(cfg *config.Config) error {
	log := logging.NewLoggerFromConfig(logging.NewDefaultConfig())

	vegaHome, err := ioutil.TempDir("", "datanode_integration_test")
	if err != nil {
		return fmt.Errorf("Couldn't create temporary vega home: %w", err)
	}

	vegaPaths := paths.New(vegaHome)

	loader, err := config.InitialiseLoader(vegaPaths)
	if err != nil {
		return fmt.Errorf("Couldn't create config loader: %w", err)
	}

	loader.Save(cfg)

	configWatcher, err := config.NewWatcher(context.Background(), log, vegaPaths)
	if err != nil {
		log.Fatal("Couldn't set up config", logging.Error(err))
	}

	cmd := node.NodeCommand{
		Log:         log,
		Version:     "test",
		VersionHash: "",
	}

	go cmd.Run(configWatcher, vegaPaths, []string{})
	return nil
}

func waitForEpoch(client *graphql.Client, epoch int, timeout time.Duration) error {
	giveUpAt := time.Now().Add(timeout)
	for {
		currentEpoch, err := getCurrentEpoch(client)
		if err == nil && currentEpoch >= epoch {
			return nil
		}
		if time.Now().After(giveUpAt) {
			return fmt.Errorf("Didn't reach epoch %v within %v", epoch, timeout)
		}
		time.Sleep(time.Second)
	}
}

func getCurrentEpoch(client *graphql.Client) (int, error) {
	req := graphql.NewRequest("{ epoch{id} }")
	resp := struct{ Epoch struct{ Id string } }{}

	if err := client.Run(context.Background(), req, &resp); err != nil {
		return 0, err
	}
	if resp.Epoch.Id == "" {
		return 0, fmt.Errorf("Empty epoch id")
	}

	return strconv.Atoi(resp.Epoch.Id)
}<|MERGE_RESOLUTION|>--- conflicted
+++ resolved
@@ -32,7 +32,7 @@
 var (
 	newClient               *graphql.Client
 	oldClient               *graphql.Client
-	integrationTestsEnabled bool = false
+	integrationTestsEnabled bool = true
 	blockWhenDone           bool = false
 )
 
@@ -83,16 +83,6 @@
 	}
 }
 
-func assertGraphQLQueriesReturnSameIgnoreErrors(t *testing.T, query string, oldResp, newResp interface{}) {
-	t.Helper()
-	req := graphql.NewRequest(query)
-
-	_ = oldClient.Run(context.Background(), req, &oldResp)
-	_ = newClient.Run(context.Background(), req, &newResp)
-
-	compareResponses(t, oldResp, newResp)
-}
-
 func compareResponses(t *testing.T, oldResp, newResp interface{}) {
 	t.Helper()
 	sortAccounts := cmpopts.SortSlices(func(a Account, b Account) bool {
@@ -111,15 +101,11 @@
 	sortMarkets := cmpopts.SortSlices(func(a Market, b Market) bool { return a.Id < b.Id })
 	sortVotes := cmpopts.SortSlices(func(a Vote, b Vote) bool { return a.Party.Id < b.Party.Id })
 	sortProposals := cmpopts.SortSlices(func(a Proposal, b Proposal) bool { return a.Id < b.Id })
-<<<<<<< HEAD
+	sortNetParams := cmpopts.SortSlices(func(a NetworkParameter, b NetworkParameter) bool { return a.Key < b.Key })
 	sortSpecs := cmpopts.SortSlices(func(a, b OracleSpec) bool { return a.ID < b.ID })
 
-	diff := cmp.Diff(oldResp, newResp, sortTrades, sortVotes, sortAccounts, sortMarkets, sortProposals, sortSpecs)
-
-=======
-	sortNetParams := cmpopts.SortSlices(func(a NetworkParameter, b NetworkParameter) bool { return a.Key < b.Key })
-	diff := cmp.Diff(oldResp, newResp, sortTrades, sortVotes, sortAccounts, sortMarkets, sortProposals, sortNetParams)
->>>>>>> 4cc116c1
+	diff := cmp.Diff(oldResp, newResp, sortTrades, sortVotes, sortAccounts, sortMarkets, sortProposals, sortNetParams, sortSpecs)
+
 	assert.Empty(t, diff)
 }
 
@@ -132,6 +118,16 @@
 
 	err = newClient.Run(context.Background(), req, &newResp)
 	require.NoError(t, err)
+	compareResponses(t, oldResp, newResp)
+}
+
+func assertGraphQLQueriesReturnSameIgnoreErrors(t *testing.T, query string, oldResp, newResp interface{}) {
+	t.Helper()
+	req := graphql.NewRequest(query)
+
+	_ = oldClient.Run(context.Background(), req, &oldResp)
+	_ = newClient.Run(context.Background(), req, &newResp)
+
 	compareResponses(t, oldResp, newResp)
 }
 
