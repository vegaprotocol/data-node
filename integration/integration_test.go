package integration_test

import (
	"context"
	"flag"
	"fmt"
	"io/ioutil"
	"log"
	"os"
	"os/signal"
	"path/filepath"
	"sort"
	"strconv"
	"syscall"
	"testing"
	"time"

	"code.vegaprotocol.io/data-node/cmd/data-node/node"
	"code.vegaprotocol.io/data-node/config"
	"code.vegaprotocol.io/data-node/config/encoding"
	"code.vegaprotocol.io/data-node/logging"
	"code.vegaprotocol.io/shared/paths"
	"github.com/google/go-cmp/cmp"
	"github.com/google/go-cmp/cmp/cmpopts"
	"github.com/machinebox/graphql"
	"github.com/stretchr/testify/assert"
	"github.com/stretchr/testify/require"
)

const (
	LastEpoch       = 2090
	PlaybackTimeout = 90 * time.Second
)

var (
	newClient               *graphql.Client
	oldClient               *graphql.Client
	integrationTestsEnabled *bool = flag.Bool("integration", false, "run integration tests")
	blockWhenDone           bool  = false
)

func TestMain(m *testing.M) {
	flag.Parse()

	if !*integrationTestsEnabled {
		log.Print("Skipping integration tests. To enable pass -integration flag to 'go test'")
		return
	}

	cfg, err := newTestConfig()
	if err != nil {
		log.Fatal("couldn't set up config: ", err)
	}

	if err := runTestNode(cfg); err != nil {
		log.Fatal("running test node: ", err)
	}

	newClient = graphql.NewClient(fmt.Sprintf("http://localhost:%v/query", cfg.Gateway.GraphQL.Port))
	oldClient = graphql.NewClient(fmt.Sprintf("http://localhost:%v/query", cfg.Gateway.GraphQL.Port+cfg.API.LegacyAPIPortOffset))
	if err := waitForEpoch(newClient, LastEpoch, PlaybackTimeout); err != nil {
		log.Fatal("problem piping event stream: ", err)
	}

	// Cheesy sleep to give everything chance to percolate
	time.Sleep(5 * time.Second)

	m.Run()

	// When you're debugging tests, it's helpful to stop here so you can go in and poke around
	// sending queries via the graphql playground etc..
	if blockWhenDone {
		log.Print("Blocking now to allow debugging")
		waitForSIGTERM()
	}
}

func waitForSIGTERM() {
	c := make(chan os.Signal)
	signal.Notify(c, os.Interrupt, syscall.SIGTERM) // nolint
	go func() {
		<-c
		os.Exit(1)
	}()

	for {
		time.Sleep(1 * time.Second)
	}
}

func compareResponses(t *testing.T, oldResp, newResp interface{}) {
	t.Helper()
	require.NotEmpty(t, oldResp)
	require.NotEmpty(t, newResp)

	sortAccounts := cmpopts.SortSlices(func(a Account, b Account) bool {
		if a.Type != b.Type {
			return a.Type < b.Type
		}
		if a.Asset.Id != b.Asset.Id {
			return a.Asset.Id < b.Asset.Id
		}
		if a.Market.Id != b.Market.Id {
			return a.Market.Id < b.Market.Id
		}
		return a.Balance < b.Balance
	})
	sortTrades := cmpopts.SortSlices(func(a Trade, b Trade) bool { return a.Id < b.Id })
	sortMarkets := cmpopts.SortSlices(func(a Market, b Market) bool { return a.Id < b.Id })
	sortProposals := cmpopts.SortSlices(func(a Proposal, b Proposal) bool { return a.Id < b.Id })
	sortNetParams := cmpopts.SortSlices(func(a NetworkParameter, b NetworkParameter) bool { return a.Key < b.Key })
	sortParties := cmpopts.SortSlices(func(a Party, b Party) bool { return a.Id < b.Id })
	sortDeposits := cmpopts.SortSlices(func(a Deposit, b Deposit) bool { return a.ID < b.ID })
	sortSpecs := cmpopts.SortSlices(func(a, b OracleSpec) bool { return a.ID < b.ID })
	sortPositions := cmpopts.SortSlices(func(a, b Position) bool {
		if a.Party.Id != b.Party.Id {
			return a.Party.Id < b.Party.Id
		}
		return a.Market.Id < b.Market.Id
	})
	sortTransfers := cmpopts.SortSlices(func(a Transfer, b Transfer) bool { return a.Id < b.Id })
	sortWithdrawals := cmpopts.SortSlices(func(a, b Withdrawal) bool { return a.ID < b.ID })
	sortOrders := cmpopts.SortSlices(func(a, b Order) bool { return a.Id < b.Id })
	sortNodes := cmpopts.SortSlices(func(a, b Node) bool { return a.Id < b.Id })

	diff := cmp.Diff(oldResp, newResp, removeDupVotes(), sortTrades, sortAccounts, sortMarkets,
		sortProposals, sortNetParams, sortParties, sortDeposits, sortSpecs, sortTransfers,
		sortWithdrawals, sortOrders, sortNodes)

	assert.Empty(t, diff)
}

func removeDupVotes() cmp.Option {
	// This is a bit grim; in the old API you get repeated entries for votes when they are updated,
	// which is a bug not present in the new API - so remove duplicates when comparing (and sort)
	return cmp.Transformer("DuplicateVotes", func(in []Vote) []Vote {
		m := make(map[string]Vote)
		for _, vote := range in {
			m[fmt.Sprintf("%v-%v", vote.ProposalId, vote.Party.Id)] = vote
		}

		keys := make([]string, len(m))
		sort.Strings(keys)

		out := make([]Vote, len(m))
		for i, key := range keys {
			out[i] = m[key]
		}
		return out
	})
<<<<<<< HEAD

	// The old API has nulls for the 'UpdatedAt' field in positions
	ignorePositionTimestamps := cmpopts.IgnoreFields(Position{}, "UpdatedAt")

	diff := cmp.Diff(oldResp, newResp, removeDupVotes, sortTrades, sortAccounts,
		sortMarkets, sortProposals, sortNetParams, sortParties, sortDeposits, sortSpecs,
		ignorePositionTimestamps, sortPositions, sortTransfers)

	assert.Empty(t, diff)
=======
>>>>>>> 3a521907
}

func assertGraphQLQueriesReturnSame(t *testing.T, query string, oldResp, newResp interface{}) {
	t.Helper()
	req := graphql.NewRequest(query)
	oldErr := oldClient.Run(context.Background(), req, &oldResp)
	newErr := newClient.Run(context.Background(), req, &newResp)
	require.Equal(t, oldErr, newErr)
	compareResponses(t, oldResp, newResp)
}

func assertGraphQLQueriesReturnSameIgnoreErrors(t *testing.T, query string, oldResp, newResp interface{}) {
	t.Helper()
	req := graphql.NewRequest(query)

	_ = oldClient.Run(context.Background(), req, &oldResp)
	_ = newClient.Run(context.Background(), req, &newResp)

	compareResponses(t, oldResp, newResp)
}

func newTestConfig() (*config.Config, error) {
	cwd, err := os.Getwd()
	if err != nil {
		return nil, fmt.Errorf("couldn't get working directory: %w", err)
	}

	cfg := config.NewDefaultConfig()
	cfg.SQLStore.Enabled = true
	cfg.Broker.UseEventFile = true
	cfg.Broker.FileEventSourceConfig.File = filepath.Join(cwd, "testdata", "system_tests.evt")
	cfg.Broker.FileEventSourceConfig.TimeBetweenBlocks = encoding.Duration{Duration: 0}
	cfg.API.ExposeLegacyAPI = encoding.Bool(true)
	cfg.API.LegacyAPIPortOffset = 10
	cfg.API.WebUIEnabled = encoding.Bool(true)
	cfg.API.Reflection = encoding.Bool(true)

	return &cfg, nil
}

func runTestNode(cfg *config.Config) error {
	log := logging.NewLoggerFromConfig(logging.NewDefaultConfig())

	vegaHome, err := ioutil.TempDir("", "datanode_integration_test")
	if err != nil {
		return fmt.Errorf("Couldn't create temporary vega home: %w", err)
	}

	vegaPaths := paths.New(vegaHome)

	loader, err := config.InitialiseLoader(vegaPaths)
	if err != nil {
		return fmt.Errorf("Couldn't create config loader: %w", err)
	}

	loader.Save(cfg)

	configWatcher, err := config.NewWatcher(context.Background(), log, vegaPaths)
	if err != nil {
		log.Fatal("Couldn't set up config", logging.Error(err))
	}

	cmd := node.NodeCommand{
		Log:         log,
		Version:     "test",
		VersionHash: "",
	}

	go cmd.Run(configWatcher, vegaPaths, []string{})
	return nil
}

func waitForEpoch(client *graphql.Client, epoch int, timeout time.Duration) error {
	giveUpAt := time.Now().Add(timeout)
	for {
		currentEpoch, err := getCurrentEpoch(client)
		if err == nil && currentEpoch >= epoch {
			return nil
		}
		if time.Now().After(giveUpAt) {
			return fmt.Errorf("Didn't reach epoch %v within %v", epoch, timeout)
		}
		time.Sleep(time.Second)
	}
}

func getCurrentEpoch(client *graphql.Client) (int, error) {
	req := graphql.NewRequest("{ epoch{id} }")
	resp := struct{ Epoch struct{ Id string } }{}

	if err := client.Run(context.Background(), req, &resp); err != nil {
		return 0, err
	}
	if resp.Epoch.Id == "" {
		return 0, fmt.Errorf("Empty epoch id")
	}

	return strconv.Atoi(resp.Epoch.Id)
}<|MERGE_RESOLUTION|>--- conflicted
+++ resolved
@@ -123,9 +123,12 @@
 	sortOrders := cmpopts.SortSlices(func(a, b Order) bool { return a.Id < b.Id })
 	sortNodes := cmpopts.SortSlices(func(a, b Node) bool { return a.Id < b.Id })
 
+	// The old API has nulls for the 'UpdatedAt' field in positions
+	ignorePositionTimestamps := cmpopts.IgnoreFields(Position{}, "UpdatedAt")
+
 	diff := cmp.Diff(oldResp, newResp, removeDupVotes(), sortTrades, sortAccounts, sortMarkets,
 		sortProposals, sortNetParams, sortParties, sortDeposits, sortSpecs, sortTransfers,
-		sortWithdrawals, sortOrders, sortNodes)
+		sortWithdrawals, sortOrders, sortNodes, sortPositions, ignorePositionTimestamps)
 
 	assert.Empty(t, diff)
 }
@@ -148,18 +151,6 @@
 		}
 		return out
 	})
-<<<<<<< HEAD
-
-	// The old API has nulls for the 'UpdatedAt' field in positions
-	ignorePositionTimestamps := cmpopts.IgnoreFields(Position{}, "UpdatedAt")
-
-	diff := cmp.Diff(oldResp, newResp, removeDupVotes, sortTrades, sortAccounts,
-		sortMarkets, sortProposals, sortNetParams, sortParties, sortDeposits, sortSpecs,
-		ignorePositionTimestamps, sortPositions, sortTransfers)
-
-	assert.Empty(t, diff)
-=======
->>>>>>> 3a521907
 }
 
 func assertGraphQLQueriesReturnSame(t *testing.T, query string, oldResp, newResp interface{}) {
