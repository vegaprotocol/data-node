package entities

import (
	"fmt"

	"code.vegaprotocol.io/protos/vega"
	"github.com/jackc/pgtype"
)

type Side = vega.Side

const (
	// Default value, always invalid.
	SideUnspecified Side = vega.Side_SIDE_UNSPECIFIED
	// Buy order.
	SideBuy Side = vega.Side_SIDE_BUY
	// Sell order.
	SideSell Side = vega.Side_SIDE_SELL
)

type TradeType = vega.Trade_Type

const (
	// Default value, always invalid.
	TradeTypeUnspecified TradeType = vega.Trade_TYPE_UNSPECIFIED
	// Normal trading between two parties.
	TradeTypeDefault TradeType = vega.Trade_TYPE_DEFAULT
	// Trading initiated by the network with another party on the book,
	// which helps to zero-out the positions of one or more distressed parties.
	TradeTypeNetworkCloseOutGood TradeType = vega.Trade_TYPE_NETWORK_CLOSE_OUT_GOOD
	// Trading initiated by the network with another party off the book,
	// with a distressed party in order to zero-out the position of the party.
	TradeTypeNetworkCloseOutBad TradeType = vega.Trade_TYPE_NETWORK_CLOSE_OUT_BAD
)

type PeggedReference = vega.PeggedReference

const (
	// Default value for PeggedReference, no reference given.
	PeggedReferenceUnspecified PeggedReference = vega.PeggedReference_PEGGED_REFERENCE_UNSPECIFIED
	// Mid price reference.
	PeggedReferenceMid PeggedReference = vega.PeggedReference_PEGGED_REFERENCE_MID
	// Best bid price reference.
	PeggedReferenceBestBid PeggedReference = vega.PeggedReference_PEGGED_REFERENCE_BEST_BID
	// Best ask price reference.
	PeggedReferenceBestAsk PeggedReference = vega.PeggedReference_PEGGED_REFERENCE_BEST_ASK
)

type OrderStatus = vega.Order_Status

const (
	// Default value, always invalid.
	OrderStatusUnspecified OrderStatus = vega.Order_STATUS_UNSPECIFIED
	// Used for active unfilled or partially filled orders.
	OrderStatusActive OrderStatus = vega.Order_STATUS_ACTIVE
	// Used for expired GTT orders.
	OrderStatusExpired OrderStatus = vega.Order_STATUS_EXPIRED
	// Used for orders cancelled by the party that created the order.
	OrderStatusCancelled OrderStatus = vega.Order_STATUS_CANCELLED
	// Used for unfilled FOK or IOC orders, and for orders that were stopped by the network.
	OrderStatusStopped OrderStatus = vega.Order_STATUS_STOPPED
	// Used for closed fully filled orders.
	OrderStatusFilled OrderStatus = vega.Order_STATUS_FILLED
	// Used for orders when not enough collateral was available to fill the margin requirements.
	OrderStatusRejected OrderStatus = vega.Order_STATUS_REJECTED
	// Used for closed partially filled IOC orders.
	OrderStatusPartiallyFilled OrderStatus = vega.Order_STATUS_PARTIALLY_FILLED
	// Order has been removed from the order book and has been parked, this applies to pegged orders only.
	OrderStatusParked OrderStatus = vega.Order_STATUS_PARKED
)

type OrderType = vega.Order_Type

const (
	// Default value, always invalid.
	OrderTypeUnspecified OrderType = vega.Order_TYPE_UNSPECIFIED
	// Used for Limit orders.
	OrderTypeLimit OrderType = vega.Order_TYPE_LIMIT
	// Used for Market orders.
	OrderTypeMarket OrderType = vega.Order_TYPE_MARKET
	// Used for orders where the initiating party is the network (with distressed traders).
	OrderTypeNetwork OrderType = vega.Order_TYPE_NETWORK
)

type OrderTimeInForce = vega.Order_TimeInForce

const (
	// Default value for TimeInForce, can be valid for an amend.
	OrderTimeInForceUnspecified OrderTimeInForce = vega.Order_TIME_IN_FORCE_UNSPECIFIED
	// Good until cancelled.
	OrderTimeInForceGTC OrderTimeInForce = vega.Order_TIME_IN_FORCE_GTC
	// Good until specified time.
	OrderTimeInForceGTT OrderTimeInForce = vega.Order_TIME_IN_FORCE_GTT
	// Immediate or cancel.
	OrderTimeInForceIOC OrderTimeInForce = vega.Order_TIME_IN_FORCE_IOC
	// Fill or kill.
	OrderTimeInForceFOK OrderTimeInForce = vega.Order_TIME_IN_FORCE_FOK
	// Good for auction.
	OrderTimeInForceGFA OrderTimeInForce = vega.Order_TIME_IN_FORCE_GFA
	// Good for normal.
	OrderTimeInForceGFN OrderTimeInForce = vega.Order_TIME_IN_FORCE_GFN
)

type OrderError = vega.OrderError

const (
	// Default value, no error reported.
	OrderErrorUnspecified OrderError = vega.OrderError_ORDER_ERROR_UNSPECIFIED
	// Order was submitted for a market that does not exist.
	OrderErrorInvalidMarketID OrderError = vega.OrderError_ORDER_ERROR_INVALID_MARKET_ID
	// Order was submitted with an invalid identifier.
	OrderErrorInvalidOrderID OrderError = vega.OrderError_ORDER_ERROR_INVALID_ORDER_ID
	// Order was amended with a sequence number that was not previous version + 1.
	OrderErrorOutOfSequence OrderError = vega.OrderError_ORDER_ERROR_OUT_OF_SEQUENCE
	// Order was amended with an invalid remaining size (e.g. remaining greater than total size).
	OrderErrorInvalidRemainingSize OrderError = vega.OrderError_ORDER_ERROR_INVALID_REMAINING_SIZE
	// Node was unable to get Vega (blockchain) time.
	OrderErrorTimeFailure OrderError = vega.OrderError_ORDER_ERROR_TIME_FAILURE
	// Failed to remove an order from the book.
	OrderErrorRemovalFailure OrderError = vega.OrderError_ORDER_ERROR_REMOVAL_FAILURE
	// An order with `TimeInForce.TIME_IN_FORCE_GTT` was submitted or amended
	// with an expiration that was badly formatted or otherwise invalid.
	OrderErrorInvalidExpirationDatetime OrderError = vega.OrderError_ORDER_ERROR_INVALID_EXPIRATION_DATETIME
	// Order was submitted or amended with an invalid reference field.
	OrderErrorInvalidOrderReference OrderError = vega.OrderError_ORDER_ERROR_INVALID_ORDER_REFERENCE
	// Order amend was submitted for an order field that cannot not be amended (e.g. order identifier).
	OrderErrorEditNotAllowed OrderError = vega.OrderError_ORDER_ERROR_EDIT_NOT_ALLOWED
	// Amend failure because amend details do not match original order.
	OrderErrorAmendFailure OrderError = vega.OrderError_ORDER_ERROR_AMEND_FAILURE
	// Order not found in an order book or store.
	OrderErrorNotFound OrderError = vega.OrderError_ORDER_ERROR_NOT_FOUND
	// Order was submitted with an invalid or missing party identifier.
	OrderErrorInvalidParty OrderError = vega.OrderError_ORDER_ERROR_INVALID_PARTY_ID
	// Order was submitted for a market that has closed.
	OrderErrorMarketClosed OrderError = vega.OrderError_ORDER_ERROR_MARKET_CLOSED
	// Order was submitted, but the party did not have enough collateral to cover the order.
	OrderErrorMarginCheckFailed OrderError = vega.OrderError_ORDER_ERROR_MARGIN_CHECK_FAILED
	// Order was submitted, but the party did not have an account for this asset.
	OrderErrorMissingGeneralAccount OrderError = vega.OrderError_ORDER_ERROR_MISSING_GENERAL_ACCOUNT
	// Unspecified internal error.
	OrderErrorInternalError OrderError = vega.OrderError_ORDER_ERROR_INTERNAL_ERROR
	// Order was submitted with an invalid or missing size (e.g. 0).
	OrderErrorInvalidSize OrderError = vega.OrderError_ORDER_ERROR_INVALID_SIZE
	// Order was submitted with an invalid persistence for its type.
	OrderErrorInvalidPersistance OrderError = vega.OrderError_ORDER_ERROR_INVALID_PERSISTENCE
	// Order was submitted with an invalid type field.
	OrderErrorInvalidType OrderError = vega.OrderError_ORDER_ERROR_INVALID_TYPE
	// Order was stopped as it would have traded with another order submitted from the same party.
	OrderErrorSelfTrading OrderError = vega.OrderError_ORDER_ERROR_SELF_TRADING
	// Order was submitted, but the party did not have enough collateral to cover the fees for the order.
	OrderErrorInsufficientFundsToPayFees OrderError = vega.OrderError_ORDER_ERROR_INSUFFICIENT_FUNDS_TO_PAY_FEES
	// Order was submitted with an incorrect or invalid market type.
	OrderErrorIncorrectMarketType OrderError = vega.OrderError_ORDER_ERROR_INCORRECT_MARKET_TYPE
	// Order was submitted with invalid time in force.
	OrderErrorInvalidTimeInForce OrderError = vega.OrderError_ORDER_ERROR_INVALID_TIME_IN_FORCE
	// A GFN order has got to the market when it is in auction mode.
	OrderErrorGFNOrderDuringAnAuction OrderError = vega.OrderError_ORDER_ERROR_GFN_ORDER_DURING_AN_AUCTION
	// A GFA order has got to the market when it is in continuous trading mode.
	OrderErrorGFAOrderDuringContinuousTrading OrderError = vega.OrderError_ORDER_ERROR_GFA_ORDER_DURING_CONTINUOUS_TRADING
	// Attempt to amend order to GTT without ExpiryAt.
	OrderErrorCannotAmendToGTTWithoutExpiryAt OrderError = vega.OrderError_ORDER_ERROR_CANNOT_AMEND_TO_GTT_WITHOUT_EXPIRYAT
	// Attempt to amend ExpiryAt to a value before CreatedAt.
	OrderErrorExpiryAtBeforeCreatedAt OrderError = vega.OrderError_ORDER_ERROR_EXPIRYAT_BEFORE_CREATEDAT
	// Attempt to amend to GTC without an ExpiryAt value.
	OrderErrorCannotHaveGTCAndExpiryAt OrderError = vega.OrderError_ORDER_ERROR_CANNOT_HAVE_GTC_AND_EXPIRYAT
	// Amending to FOK or IOC is invalid.
	OrderErrorCannotAmendToFOKOrIOC OrderError = vega.OrderError_ORDER_ERROR_CANNOT_AMEND_TO_FOK_OR_IOC
	// Amending to GFA or GFN is invalid.
	OrderErrorCannotAmendToGFAOrGFN OrderError = vega.OrderError_ORDER_ERROR_CANNOT_AMEND_TO_GFA_OR_GFN
	// Amending from GFA or GFN is invalid.
	OrderErrorCannotAmendFromGFAOrGFN OrderError = vega.OrderError_ORDER_ERROR_CANNOT_AMEND_FROM_GFA_OR_GFN
	// IOC orders are not allowed during auction.
	OrderErrorCannotSendIOCOrderDuringAuction OrderError = vega.OrderError_ORDER_ERROR_CANNOT_SEND_IOC_ORDER_DURING_AUCTION
	// FOK orders are not allowed during auction.
	OrderErrorCannotSendFOKOrderDurinAuction OrderError = vega.OrderError_ORDER_ERROR_CANNOT_SEND_FOK_ORDER_DURING_AUCTION
	// Pegged orders must be LIMIT orders.
	OrderErrorMustBeLimitOrder OrderError = vega.OrderError_ORDER_ERROR_MUST_BE_LIMIT_ORDER
	// Pegged orders can only have TIF GTC or GTT.
	OrderErrorMustBeGTTOrGTC OrderError = vega.OrderError_ORDER_ERROR_MUST_BE_GTT_OR_GTC
	// Pegged order must have a reference price.
	OrderErrorWithoutReferencePrice OrderError = vega.OrderError_ORDER_ERROR_WITHOUT_REFERENCE_PRICE
	// Buy pegged order cannot reference best ask price.
	OrderErrorBuyCannotReferenceBestAskPrice OrderError = vega.OrderError_ORDER_ERROR_BUY_CANNOT_REFERENCE_BEST_ASK_PRICE
	// Pegged order offset must be >= 0.
	OrderErrorOffsetMustBeGreaterOrEqualToZero OrderError = vega.OrderError_ORDER_ERROR_OFFSET_MUST_BE_GREATER_OR_EQUAL_TO_ZERO
	// Sell pegged order cannot reference best bid price.
	OrderErrorSellCannotReferenceBestBidPrice OrderError = vega.OrderError_ORDER_ERROR_SELL_CANNOT_REFERENCE_BEST_BID_PRICE
	// Pegged order offset must be > zero.
	OrderErrorOffsetMustBeGreaterThanZero OrderError = vega.OrderError_ORDER_ERROR_OFFSET_MUST_BE_GREATER_THAN_ZERO
	// The party has an insufficient balance, or does not have
	// a general account to submit the order (no deposits made
	// for the required asset).
	OrderErrorInsufficientAssetBalance OrderError = vega.OrderError_ORDER_ERROR_INSUFFICIENT_ASSET_BALANCE
	// Cannot amend a non pegged orders details.
	OrderErrorCannotAmendPeggedOrderDetailsOnNonPeggedOrder OrderError = vega.OrderError_ORDER_ERROR_CANNOT_AMEND_PEGGED_ORDER_DETAILS_ON_NON_PEGGED_ORDER
	// We are unable to re-price a pegged order because a market price is unavailable.
	OrderErrorUnableToRepricePeggedOrder OrderError = vega.OrderError_ORDER_ERROR_UNABLE_TO_REPRICE_PEGGED_ORDER
	// It is not possible to amend the price of an existing pegged order.
	OrderErrorUnableToAmendPriceOnPeggedOrder OrderError = vega.OrderError_ORDER_ERROR_UNABLE_TO_AMEND_PRICE_ON_PEGGED_ORDER
	// An FOK, IOC, or GFN order was rejected because it resulted in trades outside the price bounds.
	OrderErrorNonPersistentOrderOutOfPriceBounds OrderError = vega.OrderError_ORDER_ERROR_NON_PERSISTENT_ORDER_OUT_OF_PRICE_BOUNDS
)

type MarketTradingMode vega.Market_TradingMode

const (
	MarketTradingModeUnspecified       = MarketTradingMode(vega.Market_TRADING_MODE_UNSPECIFIED)
	MarketTradingModeContinuous        = MarketTradingMode(vega.Market_TRADING_MODE_CONTINUOUS)
	MarketTradingModeBatchAuction      = MarketTradingMode(vega.Market_TRADING_MODE_BATCH_AUCTION)
	MarketTradingModeOpeningAuction    = MarketTradingMode(vega.Market_TRADING_MODE_OPENING_AUCTION)
	MarketTradingModeMonitoringAuction = MarketTradingMode(vega.Market_TRADING_MODE_MONITORING_AUCTION)
)

func (m MarketTradingMode) EncodeText(_ *pgtype.ConnInfo, buf []byte) ([]byte, error) {
	mode, ok := vega.Market_TradingMode_name[int32(m)]
	if !ok {
		return buf, fmt.Errorf("unknown trading mode: %s", mode)
	}
	return append(buf, []byte(mode)...), nil
}

func (m *MarketTradingMode) DecodeText(_ *pgtype.ConnInfo, src []byte) error {
	val, ok := vega.Market_TradingMode_value[string(src)]
	if !ok {
		return fmt.Errorf("unknown trading mode: %s", src)
	}

	*m = MarketTradingMode(val)
	return nil
}

type MarketState vega.Market_State

const (
	MarketStateUnspecified       = MarketState(vega.Market_STATE_UNSPECIFIED)
	MarketStateProposed          = MarketState(vega.Market_STATE_PROPOSED)
	MarketStateRejected          = MarketState(vega.Market_STATE_REJECTED)
	MarketStatePending           = MarketState(vega.Market_STATE_PENDING)
	MarketStateCancelled         = MarketState(vega.Market_STATE_CANCELLED)
	MarketStateActive            = MarketState(vega.Market_STATE_ACTIVE)
	MarketStateSuspended         = MarketState(vega.Market_STATE_SUSPENDED)
	MarketStateClosed            = MarketState(vega.Market_STATE_CLOSED)
	MarketStateTradingTerminated = MarketState(vega.Market_STATE_TRADING_TERMINATED)
	MarketStateSettled           = MarketState(vega.Market_STATE_SETTLED)
)

func (s MarketState) EncodeText(_ *pgtype.ConnInfo, buf []byte) ([]byte, error) {
	state, ok := vega.Market_State_name[int32(s)]
	if !ok {
		return buf, fmt.Errorf("unknown market state: %s", state)
	}
	return append(buf, []byte(state)...), nil
}

func (s *MarketState) DecodeText(_ *pgtype.ConnInfo, src []byte) error {
	val, ok := vega.Market_State_value[string(src)]
	if !ok {
		return fmt.Errorf("unknown market state: %s", src)
	}

	*s = MarketState(val)

	return nil
}

type DepositStatus vega.Deposit_Status

const (
	DepositStatusUnspecified = DepositStatus(vega.Deposit_STATUS_UNSPECIFIED)
	DepositStatusOpen        = DepositStatus(vega.Deposit_STATUS_OPEN)
	DepositStatusCancelled   = DepositStatus(vega.Deposit_STATUS_CANCELLED)
	DepositStatusFinalized   = DepositStatus(vega.Deposit_STATUS_FINALIZED)
)

func (s DepositStatus) EncodeText(_ *pgtype.ConnInfo, buf []byte) ([]byte, error) {
	status, ok := vega.Deposit_Status_name[int32(s)]
	if !ok {
		return buf, fmt.Errorf("unknown deposit state, %s", status)
	}
	return append(buf, []byte(status)...), nil
}

func (s *DepositStatus) DecodeText(_ *pgtype.ConnInfo, src []byte) error {
	val, ok := vega.Deposit_Status_value[string(src)]
	if !ok {
		return fmt.Errorf("unknown deposit state: %s", src)
	}
	return nil
}

/************************* Proposal State *****************************/

type ProposalState vega.Proposal_State

const (
	ProposalStateUnspecified        = ProposalState(vega.Proposal_STATE_UNSPECIFIED)
	ProposalStateFailed             = ProposalState(vega.Proposal_STATE_FAILED)
	ProposalStateOpen               = ProposalState(vega.Proposal_STATE_OPEN)
	ProposalStatePassed             = ProposalState(vega.Proposal_STATE_PASSED)
	ProposalStateRejected           = ProposalState(vega.Proposal_STATE_REJECTED)
	ProposalStateDeclined           = ProposalState(vega.Proposal_STATE_DECLINED)
	ProposalStateEnacted            = ProposalState(vega.Proposal_STATE_ENACTED)
	ProposalStateWaitingForNodeVote = ProposalState(vega.Proposal_STATE_WAITING_FOR_NODE_VOTE)
)

func (s ProposalState) EncodeText(_ *pgtype.ConnInfo, buf []byte) ([]byte, error) {
	str, ok := vega.Proposal_State_name[int32(s)]
	if !ok {
		return buf, fmt.Errorf("unknown state: %v", s)
	}
	return append(buf, []byte(str)...), nil
}

func (s *ProposalState) DecodeText(_ *pgtype.ConnInfo, src []byte) error {
	val, ok := vega.Proposal_State_value[string(src)]
	if !ok {
		return fmt.Errorf("unknown state: %s", src)
	}
	*s = ProposalState(val)
	return nil
}

/************************* Proposal Error *****************************/

type ProposalError vega.ProposalError

const (
	ProposalErrorUnspecified                      = ProposalError(vega.ProposalError_PROPOSAL_ERROR_UNSPECIFIED)
	ProposalErrorCloseTimeTooSoon                 = ProposalError(vega.ProposalError_PROPOSAL_ERROR_CLOSE_TIME_TOO_SOON)
	ProposalErrorCloseTimeTooLate                 = ProposalError(vega.ProposalError_PROPOSAL_ERROR_CLOSE_TIME_TOO_LATE)
	ProposalErrorEnactTimeTooSoon                 = ProposalError(vega.ProposalError_PROPOSAL_ERROR_ENACT_TIME_TOO_SOON)
	ProposalErrorEnactTimeTooLate                 = ProposalError(vega.ProposalError_PROPOSAL_ERROR_ENACT_TIME_TOO_LATE)
	ProposalErrorInsufficientTokens               = ProposalError(vega.ProposalError_PROPOSAL_ERROR_INSUFFICIENT_TOKENS)
	ProposalErrorInvalidInstrumentSecurity        = ProposalError(vega.ProposalError_PROPOSAL_ERROR_INVALID_INSTRUMENT_SECURITY)
	ProposalErrorNoProduct                        = ProposalError(vega.ProposalError_PROPOSAL_ERROR_NO_PRODUCT)
	ProposalErrorUnsupportedProduct               = ProposalError(vega.ProposalError_PROPOSAL_ERROR_UNSUPPORTED_PRODUCT)
	ProposalErrorNoTradingMode                    = ProposalError(vega.ProposalError_PROPOSAL_ERROR_NO_TRADING_MODE)
	ProposalErrorUnsupportedTradingMode           = ProposalError(vega.ProposalError_PROPOSAL_ERROR_UNSUPPORTED_TRADING_MODE)
	ProposalErrorNodeValidationFailed             = ProposalError(vega.ProposalError_PROPOSAL_ERROR_NODE_VALIDATION_FAILED)
	ProposalErrorMissingBuiltinAssetField         = ProposalError(vega.ProposalError_PROPOSAL_ERROR_MISSING_BUILTIN_ASSET_FIELD)
	ProposalErrorMissingErc20ContractAddress      = ProposalError(vega.ProposalError_PROPOSAL_ERROR_MISSING_ERC20_CONTRACT_ADDRESS)
	ProposalErrorInvalidAsset                     = ProposalError(vega.ProposalError_PROPOSAL_ERROR_INVALID_ASSET)
	ProposalErrorIncompatibleTimestamps           = ProposalError(vega.ProposalError_PROPOSAL_ERROR_INCOMPATIBLE_TIMESTAMPS)
	ProposalErrorNoRiskParameters                 = ProposalError(vega.ProposalError_PROPOSAL_ERROR_NO_RISK_PARAMETERS)
	ProposalErrorNetworkParameterInvalidKey       = ProposalError(vega.ProposalError_PROPOSAL_ERROR_NETWORK_PARAMETER_INVALID_KEY)
	ProposalErrorNetworkParameterInvalidValue     = ProposalError(vega.ProposalError_PROPOSAL_ERROR_NETWORK_PARAMETER_INVALID_VALUE)
	ProposalErrorNetworkParameterValidationFailed = ProposalError(vega.ProposalError_PROPOSAL_ERROR_NETWORK_PARAMETER_VALIDATION_FAILED)
	ProposalErrorOpeningAuctionDurationTooSmall   = ProposalError(vega.ProposalError_PROPOSAL_ERROR_OPENING_AUCTION_DURATION_TOO_SMALL)
	ProposalErrorOpeningAuctionDurationTooLarge   = ProposalError(vega.ProposalError_PROPOSAL_ERROR_OPENING_AUCTION_DURATION_TOO_LARGE)
	ProposalErrorMarketMissingLiquidityCommitment = ProposalError(vega.ProposalError_PROPOSAL_ERROR_MARKET_MISSING_LIQUIDITY_COMMITMENT)
	ProposalErrorCouldNotInstantiateMarket        = ProposalError(vega.ProposalError_PROPOSAL_ERROR_COULD_NOT_INSTANTIATE_MARKET)
	ProposalErrorInvalidFutureProduct             = ProposalError(vega.ProposalError_PROPOSAL_ERROR_INVALID_FUTURE_PRODUCT)
	ProposalErrorMissingCommitmentAmount          = ProposalError(vega.ProposalError_PROPOSAL_ERROR_MISSING_COMMITMENT_AMOUNT)
	ProposalErrorInvalidFeeAmount                 = ProposalError(vega.ProposalError_PROPOSAL_ERROR_INVALID_FEE_AMOUNT)
	ProposalErrorInvalidShape                     = ProposalError(vega.ProposalError_PROPOSAL_ERROR_INVALID_SHAPE)
	ProposalErrorInvalidRiskParameter             = ProposalError(vega.ProposalError_PROPOSAL_ERROR_INVALID_RISK_PARAMETER)
	ProposalErrorMajorityThresholdNotReached      = ProposalError(vega.ProposalError_PROPOSAL_ERROR_MAJORITY_THRESHOLD_NOT_REACHED)
	ProposalErrorParticipationThresholdNotReached = ProposalError(vega.ProposalError_PROPOSAL_ERROR_PARTICIPATION_THRESHOLD_NOT_REACHED)
	ProposalErrorInvalidAssetDetails              = ProposalError(vega.ProposalError_PROPOSAL_ERROR_INVALID_ASSET_DETAILS)
	ProposalErrorUnknownType                      = ProposalError(vega.ProposalError_PROPOSAL_ERROR_UNKNOWN_TYPE)
	ProposalErrorUnknownRiskParameterType         = ProposalError(vega.ProposalError_PROPOSAL_ERROR_UNKNOWN_RISK_PARAMETER_TYPE)
	ProposalErrorInvalidFreeform                  = ProposalError(vega.ProposalError_PROPOSAL_ERROR_INVALID_FREEFORM)
	ProposalErrorInsufficientEquityLikeShare      = ProposalError(vega.ProposalError_PROPOSAL_ERROR_INSUFFICIENT_EQUITY_LIKE_SHARE)
	ProposalErrorInvalidMarket                    = ProposalError(vega.ProposalError_PROPOSAL_ERROR_INVALID_MARKET)
)

func (s ProposalError) EncodeText(_ *pgtype.ConnInfo, buf []byte) ([]byte, error) {
	str, ok := vega.ProposalError_name[int32(s)]
	if !ok {
		return buf, fmt.Errorf("unknown proposal error: %v", s)
	}
	return append(buf, []byte(str)...), nil
}

func (s *ProposalError) DecodeText(_ *pgtype.ConnInfo, src []byte) error {
	val, ok := vega.ProposalError_value[string(src)]
	if !ok {
		return fmt.Errorf("unknown proposal error: %s", src)
	}
	*s = ProposalError(val)
	return nil
}

<<<<<<< HEAD
	*s = DepositStatus(val)

=======
/************************* VoteValue *****************************/

type VoteValue vega.Vote_Value

const (
	VoteValueUnspecified = VoteValue(vega.Vote_VALUE_UNSPECIFIED)
	VoteValueNo          = VoteValue(vega.Vote_VALUE_NO)
	VoteValueYes         = VoteValue(vega.Vote_VALUE_YES)
)

func (s VoteValue) EncodeText(_ *pgtype.ConnInfo, buf []byte) ([]byte, error) {
	str, ok := vega.Vote_Value_name[int32(s)]
	if !ok {
		return buf, fmt.Errorf("unknown vote value: %v", s)
	}
	return append(buf, []byte(str)...), nil
}

func (s *VoteValue) DecodeText(_ *pgtype.ConnInfo, src []byte) error {
	val, ok := vega.Vote_Value_value[string(src)]
	if !ok {
		return fmt.Errorf("unknown vote value: %s", src)
	}
	*s = VoteValue(val)
>>>>>>> 59536515
	return nil
}<|MERGE_RESOLUTION|>--- conflicted
+++ resolved
@@ -285,6 +285,9 @@
 	if !ok {
 		return fmt.Errorf("unknown deposit state: %s", src)
 	}
+
+	*s = DepositStatus(val)
+
 	return nil
 }
 
@@ -381,10 +384,6 @@
 	return nil
 }
 
-<<<<<<< HEAD
-	*s = DepositStatus(val)
-
-=======
 /************************* VoteValue *****************************/
 
 type VoteValue vega.Vote_Value
@@ -409,6 +408,5 @@
 		return fmt.Errorf("unknown vote value: %s", src)
 	}
 	*s = VoteValue(val)
->>>>>>> 59536515
 	return nil
 }