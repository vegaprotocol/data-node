--- conflicted
+++ resolved
@@ -82,17 +82,10 @@
 		SearchLevel:            ml.SearchLevel.String(),
 		InitialMargin:          ml.InitialMargin.String(),
 		CollateralReleaseLevel: ml.CollateralReleaseLevel.String(),
-<<<<<<< HEAD
 		PartyId:                marginAccount.PartyID.String(),
 		MarketId:               marginAccount.MarketID.String(),
 		Asset:                  marginAccount.AssetID.String(),
 		Timestamp:              ml.Timestamp.UnixNano(),
-=======
-		PartyId:                marginAccount.String(),
-		MarketId:               marginAccount.String(),
-		Asset:                  marginAccount.String(),
-		Timestamp:              ml.VegaTime.UnixNano(),
->>>>>>> 230a6ddf
 	}, nil
 }
 
