package entities

<<<<<<< HEAD
type PagedEntity interface {
	Market | Party | Trade | Order | MarginLevels | MarketData | Position
=======
import "google.golang.org/protobuf/proto"

type PagedEntity[T proto.Message] interface {
	Market | Party | Trade | Order | MarginLevels | MarketData | Reward | Candle | Deposit | Withdrawal
	// ToProtoEdge may need some optional arguments in order to generate the proto, for example margin levels
	// requires an account source. This is not ideal, but we can come back to this later if a better solution can be found.
	ToProtoEdge(...any) T
>>>>>>> 8c3a1e98
	Cursor() *Cursor
}

func PageEntities[T proto.Message, U PagedEntity[T]](items []U, pagination CursorPagination) ([]U, PageInfo) {
	var pagedItems []U
	var limit int
	var pageInfo PageInfo

	if len(items) == 0 {
		return pagedItems, pageInfo
	}

	if pagination.HasForward() && pagination.Forward.Limit != nil {
		limit = int(*pagination.Forward.Limit)
		switch len(items) {
		case limit + 2:
			pagedItems = items[1 : limit+1]
			pageInfo.HasNextPage = true
			pageInfo.HasPreviousPage = true
		case limit + 1:
			if !pagination.Forward.HasCursor() {
				pagedItems = items[0:limit]
				pageInfo.HasNextPage = true
				pageInfo.HasPreviousPage = false
			} else {
				pagedItems = items[1:]
				pageInfo.HasNextPage = false
				pageInfo.HasPreviousPage = true
			}
		default:
			// if the pagination for the first item is the same as the after pagination, then we have a previous page, and we shouldn't include it
			if pagination.HasForward() && pagination.Forward.HasCursor() && pagination.Forward.Cursor.Value() == items[0].Cursor().Value() {
				pagedItems = items[1:]
				pageInfo.HasNextPage = false
				pageInfo.HasPreviousPage = true
			} else {
				pagedItems = items
				pageInfo.HasNextPage = false
				pageInfo.HasPreviousPage = false
			}
		}
	} else if pagination.HasBackward() && pagination.Backward.Limit != nil {
		limit = int(*pagination.Backward.Limit)
		switch len(items) {
		case limit + 2:
			pagedItems = reverseSlice(items[1 : limit+1])
			pageInfo.HasNextPage = true
			pageInfo.HasPreviousPage = true
		case limit + 1:
			if !pagination.Backward.HasCursor() {
				pagedItems = reverseSlice(items[0:limit])
				pageInfo.HasNextPage = false
				pageInfo.HasPreviousPage = true
			} else {
				pagedItems = reverseSlice(items[1:])
				pageInfo.HasNextPage = true
				pageInfo.HasPreviousPage = false
			}
		default:
			if pagination.HasBackward() && pagination.Backward.HasCursor() && pagination.Backward.Cursor.Value() == items[0].Cursor().Value() {
				pagedItems = reverseSlice(items[1:])
				pageInfo.HasNextPage = true
				pageInfo.HasPreviousPage = false
			} else {
				pagedItems = reverseSlice(items)
				pageInfo.HasNextPage = false
				pageInfo.HasPreviousPage = false
			}
		}
	} else {
		pagedItems = items
		pageInfo.HasNextPage = false
		pageInfo.HasPreviousPage = false
	}

	if len(pagedItems) > 0 {
		startCursor := pagedItems[0].Cursor()
		endCursor := pagedItems[len(pagedItems)-1].Cursor()
		pageInfo.StartCursor = startCursor.Encode()
		pageInfo.EndCursor = endCursor.Encode()
	}

	return pagedItems, pageInfo
}

func reverseSlice[T any](input []T) (reversed []T) {
	reversed = make([]T, len(input))
	copy(reversed, input)
	for i, j := 0, len(input)-1; i < j; i, j = i+1, j-1 {
		reversed[i], reversed[j] = input[j], input[i]
	}
	return
}<|MERGE_RESOLUTION|>--- conflicted
+++ resolved
@@ -1,9 +1,5 @@
 package entities
 
-<<<<<<< HEAD
-type PagedEntity interface {
-	Market | Party | Trade | Order | MarginLevels | MarketData | Position
-=======
 import "google.golang.org/protobuf/proto"
 
 type PagedEntity[T proto.Message] interface {
@@ -11,7 +7,6 @@
 	// ToProtoEdge may need some optional arguments in order to generate the proto, for example margin levels
 	// requires an account source. This is not ideal, but we can come back to this later if a better solution can be found.
 	ToProtoEdge(...any) T
->>>>>>> 8c3a1e98
 	Cursor() *Cursor
 }
 
