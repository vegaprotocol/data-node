package sqlsubscribers

import (
	"context"
	"fmt"
	"time"

	"code.vegaprotocol.io/data-node/entities"
	"code.vegaprotocol.io/data-node/logging"
	types "code.vegaprotocol.io/protos/vega"
	"code.vegaprotocol.io/vega/events"
)

type TradeEvent interface {
	events.Event
	Trade() types.Trade
}

type TradesStore interface {
	Add(*entities.Trade) error
	OnTimeUpdateEvent(ctx context.Context) error
}

type TradeSubscriber struct {
	store       TradesStore
	log         *logging.Logger
	vegaTime    time.Time
	sequenceNum uint64
}

func NewTradesSubscriber(store TradesStore, log *logging.Logger) *TradeSubscriber {
	return &TradeSubscriber{
		store: store,
		log:   log,
	}
}

func (ts *TradeSubscriber) Type() events.Type {
	return events.TradeEvent
}

func (ts *TradeSubscriber) Push(evt events.Event) {

	switch e := evt.(type) {
	case TimeUpdateEvent:
		ts.sequenceNum = evt.Sequence()
		ts.vegaTime = e.Time()
		ts.store.OnTimeUpdateEvent(evt.Context())
	case TradeEvent:
		ts.sequenceNum = evt.Sequence()
		ts.consume(e)
	default:
		ts.log.Panic("Unknown event type in trade subscriber",
			logging.String("Type", e.Type().String()))
	}
}

<<<<<<< HEAD
func (ts *TradeSubscriber) consume(ae TradeEvent) error {
	ts.log.Debug("TradeEvent: ",
		logging.Int64("block", ae.BlockNr()),
		logging.String("tradeId", ae.Trade().Id))

=======
func (ts *TradeSubscriber) consume(ae TradeEvent) {
>>>>>>> 8589a5c7
	trade := ae.Trade()
	err := ts.addTrade(&trade, ts.vegaTime, ts.sequenceNum)

	if err != nil {
		return fmt.Errorf("failed to consume trade:%w", err)
	}

	return nil
}

func (ts *TradeSubscriber) addTrade(t *types.Trade, vegaTime time.Time, blockSeqNumber uint64) error {
	trade, err := entities.TradeFromProto(t, vegaTime, blockSeqNumber)
	if err != nil {
		return fmt.Errorf("converting event to trade:%w", err)
	}

	err = ts.store.Add(trade)
	if err != nil {
		return fmt.Errorf("adding trade to store: %w", err)
	}

	return nil
}<|MERGE_RESOLUTION|>--- conflicted
+++ resolved
@@ -55,15 +55,7 @@
 	}
 }
 
-<<<<<<< HEAD
 func (ts *TradeSubscriber) consume(ae TradeEvent) error {
-	ts.log.Debug("TradeEvent: ",
-		logging.Int64("block", ae.BlockNr()),
-		logging.String("tradeId", ae.Trade().Id))
-
-=======
-func (ts *TradeSubscriber) consume(ae TradeEvent) {
->>>>>>> 8589a5c7
 	trade := ae.Trade()
 	err := ts.addTrade(&trade, ts.vegaTime, ts.sequenceNum)
 
