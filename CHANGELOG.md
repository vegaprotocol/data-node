--- conflicted
+++ resolved
@@ -11,11 +11,8 @@
 ### 🛠  Improvements
 - [244](https://github.com/vegaprotocol/data-node/pull/244) - Constrain the number of epochs for which we keep delegations in memory
 - [251](https://github.com/vegaprotocol/data-node/pull/251) - Updated proto and core and added support for the new events (state var and network limits)
-<<<<<<< HEAD
 - [289](https://github.com/vegaprotocol/data-node/pull/289) - Add support for pagination of delegations
-=======
 - [254](https://github.com/vegaprotocol/data-node/pull/254) - Move to `ghcr.io` container registry
->>>>>>> eecc6fe7
 
 ### 🐛 Fixes
 - [](https://github.com/vegaprotocol/data-node/pull/) -
