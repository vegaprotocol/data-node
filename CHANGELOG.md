# Changelog

## Unreleased

### 🚨 Breaking changes


### 🗑️  Deprecation

### 🛠  Improvements
- [322](https://github.com/vegaprotocol/data-node/pull/322) - Update the definition of done and issue templates
- [351](https://github.com/vegaprotocol/data-node/pull/351) - Update to latest Vega and downgrade to Tendermint `v.34.15`
<<<<<<< HEAD
- [352](https://github.com/vegaprotocol/data-node/pull/352) - Update to latest Vega
=======
- [356](https://github.com/vegaprotocol/data-node/pull/356) - Added support for fractional positions
>>>>>>> 58df562f

### 🐛 Fixes

## 0.48.0

### 🛠  Improvements
- [251](https://github.com/vegaprotocol/data-node/pull/251) - Updated proto and core and added support for the new events (state var and network limits)
- [285](https://github.com/vegaprotocol/data-node/pull/285) - Update changelog for `47.1`
- [244](https://github.com/vegaprotocol/data-node/pull/244) - Constrain the number of epochs for which we keep delegations in memory
- [250](https://github.com/vegaprotocol/data-node/pull/250) - Update go requirement to 1.17
- [251](https://github.com/vegaprotocol/data-node/pull/251) - Updated proto and core and added support for the new events (state var and network limits)
- [289](https://github.com/vegaprotocol/data-node/pull/289) - Add support for pagination of delegations
- [254](https://github.com/vegaprotocol/data-node/pull/254) - Move to `ghcr.io` container registry
- [290](https://github.com/vegaprotocol/data-node/pull/290) - Update pegged orders offset
- [296](https://github.com/vegaprotocol/data-node/pull/296) - Expose validator performance score attributes on Node object 
- [298](https://github.com/vegaprotocol/data-node/pull/298) - Remove creation of vendor directory
- [304](https://github.com/vegaprotocol/data-node/pull/304) - Added endpoint to support multiple versions of transaction request
- [316](https://github.com/vegaprotocol/data-node/pull/316) - Add basic framework for connecting to `postgres` database
- [323](https://github.com/vegaprotocol/data-node/pull/323) - Add initial `sql` storage package
- [324](https://github.com/vegaprotocol/data-node/pull/324) - Embed the facility to run a file based event store into the datanode 
- [326](https://github.com/vegaprotocol/data-node/pull/326) - Add `BlockNr()` methods to implementers of event interface
- [331](https://github.com/vegaprotocol/data-node/pull/331) - Add support for running an embedded version of `Postgresql`
- [336](https://github.com/vegaprotocol/data-node/pull/336) - Remove trading mode and future maturity
- [338](https://github.com/vegaprotocol/data-node/pull/336) - Add `grpcui` web user interface
- [340](https://github.com/vegaprotocol/data-node/pull/340) - Add brokers for the new data stores to support sequential and concurrent event processing 
- [327](https://github.com/vegaprotocol/data-node/pull/327) - Add balances `sql` store and upgrade `gqlgen`
- [329](https://github.com/vegaprotocol/data-node/pull/327) - Add orders `sql` store

### 🐛 Fixes
- [277](https://github.com/vegaprotocol/data-node/pull/277) - Now returns not-found error instead of internal error when proposal not found 
- [274](https://github.com/vegaprotocol/data-node/issues/274) - Bug fix for proposal NO vote showing incorrect weight and tokens
- [288](https://github.com/vegaprotocol/data-node/pull/288) - Add back `assetId` GraphQL resolver for `RewardPerAssetDetail`, change `RiskFactor` fields to strings.
- [317](https://github.com/vegaprotocol/data-node/pull/317) - Fix `graphql` support for free-form governance proposals
- [345](https://github.com/vegaprotocol/data-node/issues/345) - Add the missing events conversion to data node

## 0.47.1
*`2021-12-20`*

### 🐛 Fixes
- [244](https://github.com/vegaprotocol/data-node/pull/244) - Constrain the number of epochs for which we keep delegations in memory


## 0.47.0
*`2021-12-10`*

### 🛠 Improvements
- [232](https://github.com/vegaprotocol/data-node/pull/232) - Tidy up repo to align with team processes and workflows
- [235](https://github.com/vegaprotocol/data-node/pull/235) - Add key rotation support
- [246](https://github.com/vegaprotocol/data-node/pull/246) - Add statistics to GraphQL API

### 🐛 Fixes
- [233](https://github.com/vegaprotocol/data-node/pull/233) - Don't return API error when no rewards for party
- [240](https://github.com/vegaprotocol/data-node/pull/240) - Allow risk factor events to be streamed via GraphQL subscription



## 0.46.0
*`2021-11-22`*

### 🛠 Improvements
- [238](https://github.com/vegaprotocol/data-node/pull/230) - Add filtering/pagination GraphQL schema for rewards
- [230](https://github.com/vegaprotocol/data-node/pull/230) - Release Version `0.46.0`
- [229](https://github.com/vegaprotocol/data-node/pull/229) - Add handling for checking/storing Chain ID
- [226](https://github.com/vegaprotocol/data-node/pull/226) - Added subscriptions for delegations & rewards
- [228](https://github.com/vegaprotocol/data-node/pull/228) - Add changelog and project board Github actions and update linked PR action version
- [208](https://github.com/vegaprotocol/data-node/pull/208) - Turn off `api_tests` when run on the CI
- [197](https://github.com/vegaprotocol/data-node/pull/197) - Set time limit for system-tests, and also do not ignore failures for pull requests
- [162](https://github.com/vegaprotocol/data-node/pull/162) - Move to XDG file structure
- [212](https://github.com/vegaprotocol/data-node/pull/212) - Stabilise api tests
- [221](https://github.com/vegaprotocol/data-node/pull/221) - Populate target address for `erc20WithdrawalApprovals`
- [225](https://github.com/vegaprotocol/data-node/pull/225) - Remove SubmitTransaction GraphQL endpoint

### 🐛 Fixes
- [207](https://github.com/vegaprotocol/data-node/pull/207) - Fix rewards schema and update vega dependencies to have reward event fixes
- [239](https://github.com/vegaprotocol/data-node/pull/238) - Update GraphQL schema to not require every asset has a global reward account.

## 0.45.1
*2021-10-23*

### 🛠 Improvements
- [202](https://github.com/vegaprotocol/data-node/pull/202) - Updates after vegawallet name change
- [203](https://github.com/vegaprotocol/data-node/pull/203) - Release version `v0.45.1`
- [205](https://github.com/vegaprotocol/data-node/pull/205) - Release version `v0.45.1`

### 🐛 Fixes
- [199](https://github.com/vegaprotocol/data-node/pull/199) - Add timestamp to reward payload


## 0.45.0
*2021-10-18*

### 🛠 Improvements
- [190](https://github.com/vegaprotocol/data-node/pull/190) - Run golangci-lint as part of CI
- [186](https://github.com/vegaprotocol/data-node/pull/186) - Add system-tests

## 0.44.0
*2021-10-07*

### 🛠 Improvements
- [168](https://github.com/vegaprotocol/data-node/pull/168) - De-duplicate stake linkings
- [182](https://github.com/vegaprotocol/data-node/pull/182) - Update to latest proto, go mod tidy and set pendingStake to 0 in nodes
- [181](https://github.com/vegaprotocol/data-node/pull/181) - add gRPC endpoint for GlobalRewardPool
- [175](https://github.com/vegaprotocol/data-node/pull/175) - Add fields to validators genesis
- [169](https://github.com/vegaprotocol/data-node/pull/169) - Port code to use last version of proto (layout change)
- [163](https://github.com/vegaprotocol/data-node/pull/163) - Release 0.43.0

### 🐛 Fixes
- [180](https://github.com/vegaprotocol/data-node/pull/180) - Update GraphQL schema (rewards)
- [170](https://github.com/vegaprotocol/data-node/pull/170) - Fix setting current epoch


## 0.43.0
*2021-09-24*

### 🛠 Improvements
- [159](https://github.com/vegaprotocol/data-node/pull/159) - Remove the trading proxy to implement the TradingService
- [154](https://github.com/vegaprotocol/data-node/pull/154) - Update to the last version of the proto repository

### 🐛 Fixes
- [148](https://github.com/vegaprotocol/data-node/pull/148) - Remove required party filter for TxErr events
- [147](https://github.com/vegaprotocol/data-node/pull/147) - Update the vega and proto repository dependencies to use the last version of the withdraw and deposits


## 0.42.0
*2021-09-10*

### 🛠 Improvements
- [144](https://github.com/vegaprotocol/data-node/pull/144) - Release 0.42.0
- [142](https://github.com/vegaprotocol/data-node/pull/142) - point to latest proto
- [139](https://github.com/vegaprotocol/data-node/pull/139) - Check version and add new event
- [132](https://github.com/vegaprotocol/data-node/pull/132) - Add block height
- [131](https://github.com/vegaprotocol/data-node/pull/131) - Update readme
- [129](https://github.com/vegaprotocol/data-node/pull/129) - Use vega pub key
- [127](https://github.com/vegaprotocol/data-node/pull/127) - Added expiryTime to epoch queries
- [123](https://github.com/vegaprotocol/data-node/pull/123) - Add validator score
- [120](https://github.com/vegaprotocol/data-node/pull/120) - Update proto version
- [115](https://github.com/vegaprotocol/data-node/pull/115) - Add target address to ERC20 Approval withdrawal
- [113](https://github.com/vegaprotocol/data-node/pull/113) - Return proper types for Node and Party in GraphQL
- [112](https://github.com/vegaprotocol/data-node/pull/112) - Run formatter on the GraphQL schema and regenerate
- [100](https://github.com/vegaprotocol/data-node/pull/100) - Add a subscriber for the vega time service so the datanode can serve the blockchain time
- [99](https://github.com/vegaprotocol/data-node/pull/99) - Add checkpoints API
- [97](https://github.com/vegaprotocol/data-node/pull/97) - Add delegations to GraphQL
- [94](https://github.com/vegaprotocol/data-node/pull/94) - Implemented delegation gRPC API
- [93](https://github.com/vegaprotocol/data-node/pull/93) - Update vega dependencies
- [92](https://github.com/vegaprotocol/data-node/pull/92) - Validator
- [91](https://github.com/vegaprotocol/data-node/pull/91) - Command line
- [90](https://github.com/vegaprotocol/data-node/pull/90) - Staking API
- [89](https://github.com/vegaprotocol/data-node/pull/89) - Add placeholder call
- [84](https://github.com/vegaprotocol/data-node/pull/84) - Remove all GraphQL Prepare and inputs
- [82](https://github.com/vegaprotocol/data-node/pull/82) - uint64 to string
- [78](https://github.com/vegaprotocol/data-node/pull/78) - Adding API support for rewards
- [71](https://github.com/vegaprotocol/data-node/pull/71) - Remove Drone
- [70](https://github.com/vegaprotocol/data-node/pull/70) - More CI testing
- [67](https://github.com/vegaprotocol/data-node/pull/67) - Better describe compilation steps
- [66](https://github.com/vegaprotocol/data-node/pull/66) - Improve and clean up the Jenkins file
- [62](https://github.com/vegaprotocol/data-node/pull/62) - Upload artefacts on release
- [59](https://github.com/vegaprotocol/data-node/pull/59) - Remove the if statement for the Jenkins file
- [58](https://github.com/vegaprotocol/data-node/pull/58) - Remove unused files
- [57](https://github.com/vegaprotocol/data-node/pull/57) - Add brackets
- [56](https://github.com/vegaprotocol/data-node/pull/56) - Remove brackets
- [54](https://github.com/vegaprotocol/data-node/pull/54) - Tidy the go packages
- [53](https://github.com/vegaprotocol/data-node/pull/53) - Change docker tag from develop to edge
- [52](https://github.com/vegaprotocol/data-node/pull/52) - Use the proto repo
- [51](https://github.com/vegaprotocol/data-node/pull/51) - Add init command
- [50](https://github.com/vegaprotocol/data-node/pull/50) - Remove unused password and update docker image
- [48](https://github.com/vegaprotocol/data-node/pull/48) - Build docker image
- [47](https://github.com/vegaprotocol/data-node/pull/47) - CI: Post messages to Slack
- [46](https://github.com/vegaprotocol/data-node/pull/46) - Add SubmitTransaction endpoint for rest and GraphQL
- [41](https://github.com/vegaprotocol/data-node/pull/41) - Add capability to receive events from a socket stream
- [40](https://github.com/vegaprotocol/data-node/pull/40) - CI: Checkout repo and compile
- [8](https://github.com/vegaprotocol/data-node/pull/8) - Merge api update
- [6](https://github.com/vegaprotocol/data-node/pull/6) - Remove core functionality
- [5](https://github.com/vegaprotocol/data-node/pull/5) - Add api tests
- [2](https://github.com/vegaprotocol/data-node/pull/2) - Remove tendermint integration
- [1](https://github.com/vegaprotocol/data-node/pull/1) - Rename module from vega to data-node

### 🐛 Fixes
- [138](https://github.com/vegaprotocol/data-node/pull/138) - Fix delegation balance to be string
- [136](https://github.com/vegaprotocol/data-node/pull/136) - Fix API tests
- [134](https://github.com/vegaprotocol/data-node/pull/134) - Fix bad reference copy of iterator
- [121](https://github.com/vegaprotocol/data-node/pull/121) - fix node ids & fix nodes storage tests
- [118](https://github.com/vegaprotocol/data-node/pull/118) - Fix data formatting
- [116](https://github.com/vegaprotocol/data-node/pull/116) - Fix staking event in convert switch
- [111](https://github.com/vegaprotocol/data-node/pull/111) - Fix ID, PubKey and Status for Node
- [110](https://github.com/vegaprotocol/data-node/pull/110) - Instantiate broker first
- [108](https://github.com/vegaprotocol/data-node/pull/108) - Add datanode component
- [106](https://github.com/vegaprotocol/data-node/pull/106) - Instantiate node service
- [81](https://github.com/vegaprotocol/data-node/pull/81) - Remove types and events
- [75](https://github.com/vegaprotocol/data-node/pull/75) - Jenkins file various improvements and fixes
- [69](https://github.com/vegaprotocol/data-node/pull/69) - Fix static check
- [61](https://github.com/vegaprotocol/data-node/pull/61) - Separate build for Docker
- [60](https://github.com/vegaprotocol/data-node/pull/60) - Fix the Jenkins file
- [55](https://github.com/vegaprotocol/data-node/pull/55) - Fix brackets
- [49](https://github.com/vegaprotocol/data-node/pull/49) - Fix Jenkins tag issue
- [9](https://github.com/vegaprotocol/data-node/pull/9) - Fix mock paths
- [7](https://github.com/vegaprotocol/data-node/pull/7) - Fix api tests<|MERGE_RESOLUTION|>--- conflicted
+++ resolved
@@ -10,11 +10,8 @@
 ### 🛠  Improvements
 - [322](https://github.com/vegaprotocol/data-node/pull/322) - Update the definition of done and issue templates
 - [351](https://github.com/vegaprotocol/data-node/pull/351) - Update to latest Vega and downgrade to Tendermint `v.34.15`
-<<<<<<< HEAD
 - [352](https://github.com/vegaprotocol/data-node/pull/352) - Update to latest Vega
-=======
 - [356](https://github.com/vegaprotocol/data-node/pull/356) - Added support for fractional positions
->>>>>>> 58df562f
 
 ### 🐛 Fixes
 
