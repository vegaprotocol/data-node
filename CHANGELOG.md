--- conflicted
+++ resolved
@@ -21,13 +21,10 @@
 - [298](https://github.com/vegaprotocol/data-node/pull/298) - Remove creation of vendor directory
 - [304](https://github.com/vegaprotocol/data-node/pull/304) - Added endpoint to support multiple versions of transaction request
 - [316](https://github.com/vegaprotocol/data-node/pull/316) - Add basic framework for connecting to `postgres` database
-<<<<<<< HEAD
 - [323](https://github.com/vegaprotocol/data-node/pull/323) - Add initial `sql` storage package
-=======
 - [324](https://github.com/vegaprotocol/data-node/pull/324) - Embed the facility to run a file based event store into the datanode 
 - [326](https://github.com/vegaprotocol/data-node/pull/326) - Add `BlockNr()` methods to implementors of event interface
 
->>>>>>> 5ecb9732
 ### 🐛 Fixes
 - [277](https://github.com/vegaprotocol/data-node/pull/277) - Now returns not-found error instead of internal error when proposal not found 
 - [274](https://github.com/vegaprotocol/data-node/issues/274) - Bug fix for proposal NO vote showing incorrect weight and tokens
