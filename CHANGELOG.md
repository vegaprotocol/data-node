--- conflicted
+++ resolved
@@ -19,14 +19,9 @@
 ### 🐛 Fixes
 - [451](https://github.com/vegaprotocol/data-node/issues/451) - Correct conversion of pending validator status
 - [391](https://github.com/vegaprotocol/data-node/issues/391) - Fix `OracleSpecs GraphQL` query returns error and null when there is no data.
-<<<<<<< HEAD
 - [477](https://github.com/vegaprotocol/data-node/issues/477) - Fix position open volume calculation.
-
-
-=======
 - [281](https://github.com/vegaprotocol/data-node/issues/281) - Fix Estimate Margin calculates incorrectly for Limit Orders
 - [482](https://github.com/vegaprotocol/data-node/issues/482) - Fan out event broker should only call listen once on source broker
->>>>>>> c71a160b
 
 ## 0.49.3
 
