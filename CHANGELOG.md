--- conflicted
+++ resolved
@@ -40,14 +40,10 @@
 - [327](https://github.com/vegaprotocol/data-node/pull/327) - Add balances `sql` store and upgrade `gqlgen`
 - [329](https://github.com/vegaprotocol/data-node/pull/327) - Add orders `sql` store
 - [354](https://github.com/vegaprotocol/data-node/pull/354) - Add network limits store and API
-<<<<<<< HEAD
-- [355](https://github.com/vegaprotocol/data-node/pull/355) - Persist trade data to postgres backed store 
-
-=======
 - [338](https://github.com/vegaprotocol/data-node/pull/338) - Fix compatibility with new `protoc-gen-xxx` tools used in `protos` repository
 - [330](https://github.com/vegaprotocol/data-node/pull/330) - Add support for storing market data events in the SQL store
- 
->>>>>>> dc5b801e
+- [355](https://github.com/vegaprotocol/data-node/pull/355) - Persist trade data to postgres backed store 
+
 ### 🐛 Fixes
 - [277](https://github.com/vegaprotocol/data-node/pull/277) - Now returns not-found error instead of internal error when proposal not found 
 - [274](https://github.com/vegaprotocol/data-node/issues/274) - Bug fix for proposal NO vote showing incorrect weight and tokens
