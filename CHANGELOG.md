# Changelog

## Unreleased (0.50.0)

### 🚨 Breaking changes
- [](https://github.com/vegaprotocol/data-node/pull/xxx) -

### 🗑️  Deprecation
- [](https://github.com/vegaprotocol/data-node/pull/xxx) -

### 🛠  Improvements
- [404](https://github.com/vegaprotocol/data-node/pull/404) - Migrate market data API to retrieve data from `Postgres`
- [407](https://github.com/vegaprotocol/data-node/pull/407) - Add `positionDecimalPlaces` to market `graphQL` 


### 🐛 Fixes
<<<<<<< HEAD
- [411](https://github.com/vegaprotocol/data-node/pull/411) - Fix a couple of incompatibilities in `data-node v2`
- [417](https://github.com/vegaprotocol/data-node/pull/411) - Report correct total tokens for a vote in `graphql`
=======
- [](https://github.com/vegaprotocol/data-node/pull/xxx) -

>>>>>>> 49769cca

## 0.49.1

### 🚨 Breaking changes
- [333](https://github.com/vegaprotocol/data-node/issues/333) - extend node model with additional information about reward scores and ranking scores + validator statuses

### 🛠  Improvements
- [362](https://github.com/vegaprotocol/data-node/pull/362) - Added support using TLS for `GraphQL` connections
- [393](https://github.com/vegaprotocol/data-node/pull/393) - Data store migration
- [395](https://github.com/vegaprotocol/data-node/pull/395) - Migrate Asset API to retrieve data from `Postgres`
- [399](https://github.com/vegaprotocol/data-node/pull/399) - Migrate Accounts API to retrieve data from `Postgres`

### 🐛 Fixes
- [387](https://github.com/vegaprotocol/data-node/pull/387) - Fixes incorrect data types in the `MarketData` proto message
- [390](https://github.com/vegaprotocol/data-node/pull/390) - Cache `ChainInfo` data

## 0.49.0

### 🛠  Improvements
- [322](https://github.com/vegaprotocol/data-node/pull/322) - Update the definition of done and issue templates
- [351](https://github.com/vegaprotocol/data-node/pull/351) - Update to latest Vega and downgrade to Tendermint `v.34.15`
- [352](https://github.com/vegaprotocol/data-node/pull/352) - Update to latest Vega
- [356](https://github.com/vegaprotocol/data-node/pull/356) - Added support for fractional positions
- [251](https://github.com/vegaprotocol/data-node/pull/251) - Updated proto and core and added support for the new events (state var and network limits)
- [285](https://github.com/vegaprotocol/data-node/pull/285) - Update changelog for `47.1`
- [244](https://github.com/vegaprotocol/data-node/pull/244) - Constrain the number of epochs for which we keep delegations in memory
- [250](https://github.com/vegaprotocol/data-node/pull/250) - Update go requirement to 1.17
- [251](https://github.com/vegaprotocol/data-node/pull/251) - Updated proto and core and added support for the new events (state var and network limits)
- [289](https://github.com/vegaprotocol/data-node/pull/289) - Add support for pagination of delegations
- [254](https://github.com/vegaprotocol/data-node/pull/254) - Move to `ghcr.io` container registry
- [290](https://github.com/vegaprotocol/data-node/pull/290) - Update pegged orders offset
- [296](https://github.com/vegaprotocol/data-node/pull/296) - Expose validator performance score attributes on Node object
- [298](https://github.com/vegaprotocol/data-node/pull/298) - Remove creation of vendor directory
- [304](https://github.com/vegaprotocol/data-node/pull/304) - Added endpoint to support multiple versions of transaction request
- [316](https://github.com/vegaprotocol/data-node/pull/316) - Add basic framework for connecting to `postgres` database
- [323](https://github.com/vegaprotocol/data-node/pull/323) - Add initial `sql` storage package
- [324](https://github.com/vegaprotocol/data-node/pull/324) - Embed the facility to run a file based event store into the datanode
- [326](https://github.com/vegaprotocol/data-node/pull/326) - Add `BlockNr()` methods to implementers of event interface
- [331](https://github.com/vegaprotocol/data-node/pull/331) - Add support for running an embedded version of `Postgresql`
- [336](https://github.com/vegaprotocol/data-node/pull/336) - Remove trading mode and future maturity
- [338](https://github.com/vegaprotocol/data-node/pull/336) - Add `grpcui` web user interface
- [340](https://github.com/vegaprotocol/data-node/pull/340) - Add brokers for the new data stores to support sequential and concurrent event processing
- [327](https://github.com/vegaprotocol/data-node/pull/327) - Add balances `sql` store and upgrade `gqlgen`
- [329](https://github.com/vegaprotocol/data-node/pull/327) - Add orders `sql` store
- [354](https://github.com/vegaprotocol/data-node/pull/354) - Add network limits store and API
- [338](https://github.com/vegaprotocol/data-node/pull/338) - Fix compatibility with new `protoc-gen-xxx` tools used in `protos` repository
- [330](https://github.com/vegaprotocol/data-node/pull/330) - Add support for storing market data events in the SQL store
- [355](https://github.com/vegaprotocol/data-node/pull/355) - Persist trade data to SQL store

### 🐛 Fixes
- [277](https://github.com/vegaprotocol/data-node/pull/277) - Now returns not-found error instead of internal error when proposal not found
- [274](https://github.com/vegaprotocol/data-node/issues/274) - Bug fix for proposal NO vote showing incorrect weight and tokens
- [288](https://github.com/vegaprotocol/data-node/pull/288) - Add back `assetId` GraphQL resolver for `RewardPerAssetDetail`, change `RiskFactor` fields to strings.
- [317](https://github.com/vegaprotocol/data-node/pull/317) - Fix `graphql` support for free-form governance proposals
- [345](https://github.com/vegaprotocol/data-node/issues/345) - Add the missing events conversion to data node
- [360](https://github.com/vegaprotocol/data-node/pull/360) - Market data record should be using the sequence number from the event

## 0.47.1
*`2021-12-20`*

### 🐛 Fixes
- [244](https://github.com/vegaprotocol/data-node/pull/244) - Constrain the number of epochs for which we keep delegations in memory


## 0.47.0
*`2021-12-10`*

### 🛠 Improvements
- [232](https://github.com/vegaprotocol/data-node/pull/232) - Tidy up repo to align with team processes and workflows
- [235](https://github.com/vegaprotocol/data-node/pull/235) - Add key rotation support
- [246](https://github.com/vegaprotocol/data-node/pull/246) - Add statistics to GraphQL API

### 🐛 Fixes
- [233](https://github.com/vegaprotocol/data-node/pull/233) - Don't return API error when no rewards for party
- [240](https://github.com/vegaprotocol/data-node/pull/240) - Allow risk factor events to be streamed via GraphQL subscription



## 0.46.0
*`2021-11-22`*

### 🛠 Improvements
- [238](https://github.com/vegaprotocol/data-node/pull/230) - Add filtering/pagination GraphQL schema for rewards
- [230](https://github.com/vegaprotocol/data-node/pull/230) - Release Version `0.46.0`
- [229](https://github.com/vegaprotocol/data-node/pull/229) - Add handling for checking/storing Chain ID
- [226](https://github.com/vegaprotocol/data-node/pull/226) - Added subscriptions for delegations & rewards
- [228](https://github.com/vegaprotocol/data-node/pull/228) - Add changelog and project board Github actions and update linked PR action version
- [208](https://github.com/vegaprotocol/data-node/pull/208) - Turn off `api_tests` when run on the CI
- [197](https://github.com/vegaprotocol/data-node/pull/197) - Set time limit for system-tests, and also do not ignore failures for pull requests
- [162](https://github.com/vegaprotocol/data-node/pull/162) - Move to XDG file structure
- [212](https://github.com/vegaprotocol/data-node/pull/212) - Stabilise api tests
- [221](https://github.com/vegaprotocol/data-node/pull/221) - Populate target address for `erc20WithdrawalApprovals`
- [225](https://github.com/vegaprotocol/data-node/pull/225) - Remove SubmitTransaction GraphQL endpoint

### 🐛 Fixes
- [207](https://github.com/vegaprotocol/data-node/pull/207) - Fix rewards schema and update vega dependencies to have reward event fixes
- [239](https://github.com/vegaprotocol/data-node/pull/238) - Update GraphQL schema to not require every asset has a global reward account.

## 0.45.1
*2021-10-23*

### 🛠 Improvements
- [202](https://github.com/vegaprotocol/data-node/pull/202) - Updates after vegawallet name change
- [203](https://github.com/vegaprotocol/data-node/pull/203) - Release version `v0.45.1`
- [205](https://github.com/vegaprotocol/data-node/pull/205) - Release version `v0.45.1`

### 🐛 Fixes
- [199](https://github.com/vegaprotocol/data-node/pull/199) - Add timestamp to reward payload


## 0.45.0
*2021-10-18*

### 🛠 Improvements
- [190](https://github.com/vegaprotocol/data-node/pull/190) - Run golangci-lint as part of CI
- [186](https://github.com/vegaprotocol/data-node/pull/186) - Add system-tests

## 0.44.0
*2021-10-07*

### 🛠 Improvements
- [168](https://github.com/vegaprotocol/data-node/pull/168) - De-duplicate stake linkings
- [182](https://github.com/vegaprotocol/data-node/pull/182) - Update to latest proto, go mod tidy and set pendingStake to 0 in nodes
- [181](https://github.com/vegaprotocol/data-node/pull/181) - add gRPC endpoint for GlobalRewardPool
- [175](https://github.com/vegaprotocol/data-node/pull/175) - Add fields to validators genesis
- [169](https://github.com/vegaprotocol/data-node/pull/169) - Port code to use last version of proto (layout change)
- [163](https://github.com/vegaprotocol/data-node/pull/163) - Release 0.43.0

### 🐛 Fixes
- [180](https://github.com/vegaprotocol/data-node/pull/180) - Update GraphQL schema (rewards)
- [170](https://github.com/vegaprotocol/data-node/pull/170) - Fix setting current epoch


## 0.43.0
*2021-09-24*

### 🛠 Improvements
- [159](https://github.com/vegaprotocol/data-node/pull/159) - Remove the trading proxy to implement the TradingService
- [154](https://github.com/vegaprotocol/data-node/pull/154) - Update to the last version of the proto repository

### 🐛 Fixes
- [148](https://github.com/vegaprotocol/data-node/pull/148) - Remove required party filter for TxErr events
- [147](https://github.com/vegaprotocol/data-node/pull/147) - Update the vega and proto repository dependencies to use the last version of the withdraw and deposits


## 0.42.0
*2021-09-10*

### 🛠 Improvements
- [144](https://github.com/vegaprotocol/data-node/pull/144) - Release 0.42.0
- [142](https://github.com/vegaprotocol/data-node/pull/142) - point to latest proto
- [139](https://github.com/vegaprotocol/data-node/pull/139) - Check version and add new event
- [132](https://github.com/vegaprotocol/data-node/pull/132) - Add block height
- [131](https://github.com/vegaprotocol/data-node/pull/131) - Update readme
- [129](https://github.com/vegaprotocol/data-node/pull/129) - Use vega pub key
- [127](https://github.com/vegaprotocol/data-node/pull/127) - Added expiryTime to epoch queries
- [123](https://github.com/vegaprotocol/data-node/pull/123) - Add validator score
- [120](https://github.com/vegaprotocol/data-node/pull/120) - Update proto version
- [115](https://github.com/vegaprotocol/data-node/pull/115) - Add target address to ERC20 Approval withdrawal
- [113](https://github.com/vegaprotocol/data-node/pull/113) - Return proper types for Node and Party in GraphQL
- [112](https://github.com/vegaprotocol/data-node/pull/112) - Run formatter on the GraphQL schema and regenerate
- [100](https://github.com/vegaprotocol/data-node/pull/100) - Add a subscriber for the vega time service so the datanode can serve the blockchain time
- [99](https://github.com/vegaprotocol/data-node/pull/99) - Add checkpoints API
- [97](https://github.com/vegaprotocol/data-node/pull/97) - Add delegations to GraphQL
- [94](https://github.com/vegaprotocol/data-node/pull/94) - Implemented delegation gRPC API
- [93](https://github.com/vegaprotocol/data-node/pull/93) - Update vega dependencies
- [92](https://github.com/vegaprotocol/data-node/pull/92) - Validator
- [91](https://github.com/vegaprotocol/data-node/pull/91) - Command line
- [90](https://github.com/vegaprotocol/data-node/pull/90) - Staking API
- [89](https://github.com/vegaprotocol/data-node/pull/89) - Add placeholder call
- [84](https://github.com/vegaprotocol/data-node/pull/84) - Remove all GraphQL Prepare and inputs
- [82](https://github.com/vegaprotocol/data-node/pull/82) - uint64 to string
- [78](https://github.com/vegaprotocol/data-node/pull/78) - Adding API support for rewards
- [71](https://github.com/vegaprotocol/data-node/pull/71) - Remove Drone
- [70](https://github.com/vegaprotocol/data-node/pull/70) - More CI testing
- [67](https://github.com/vegaprotocol/data-node/pull/67) - Better describe compilation steps
- [66](https://github.com/vegaprotocol/data-node/pull/66) - Improve and clean up the Jenkins file
- [62](https://github.com/vegaprotocol/data-node/pull/62) - Upload artefacts on release
- [59](https://github.com/vegaprotocol/data-node/pull/59) - Remove the if statement for the Jenkins file
- [58](https://github.com/vegaprotocol/data-node/pull/58) - Remove unused files
- [57](https://github.com/vegaprotocol/data-node/pull/57) - Add brackets
- [56](https://github.com/vegaprotocol/data-node/pull/56) - Remove brackets
- [54](https://github.com/vegaprotocol/data-node/pull/54) - Tidy the go packages
- [53](https://github.com/vegaprotocol/data-node/pull/53) - Change docker tag from develop to edge
- [52](https://github.com/vegaprotocol/data-node/pull/52) - Use the proto repo
- [51](https://github.com/vegaprotocol/data-node/pull/51) - Add init command
- [50](https://github.com/vegaprotocol/data-node/pull/50) - Remove unused password and update docker image
- [48](https://github.com/vegaprotocol/data-node/pull/48) - Build docker image
- [47](https://github.com/vegaprotocol/data-node/pull/47) - CI: Post messages to Slack
- [46](https://github.com/vegaprotocol/data-node/pull/46) - Add SubmitTransaction endpoint for rest and GraphQL
- [41](https://github.com/vegaprotocol/data-node/pull/41) - Add capability to receive events from a socket stream
- [40](https://github.com/vegaprotocol/data-node/pull/40) - CI: Checkout repo and compile
- [8](https://github.com/vegaprotocol/data-node/pull/8) - Merge api update
- [6](https://github.com/vegaprotocol/data-node/pull/6) - Remove core functionality
- [5](https://github.com/vegaprotocol/data-node/pull/5) - Add api tests
- [2](https://github.com/vegaprotocol/data-node/pull/2) - Remove tendermint integration
- [1](https://github.com/vegaprotocol/data-node/pull/1) - Rename module from vega to data-node

### 🐛 Fixes
- [138](https://github.com/vegaprotocol/data-node/pull/138) - Fix delegation balance to be string
- [136](https://github.com/vegaprotocol/data-node/pull/136) - Fix API tests
- [134](https://github.com/vegaprotocol/data-node/pull/134) - Fix bad reference copy of iterator
- [121](https://github.com/vegaprotocol/data-node/pull/121) - fix node ids & fix nodes storage tests
- [118](https://github.com/vegaprotocol/data-node/pull/118) - Fix data formatting
- [116](https://github.com/vegaprotocol/data-node/pull/116) - Fix staking event in convert switch
- [111](https://github.com/vegaprotocol/data-node/pull/111) - Fix ID, PubKey and Status for Node
- [110](https://github.com/vegaprotocol/data-node/pull/110) - Instantiate broker first
- [108](https://github.com/vegaprotocol/data-node/pull/108) - Add datanode component
- [106](https://github.com/vegaprotocol/data-node/pull/106) - Instantiate node service
- [81](https://github.com/vegaprotocol/data-node/pull/81) - Remove types and events
- [75](https://github.com/vegaprotocol/data-node/pull/75) - Jenkins file various improvements and fixes
- [69](https://github.com/vegaprotocol/data-node/pull/69) - Fix static check
- [61](https://github.com/vegaprotocol/data-node/pull/61) - Separate build for Docker
- [60](https://github.com/vegaprotocol/data-node/pull/60) - Fix the Jenkins file
- [55](https://github.com/vegaprotocol/data-node/pull/55) - Fix brackets
- [49](https://github.com/vegaprotocol/data-node/pull/49) - Fix Jenkins tag issue
- [9](https://github.com/vegaprotocol/data-node/pull/9) - Fix mock paths
- [7](https://github.com/vegaprotocol/data-node/pull/7) - Fix api tests<|MERGE_RESOLUTION|>--- conflicted
+++ resolved
@@ -14,13 +14,8 @@
 
 
 ### 🐛 Fixes
-<<<<<<< HEAD
 - [411](https://github.com/vegaprotocol/data-node/pull/411) - Fix a couple of incompatibilities in `data-node v2`
 - [417](https://github.com/vegaprotocol/data-node/pull/411) - Report correct total tokens for a vote in `graphql`
-=======
-- [](https://github.com/vegaprotocol/data-node/pull/xxx) -
-
->>>>>>> 49769cca
 
 ## 0.49.1
 
