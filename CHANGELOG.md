--- conflicted
+++ resolved
@@ -36,14 +36,10 @@
 - [338](https://github.com/vegaprotocol/data-node/pull/336) - Add `grpcui` web user interface
 - [340](https://github.com/vegaprotocol/data-node/pull/340) - Add brokers for the new data stores to support sequential and concurrent event processing 
 - [327](https://github.com/vegaprotocol/data-node/pull/327) - Add balances `sql` store and upgrade `gqlgen`
-<<<<<<< HEAD
+- [329](https://github.com/vegaprotocol/data-node/pull/327) - Add orders `sql` store
 - [338](https://github.com/vegaprotocol/data-node/pull/338) - Fix compatibility with new `protoc-gen-xxx` tools used in `protos` repository
 - [330](https://github.com/vegaprotocol/data-node/pull/330) - Add support for storing market data events in the SQL store
  
-=======
-- [329](https://github.com/vegaprotocol/data-node/pull/327) - Add orders `sql` store
-
->>>>>>> 4e1c4d1a
 ### 🐛 Fixes
 - [277](https://github.com/vegaprotocol/data-node/pull/277) - Now returns not-found error instead of internal error when proposal not found 
 - [274](https://github.com/vegaprotocol/data-node/issues/274) - Bug fix for proposal NO vote showing incorrect weight and tokens
