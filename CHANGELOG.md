# Changelog

## Unreleased

### 🚨 Breaking changes


### 🗑️  Deprecation

### 🛠  Improvements
- [322](https://github.com/vegaprotocol/data-node/pull/322) - Update the definition of done and issue templates
- [351](https://github.com/vegaprotocol/data-node/pull/351) - Update to latest Vega and downgrade to Tendermint `v.34.15`
- [352](https://github.com/vegaprotocol/data-node/pull/352) - Update to latest Vega
- [356](https://github.com/vegaprotocol/data-node/pull/356) - Added support for fractional positions

### 🐛 Fixes

## 0.48.0

### 🛠  Improvements
- [251](https://github.com/vegaprotocol/data-node/pull/251) - Updated proto and core and added support for the new events (state var and network limits)
- [285](https://github.com/vegaprotocol/data-node/pull/285) - Update changelog for `47.1`
- [244](https://github.com/vegaprotocol/data-node/pull/244) - Constrain the number of epochs for which we keep delegations in memory
- [250](https://github.com/vegaprotocol/data-node/pull/250) - Update go requirement to 1.17
- [251](https://github.com/vegaprotocol/data-node/pull/251) - Updated proto and core and added support for the new events (state var and network limits)
- [289](https://github.com/vegaprotocol/data-node/pull/289) - Add support for pagination of delegations
- [254](https://github.com/vegaprotocol/data-node/pull/254) - Move to `ghcr.io` container registry
- [290](https://github.com/vegaprotocol/data-node/pull/290) - Update pegged orders offset
- [296](https://github.com/vegaprotocol/data-node/pull/296) - Expose validator performance score attributes on Node object 
- [298](https://github.com/vegaprotocol/data-node/pull/298) - Remove creation of vendor directory
- [304](https://github.com/vegaprotocol/data-node/pull/304) - Added endpoint to support multiple versions of transaction request
- [316](https://github.com/vegaprotocol/data-node/pull/316) - Add basic framework for connecting to `postgres` database
- [323](https://github.com/vegaprotocol/data-node/pull/323) - Add initial `sql` storage package
- [324](https://github.com/vegaprotocol/data-node/pull/324) - Embed the facility to run a file based event store into the datanode 
- [326](https://github.com/vegaprotocol/data-node/pull/326) - Add `BlockNr()` methods to implementers of event interface
- [331](https://github.com/vegaprotocol/data-node/pull/331) - Add support for running an embedded version of `Postgresql`
- [336](https://github.com/vegaprotocol/data-node/pull/336) - Remove trading mode and future maturity
- [338](https://github.com/vegaprotocol/data-node/pull/336) - Add `grpcui` web user interface
- [340](https://github.com/vegaprotocol/data-node/pull/340) - Add brokers for the new data stores to support sequential and concurrent event processing 
- [327](https://github.com/vegaprotocol/data-node/pull/327) - Add balances `sql` store and upgrade `gqlgen`
- [329](https://github.com/vegaprotocol/data-node/pull/327) - Add orders `sql` store
<<<<<<< HEAD
- [338](https://github.com/vegaprotocol/data-node/pull/338) - Fix compatibility with new `protoc-gen-xxx` tools used in `protos` repository
- [330](https://github.com/vegaprotocol/data-node/pull/330) - Add support for storing market data events in the SQL store
 
=======
- [354](https://github.com/vegaprotocol/data-node/pull/354) - Add network limits store and API
354
>>>>>>> 05bc4a89
### 🐛 Fixes
- [277](https://github.com/vegaprotocol/data-node/pull/277) - Now returns not-found error instead of internal error when proposal not found 
- [274](https://github.com/vegaprotocol/data-node/issues/274) - Bug fix for proposal NO vote showing incorrect weight and tokens
- [288](https://github.com/vegaprotocol/data-node/pull/288) - Add back `assetId` GraphQL resolver for `RewardPerAssetDetail`, change `RiskFactor` fields to strings.
- [317](https://github.com/vegaprotocol/data-node/pull/317) - Fix `graphql` support for free-form governance proposals
- [345](https://github.com/vegaprotocol/data-node/issues/345) - Add the missing events conversion to data node

## 0.47.1
*`2021-12-20`*

### 🐛 Fixes
- [244](https://github.com/vegaprotocol/data-node/pull/244) - Constrain the number of epochs for which we keep delegations in memory


## 0.47.0
*`2021-12-10`*

### 🛠 Improvements
- [232](https://github.com/vegaprotocol/data-node/pull/232) - Tidy up repo to align with team processes and workflows
- [235](https://github.com/vegaprotocol/data-node/pull/235) - Add key rotation support
- [246](https://github.com/vegaprotocol/data-node/pull/246) - Add statistics to GraphQL API

### 🐛 Fixes
- [233](https://github.com/vegaprotocol/data-node/pull/233) - Don't return API error when no rewards for party
- [240](https://github.com/vegaprotocol/data-node/pull/240) - Allow risk factor events to be streamed via GraphQL subscription



## 0.46.0
*`2021-11-22`*

### 🛠 Improvements
- [238](https://github.com/vegaprotocol/data-node/pull/230) - Add filtering/pagination GraphQL schema for rewards
- [230](https://github.com/vegaprotocol/data-node/pull/230) - Release Version `0.46.0`
- [229](https://github.com/vegaprotocol/data-node/pull/229) - Add handling for checking/storing Chain ID
- [226](https://github.com/vegaprotocol/data-node/pull/226) - Added subscriptions for delegations & rewards
- [228](https://github.com/vegaprotocol/data-node/pull/228) - Add changelog and project board Github actions and update linked PR action version
- [208](https://github.com/vegaprotocol/data-node/pull/208) - Turn off `api_tests` when run on the CI
- [197](https://github.com/vegaprotocol/data-node/pull/197) - Set time limit for system-tests, and also do not ignore failures for pull requests
- [162](https://github.com/vegaprotocol/data-node/pull/162) - Move to XDG file structure
- [212](https://github.com/vegaprotocol/data-node/pull/212) - Stabilise api tests
- [221](https://github.com/vegaprotocol/data-node/pull/221) - Populate target address for `erc20WithdrawalApprovals`
- [225](https://github.com/vegaprotocol/data-node/pull/225) - Remove SubmitTransaction GraphQL endpoint

### 🐛 Fixes
- [207](https://github.com/vegaprotocol/data-node/pull/207) - Fix rewards schema and update vega dependencies to have reward event fixes
- [239](https://github.com/vegaprotocol/data-node/pull/238) - Update GraphQL schema to not require every asset has a global reward account.

## 0.45.1
*2021-10-23*

### 🛠 Improvements
- [202](https://github.com/vegaprotocol/data-node/pull/202) - Updates after vegawallet name change
- [203](https://github.com/vegaprotocol/data-node/pull/203) - Release version `v0.45.1`
- [205](https://github.com/vegaprotocol/data-node/pull/205) - Release version `v0.45.1`

### 🐛 Fixes
- [199](https://github.com/vegaprotocol/data-node/pull/199) - Add timestamp to reward payload


## 0.45.0
*2021-10-18*

### 🛠 Improvements
- [190](https://github.com/vegaprotocol/data-node/pull/190) - Run golangci-lint as part of CI
- [186](https://github.com/vegaprotocol/data-node/pull/186) - Add system-tests

## 0.44.0
*2021-10-07*

### 🛠 Improvements
- [168](https://github.com/vegaprotocol/data-node/pull/168) - De-duplicate stake linkings
- [182](https://github.com/vegaprotocol/data-node/pull/182) - Update to latest proto, go mod tidy and set pendingStake to 0 in nodes
- [181](https://github.com/vegaprotocol/data-node/pull/181) - add gRPC endpoint for GlobalRewardPool
- [175](https://github.com/vegaprotocol/data-node/pull/175) - Add fields to validators genesis
- [169](https://github.com/vegaprotocol/data-node/pull/169) - Port code to use last version of proto (layout change)
- [163](https://github.com/vegaprotocol/data-node/pull/163) - Release 0.43.0

### 🐛 Fixes
- [180](https://github.com/vegaprotocol/data-node/pull/180) - Update GraphQL schema (rewards)
- [170](https://github.com/vegaprotocol/data-node/pull/170) - Fix setting current epoch


## 0.43.0
*2021-09-24*

### 🛠 Improvements
- [159](https://github.com/vegaprotocol/data-node/pull/159) - Remove the trading proxy to implement the TradingService
- [154](https://github.com/vegaprotocol/data-node/pull/154) - Update to the last version of the proto repository

### 🐛 Fixes
- [148](https://github.com/vegaprotocol/data-node/pull/148) - Remove required party filter for TxErr events
- [147](https://github.com/vegaprotocol/data-node/pull/147) - Update the vega and proto repository dependencies to use the last version of the withdraw and deposits


## 0.42.0
*2021-09-10*

### 🛠 Improvements
- [144](https://github.com/vegaprotocol/data-node/pull/144) - Release 0.42.0
- [142](https://github.com/vegaprotocol/data-node/pull/142) - point to latest proto
- [139](https://github.com/vegaprotocol/data-node/pull/139) - Check version and add new event
- [132](https://github.com/vegaprotocol/data-node/pull/132) - Add block height
- [131](https://github.com/vegaprotocol/data-node/pull/131) - Update readme
- [129](https://github.com/vegaprotocol/data-node/pull/129) - Use vega pub key
- [127](https://github.com/vegaprotocol/data-node/pull/127) - Added expiryTime to epoch queries
- [123](https://github.com/vegaprotocol/data-node/pull/123) - Add validator score
- [120](https://github.com/vegaprotocol/data-node/pull/120) - Update proto version
- [115](https://github.com/vegaprotocol/data-node/pull/115) - Add target address to ERC20 Approval withdrawal
- [113](https://github.com/vegaprotocol/data-node/pull/113) - Return proper types for Node and Party in GraphQL
- [112](https://github.com/vegaprotocol/data-node/pull/112) - Run formatter on the GraphQL schema and regenerate
- [100](https://github.com/vegaprotocol/data-node/pull/100) - Add a subscriber for the vega time service so the datanode can serve the blockchain time
- [99](https://github.com/vegaprotocol/data-node/pull/99) - Add checkpoints API
- [97](https://github.com/vegaprotocol/data-node/pull/97) - Add delegations to GraphQL
- [94](https://github.com/vegaprotocol/data-node/pull/94) - Implemented delegation gRPC API
- [93](https://github.com/vegaprotocol/data-node/pull/93) - Update vega dependencies
- [92](https://github.com/vegaprotocol/data-node/pull/92) - Validator
- [91](https://github.com/vegaprotocol/data-node/pull/91) - Command line
- [90](https://github.com/vegaprotocol/data-node/pull/90) - Staking API
- [89](https://github.com/vegaprotocol/data-node/pull/89) - Add placeholder call
- [84](https://github.com/vegaprotocol/data-node/pull/84) - Remove all GraphQL Prepare and inputs
- [82](https://github.com/vegaprotocol/data-node/pull/82) - uint64 to string
- [78](https://github.com/vegaprotocol/data-node/pull/78) - Adding API support for rewards
- [71](https://github.com/vegaprotocol/data-node/pull/71) - Remove Drone
- [70](https://github.com/vegaprotocol/data-node/pull/70) - More CI testing
- [67](https://github.com/vegaprotocol/data-node/pull/67) - Better describe compilation steps
- [66](https://github.com/vegaprotocol/data-node/pull/66) - Improve and clean up the Jenkins file
- [62](https://github.com/vegaprotocol/data-node/pull/62) - Upload artefacts on release
- [59](https://github.com/vegaprotocol/data-node/pull/59) - Remove the if statement for the Jenkins file
- [58](https://github.com/vegaprotocol/data-node/pull/58) - Remove unused files
- [57](https://github.com/vegaprotocol/data-node/pull/57) - Add brackets
- [56](https://github.com/vegaprotocol/data-node/pull/56) - Remove brackets
- [54](https://github.com/vegaprotocol/data-node/pull/54) - Tidy the go packages
- [53](https://github.com/vegaprotocol/data-node/pull/53) - Change docker tag from develop to edge
- [52](https://github.com/vegaprotocol/data-node/pull/52) - Use the proto repo
- [51](https://github.com/vegaprotocol/data-node/pull/51) - Add init command
- [50](https://github.com/vegaprotocol/data-node/pull/50) - Remove unused password and update docker image
- [48](https://github.com/vegaprotocol/data-node/pull/48) - Build docker image
- [47](https://github.com/vegaprotocol/data-node/pull/47) - CI: Post messages to Slack
- [46](https://github.com/vegaprotocol/data-node/pull/46) - Add SubmitTransaction endpoint for rest and GraphQL
- [41](https://github.com/vegaprotocol/data-node/pull/41) - Add capability to receive events from a socket stream
- [40](https://github.com/vegaprotocol/data-node/pull/40) - CI: Checkout repo and compile
- [8](https://github.com/vegaprotocol/data-node/pull/8) - Merge api update
- [6](https://github.com/vegaprotocol/data-node/pull/6) - Remove core functionality
- [5](https://github.com/vegaprotocol/data-node/pull/5) - Add api tests
- [2](https://github.com/vegaprotocol/data-node/pull/2) - Remove tendermint integration
- [1](https://github.com/vegaprotocol/data-node/pull/1) - Rename module from vega to data-node

### 🐛 Fixes
- [138](https://github.com/vegaprotocol/data-node/pull/138) - Fix delegation balance to be string
- [136](https://github.com/vegaprotocol/data-node/pull/136) - Fix API tests
- [134](https://github.com/vegaprotocol/data-node/pull/134) - Fix bad reference copy of iterator
- [121](https://github.com/vegaprotocol/data-node/pull/121) - fix node ids & fix nodes storage tests
- [118](https://github.com/vegaprotocol/data-node/pull/118) - Fix data formatting
- [116](https://github.com/vegaprotocol/data-node/pull/116) - Fix staking event in convert switch
- [111](https://github.com/vegaprotocol/data-node/pull/111) - Fix ID, PubKey and Status for Node
- [110](https://github.com/vegaprotocol/data-node/pull/110) - Instantiate broker first
- [108](https://github.com/vegaprotocol/data-node/pull/108) - Add datanode component
- [106](https://github.com/vegaprotocol/data-node/pull/106) - Instantiate node service
- [81](https://github.com/vegaprotocol/data-node/pull/81) - Remove types and events
- [75](https://github.com/vegaprotocol/data-node/pull/75) - Jenkins file various improvements and fixes
- [69](https://github.com/vegaprotocol/data-node/pull/69) - Fix static check
- [61](https://github.com/vegaprotocol/data-node/pull/61) - Separate build for Docker
- [60](https://github.com/vegaprotocol/data-node/pull/60) - Fix the Jenkins file
- [55](https://github.com/vegaprotocol/data-node/pull/55) - Fix brackets
- [49](https://github.com/vegaprotocol/data-node/pull/49) - Fix Jenkins tag issue
- [9](https://github.com/vegaprotocol/data-node/pull/9) - Fix mock paths
- [7](https://github.com/vegaprotocol/data-node/pull/7) - Fix api tests<|MERGE_RESOLUTION|>--- conflicted
+++ resolved
@@ -39,14 +39,10 @@
 - [340](https://github.com/vegaprotocol/data-node/pull/340) - Add brokers for the new data stores to support sequential and concurrent event processing 
 - [327](https://github.com/vegaprotocol/data-node/pull/327) - Add balances `sql` store and upgrade `gqlgen`
 - [329](https://github.com/vegaprotocol/data-node/pull/327) - Add orders `sql` store
-<<<<<<< HEAD
+- [354](https://github.com/vegaprotocol/data-node/pull/354) - Add network limits store and API
 - [338](https://github.com/vegaprotocol/data-node/pull/338) - Fix compatibility with new `protoc-gen-xxx` tools used in `protos` repository
 - [330](https://github.com/vegaprotocol/data-node/pull/330) - Add support for storing market data events in the SQL store
  
-=======
-- [354](https://github.com/vegaprotocol/data-node/pull/354) - Add network limits store and API
-354
->>>>>>> 05bc4a89
 ### 🐛 Fixes
 - [277](https://github.com/vegaprotocol/data-node/pull/277) - Now returns not-found error instead of internal error when proposal not found 
 - [274](https://github.com/vegaprotocol/data-node/issues/274) - Bug fix for proposal NO vote showing incorrect weight and tokens
