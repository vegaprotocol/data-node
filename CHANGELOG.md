# Changelog

## Unreleased (0.50.0)

### 🚨 Breaking changes
- [](https://github.com/vegaprotocol/data-node/pull/xxx) -

### 🗑️  Deprecation
- [](https://github.com/vegaprotocol/data-node/pull/xxx) -

### 🛠  Improvements
- [404](https://github.com/vegaprotocol/data-node/pull/404) - Migrate market data API to retrieve data from `Postgres`
<<<<<<< HEAD
- [406](https://github.com/vegaprotocol/data-node/pull/406) - Add a basic integration test
- [412](https://github.com/vegaprotocol/data-node/pull/412) - Migrate markets API to retrieve data from `Postgres`
=======
- [407](https://github.com/vegaprotocol/data-node/pull/407) - Add `positionDecimalPlaces` to market `graphQL` 

>>>>>>> 49769cca

### 🐛 Fixes
- [](https://github.com/vegaprotocol/data-node/pull/xxx) -


## 0.49.1

### 🚨 Breaking changes
- [333](https://github.com/vegaprotocol/data-node/issues/333) - extend node model with additional information about reward scores and ranking scores + validator statuses

### 🛠  Improvements
- [362](https://github.com/vegaprotocol/data-node/pull/362) - Added support using TLS for `GraphQL` connections
- [393](https://github.com/vegaprotocol/data-node/pull/393) - Data store migration
- [395](https://github.com/vegaprotocol/data-node/pull/395) - Migrate Asset API to retrieve data from `Postgres`
- [399](https://github.com/vegaprotocol/data-node/pull/399) - Migrate Accounts API to retrieve data from `Postgres`

### 🐛 Fixes
- [387](https://github.com/vegaprotocol/data-node/pull/387) - Fixes incorrect data types in the `MarketData` proto message
- [390](https://github.com/vegaprotocol/data-node/pull/390) - Cache `ChainInfo` data

## 0.49.0

### 🛠  Improvements
- [322](https://github.com/vegaprotocol/data-node/pull/322) - Update the definition of done and issue templates
- [351](https://github.com/vegaprotocol/data-node/pull/351) - Update to latest Vega and downgrade to Tendermint `v.34.15`
- [352](https://github.com/vegaprotocol/data-node/pull/352) - Update to latest Vega
- [356](https://github.com/vegaprotocol/data-node/pull/356) - Added support for fractional positions
- [251](https://github.com/vegaprotocol/data-node/pull/251) - Updated proto and core and added support for the new events (state var and network limits)
- [285](https://github.com/vegaprotocol/data-node/pull/285) - Update changelog for `47.1`
- [244](https://github.com/vegaprotocol/data-node/pull/244) - Constrain the number of epochs for which we keep delegations in memory
- [250](https://github.com/vegaprotocol/data-node/pull/250) - Update go requirement to 1.17
- [251](https://github.com/vegaprotocol/data-node/pull/251) - Updated proto and core and added support for the new events (state var and network limits)
- [289](https://github.com/vegaprotocol/data-node/pull/289) - Add support for pagination of delegations
- [254](https://github.com/vegaprotocol/data-node/pull/254) - Move to `ghcr.io` container registry
- [290](https://github.com/vegaprotocol/data-node/pull/290) - Update pegged orders offset
- [296](https://github.com/vegaprotocol/data-node/pull/296) - Expose validator performance score attributes on Node object
- [298](https://github.com/vegaprotocol/data-node/pull/298) - Remove creation of vendor directory
- [304](https://github.com/vegaprotocol/data-node/pull/304) - Added endpoint to support multiple versions of transaction request
- [316](https://github.com/vegaprotocol/data-node/pull/316) - Add basic framework for connecting to `postgres` database
- [323](https://github.com/vegaprotocol/data-node/pull/323) - Add initial `sql` storage package
- [324](https://github.com/vegaprotocol/data-node/pull/324) - Embed the facility to run a file based event store into the datanode
- [326](https://github.com/vegaprotocol/data-node/pull/326) - Add `BlockNr()` methods to implementers of event interface
- [331](https://github.com/vegaprotocol/data-node/pull/331) - Add support for running an embedded version of `Postgresql`
- [336](https://github.com/vegaprotocol/data-node/pull/336) - Remove trading mode and future maturity
- [338](https://github.com/vegaprotocol/data-node/pull/336) - Add `grpcui` web user interface
- [340](https://github.com/vegaprotocol/data-node/pull/340) - Add brokers for the new data stores to support sequential and concurrent event processing
- [327](https://github.com/vegaprotocol/data-node/pull/327) - Add balances `sql` store and upgrade `gqlgen`
- [329](https://github.com/vegaprotocol/data-node/pull/327) - Add orders `sql` store
- [354](https://github.com/vegaprotocol/data-node/pull/354) - Add network limits store and API
- [338](https://github.com/vegaprotocol/data-node/pull/338) - Fix compatibility with new `protoc-gen-xxx` tools used in `protos` repository
- [330](https://github.com/vegaprotocol/data-node/pull/330) - Add support for storing market data events in the SQL store
- [355](https://github.com/vegaprotocol/data-node/pull/355) - Persist trade data to SQL store

### 🐛 Fixes
- [277](https://github.com/vegaprotocol/data-node/pull/277) - Now returns not-found error instead of internal error when proposal not found
- [274](https://github.com/vegaprotocol/data-node/issues/274) - Bug fix for proposal NO vote showing incorrect weight and tokens
- [288](https://github.com/vegaprotocol/data-node/pull/288) - Add back `assetId` GraphQL resolver for `RewardPerAssetDetail`, change `RiskFactor` fields to strings.
- [317](https://github.com/vegaprotocol/data-node/pull/317) - Fix `graphql` support for free-form governance proposals
- [345](https://github.com/vegaprotocol/data-node/issues/345) - Add the missing events conversion to data node
- [360](https://github.com/vegaprotocol/data-node/pull/360) - Market data record should be using the sequence number from the event

## 0.47.1
*`2021-12-20`*

### 🐛 Fixes
- [244](https://github.com/vegaprotocol/data-node/pull/244) - Constrain the number of epochs for which we keep delegations in memory


## 0.47.0
*`2021-12-10`*

### 🛠 Improvements
- [232](https://github.com/vegaprotocol/data-node/pull/232) - Tidy up repo to align with team processes and workflows
- [235](https://github.com/vegaprotocol/data-node/pull/235) - Add key rotation support
- [246](https://github.com/vegaprotocol/data-node/pull/246) - Add statistics to GraphQL API

### 🐛 Fixes
- [233](https://github.com/vegaprotocol/data-node/pull/233) - Don't return API error when no rewards for party
- [240](https://github.com/vegaprotocol/data-node/pull/240) - Allow risk factor events to be streamed via GraphQL subscription



## 0.46.0
*`2021-11-22`*

### 🛠 Improvements
- [238](https://github.com/vegaprotocol/data-node/pull/230) - Add filtering/pagination GraphQL schema for rewards
- [230](https://github.com/vegaprotocol/data-node/pull/230) - Release Version `0.46.0`
- [229](https://github.com/vegaprotocol/data-node/pull/229) - Add handling for checking/storing Chain ID
- [226](https://github.com/vegaprotocol/data-node/pull/226) - Added subscriptions for delegations & rewards
- [228](https://github.com/vegaprotocol/data-node/pull/228) - Add changelog and project board Github actions and update linked PR action version
- [208](https://github.com/vegaprotocol/data-node/pull/208) - Turn off `api_tests` when run on the CI
- [197](https://github.com/vegaprotocol/data-node/pull/197) - Set time limit for system-tests, and also do not ignore failures for pull requests
- [162](https://github.com/vegaprotocol/data-node/pull/162) - Move to XDG file structure
- [212](https://github.com/vegaprotocol/data-node/pull/212) - Stabilise api tests
- [221](https://github.com/vegaprotocol/data-node/pull/221) - Populate target address for `erc20WithdrawalApprovals`
- [225](https://github.com/vegaprotocol/data-node/pull/225) - Remove SubmitTransaction GraphQL endpoint

### 🐛 Fixes
- [207](https://github.com/vegaprotocol/data-node/pull/207) - Fix rewards schema and update vega dependencies to have reward event fixes
- [239](https://github.com/vegaprotocol/data-node/pull/238) - Update GraphQL schema to not require every asset has a global reward account.

## 0.45.1
*2021-10-23*

### 🛠 Improvements
- [202](https://github.com/vegaprotocol/data-node/pull/202) - Updates after vegawallet name change
- [203](https://github.com/vegaprotocol/data-node/pull/203) - Release version `v0.45.1`
- [205](https://github.com/vegaprotocol/data-node/pull/205) - Release version `v0.45.1`

### 🐛 Fixes
- [199](https://github.com/vegaprotocol/data-node/pull/199) - Add timestamp to reward payload


## 0.45.0
*2021-10-18*

### 🛠 Improvements
- [190](https://github.com/vegaprotocol/data-node/pull/190) - Run golangci-lint as part of CI
- [186](https://github.com/vegaprotocol/data-node/pull/186) - Add system-tests

## 0.44.0
*2021-10-07*

### 🛠 Improvements
- [168](https://github.com/vegaprotocol/data-node/pull/168) - De-duplicate stake linkings
- [182](https://github.com/vegaprotocol/data-node/pull/182) - Update to latest proto, go mod tidy and set pendingStake to 0 in nodes
- [181](https://github.com/vegaprotocol/data-node/pull/181) - add gRPC endpoint for GlobalRewardPool
- [175](https://github.com/vegaprotocol/data-node/pull/175) - Add fields to validators genesis
- [169](https://github.com/vegaprotocol/data-node/pull/169) - Port code to use last version of proto (layout change)
- [163](https://github.com/vegaprotocol/data-node/pull/163) - Release 0.43.0

### 🐛 Fixes
- [180](https://github.com/vegaprotocol/data-node/pull/180) - Update GraphQL schema (rewards)
- [170](https://github.com/vegaprotocol/data-node/pull/170) - Fix setting current epoch


## 0.43.0
*2021-09-24*

### 🛠 Improvements
- [159](https://github.com/vegaprotocol/data-node/pull/159) - Remove the trading proxy to implement the TradingService
- [154](https://github.com/vegaprotocol/data-node/pull/154) - Update to the last version of the proto repository

### 🐛 Fixes
- [148](https://github.com/vegaprotocol/data-node/pull/148) - Remove required party filter for TxErr events
- [147](https://github.com/vegaprotocol/data-node/pull/147) - Update the vega and proto repository dependencies to use the last version of the withdraw and deposits


## 0.42.0
*2021-09-10*

### 🛠 Improvements
- [144](https://github.com/vegaprotocol/data-node/pull/144) - Release 0.42.0
- [142](https://github.com/vegaprotocol/data-node/pull/142) - point to latest proto
- [139](https://github.com/vegaprotocol/data-node/pull/139) - Check version and add new event
- [132](https://github.com/vegaprotocol/data-node/pull/132) - Add block height
- [131](https://github.com/vegaprotocol/data-node/pull/131) - Update readme
- [129](https://github.com/vegaprotocol/data-node/pull/129) - Use vega pub key
- [127](https://github.com/vegaprotocol/data-node/pull/127) - Added expiryTime to epoch queries
- [123](https://github.com/vegaprotocol/data-node/pull/123) - Add validator score
- [120](https://github.com/vegaprotocol/data-node/pull/120) - Update proto version
- [115](https://github.com/vegaprotocol/data-node/pull/115) - Add target address to ERC20 Approval withdrawal
- [113](https://github.com/vegaprotocol/data-node/pull/113) - Return proper types for Node and Party in GraphQL
- [112](https://github.com/vegaprotocol/data-node/pull/112) - Run formatter on the GraphQL schema and regenerate
- [100](https://github.com/vegaprotocol/data-node/pull/100) - Add a subscriber for the vega time service so the datanode can serve the blockchain time
- [99](https://github.com/vegaprotocol/data-node/pull/99) - Add checkpoints API
- [97](https://github.com/vegaprotocol/data-node/pull/97) - Add delegations to GraphQL
- [94](https://github.com/vegaprotocol/data-node/pull/94) - Implemented delegation gRPC API
- [93](https://github.com/vegaprotocol/data-node/pull/93) - Update vega dependencies
- [92](https://github.com/vegaprotocol/data-node/pull/92) - Validator
- [91](https://github.com/vegaprotocol/data-node/pull/91) - Command line
- [90](https://github.com/vegaprotocol/data-node/pull/90) - Staking API
- [89](https://github.com/vegaprotocol/data-node/pull/89) - Add placeholder call
- [84](https://github.com/vegaprotocol/data-node/pull/84) - Remove all GraphQL Prepare and inputs
- [82](https://github.com/vegaprotocol/data-node/pull/82) - uint64 to string
- [78](https://github.com/vegaprotocol/data-node/pull/78) - Adding API support for rewards
- [71](https://github.com/vegaprotocol/data-node/pull/71) - Remove Drone
- [70](https://github.com/vegaprotocol/data-node/pull/70) - More CI testing
- [67](https://github.com/vegaprotocol/data-node/pull/67) - Better describe compilation steps
- [66](https://github.com/vegaprotocol/data-node/pull/66) - Improve and clean up the Jenkins file
- [62](https://github.com/vegaprotocol/data-node/pull/62) - Upload artefacts on release
- [59](https://github.com/vegaprotocol/data-node/pull/59) - Remove the if statement for the Jenkins file
- [58](https://github.com/vegaprotocol/data-node/pull/58) - Remove unused files
- [57](https://github.com/vegaprotocol/data-node/pull/57) - Add brackets
- [56](https://github.com/vegaprotocol/data-node/pull/56) - Remove brackets
- [54](https://github.com/vegaprotocol/data-node/pull/54) - Tidy the go packages
- [53](https://github.com/vegaprotocol/data-node/pull/53) - Change docker tag from develop to edge
- [52](https://github.com/vegaprotocol/data-node/pull/52) - Use the proto repo
- [51](https://github.com/vegaprotocol/data-node/pull/51) - Add init command
- [50](https://github.com/vegaprotocol/data-node/pull/50) - Remove unused password and update docker image
- [48](https://github.com/vegaprotocol/data-node/pull/48) - Build docker image
- [47](https://github.com/vegaprotocol/data-node/pull/47) - CI: Post messages to Slack
- [46](https://github.com/vegaprotocol/data-node/pull/46) - Add SubmitTransaction endpoint for rest and GraphQL
- [41](https://github.com/vegaprotocol/data-node/pull/41) - Add capability to receive events from a socket stream
- [40](https://github.com/vegaprotocol/data-node/pull/40) - CI: Checkout repo and compile
- [8](https://github.com/vegaprotocol/data-node/pull/8) - Merge api update
- [6](https://github.com/vegaprotocol/data-node/pull/6) - Remove core functionality
- [5](https://github.com/vegaprotocol/data-node/pull/5) - Add api tests
- [2](https://github.com/vegaprotocol/data-node/pull/2) - Remove tendermint integration
- [1](https://github.com/vegaprotocol/data-node/pull/1) - Rename module from vega to data-node

### 🐛 Fixes
- [138](https://github.com/vegaprotocol/data-node/pull/138) - Fix delegation balance to be string
- [136](https://github.com/vegaprotocol/data-node/pull/136) - Fix API tests
- [134](https://github.com/vegaprotocol/data-node/pull/134) - Fix bad reference copy of iterator
- [121](https://github.com/vegaprotocol/data-node/pull/121) - fix node ids & fix nodes storage tests
- [118](https://github.com/vegaprotocol/data-node/pull/118) - Fix data formatting
- [116](https://github.com/vegaprotocol/data-node/pull/116) - Fix staking event in convert switch
- [111](https://github.com/vegaprotocol/data-node/pull/111) - Fix ID, PubKey and Status for Node
- [110](https://github.com/vegaprotocol/data-node/pull/110) - Instantiate broker first
- [108](https://github.com/vegaprotocol/data-node/pull/108) - Add datanode component
- [106](https://github.com/vegaprotocol/data-node/pull/106) - Instantiate node service
- [81](https://github.com/vegaprotocol/data-node/pull/81) - Remove types and events
- [75](https://github.com/vegaprotocol/data-node/pull/75) - Jenkins file various improvements and fixes
- [69](https://github.com/vegaprotocol/data-node/pull/69) - Fix static check
- [61](https://github.com/vegaprotocol/data-node/pull/61) - Separate build for Docker
- [60](https://github.com/vegaprotocol/data-node/pull/60) - Fix the Jenkins file
- [55](https://github.com/vegaprotocol/data-node/pull/55) - Fix brackets
- [49](https://github.com/vegaprotocol/data-node/pull/49) - Fix Jenkins tag issue
- [9](https://github.com/vegaprotocol/data-node/pull/9) - Fix mock paths
- [7](https://github.com/vegaprotocol/data-node/pull/7) - Fix api tests<|MERGE_RESOLUTION|>--- conflicted
+++ resolved
@@ -10,16 +10,13 @@
 
 ### 🛠  Improvements
 - [404](https://github.com/vegaprotocol/data-node/pull/404) - Migrate market data API to retrieve data from `Postgres`
-<<<<<<< HEAD
 - [406](https://github.com/vegaprotocol/data-node/pull/406) - Add a basic integration test
 - [412](https://github.com/vegaprotocol/data-node/pull/412) - Migrate markets API to retrieve data from `Postgres`
-=======
 - [407](https://github.com/vegaprotocol/data-node/pull/407) - Add `positionDecimalPlaces` to market `graphQL` 
 
->>>>>>> 49769cca
-
-### 🐛 Fixes
-- [](https://github.com/vegaprotocol/data-node/pull/xxx) -
+
+### 🐛 Fixes
+- [411](https://github.com/vegaprotocol/data-node/pull/411) - Fix a couple of incompatibilities in `data-node v2`
 
 
 ## 0.49.1
